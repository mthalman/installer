<?xml version="1.0" encoding="utf-8"?>
<configuration>
  <solution>
    <add key="disableSourceControlIntegration" value="true" />
  </solution>
  <packageSources>
    <clear />
    <!--Begin: Package sources managed by Dependency Flow automation. Do not edit the sources below.-->
    <!--  Begin: Package sources from DotNet-msbuild-Trusted -->
    <add key="darc-pub-DotNet-msbuild-Trusted-971bf70" value="https://pkgs.dev.azure.com/dnceng/public/_packaging/darc-pub-DotNet-msbuild-Trusted-971bf70d/nuget/v3/index.json" />
    <!--  End: Package sources from DotNet-msbuild-Trusted -->
    <!--  Begin: Package sources from dotnet-aspnetcore -->
    <add key="darc-int-dotnet-aspnetcore-5a4c82e" value="https://pkgs.dev.azure.com/dnceng/internal/_packaging/darc-int-dotnet-aspnetcore-5a4c82ec/nuget/v3/index.json" />
    <add key="darc-int-dotnet-aspnetcore-5a4c82e-1" value="https://pkgs.dev.azure.com/dnceng/internal/_packaging/darc-int-dotnet-aspnetcore-5a4c82ec-1/nuget/v3/index.json" />
    <!--  End: Package sources from dotnet-aspnetcore -->
    <!--  Begin: Package sources from dotnet-emsdk -->
<<<<<<< HEAD
=======
    <add key="darc-pub-dotnet-emsdk-96ba1fe" value="https://pkgs.dev.azure.com/dnceng/public/_packaging/darc-pub-dotnet-emsdk-96ba1fed/nuget/v3/index.json" />
    <add key="darc-pub-dotnet-emsdk-96ba1fe-1" value="https://pkgs.dev.azure.com/dnceng/public/_packaging/darc-pub-dotnet-emsdk-96ba1fed-1/nuget/v3/index.json" />
>>>>>>> 73bf4571
    <!--  End: Package sources from dotnet-emsdk -->
    <!--  Begin: Package sources from dotnet-runtime -->
    <add key="darc-int-dotnet-runtime-a6dbb80" value="https://pkgs.dev.azure.com/dnceng/internal/_packaging/darc-int-dotnet-runtime-a6dbb800/nuget/v3/index.json" />
    <add key="darc-int-dotnet-runtime-a6dbb80-1" value="https://pkgs.dev.azure.com/dnceng/internal/_packaging/darc-int-dotnet-runtime-a6dbb800-1/nuget/v3/index.json" />
    <!--  End: Package sources from dotnet-runtime -->
    <!--  Begin: Package sources from dotnet-sdk -->
    <add key="darc-int-dotnet-sdk-8e1f76c" value="https://pkgs.dev.azure.com/dnceng/internal/_packaging/darc-int-dotnet-sdk-8e1f76c1/nuget/v3/index.json" />
    <!--  End: Package sources from dotnet-sdk -->
    <!--  Begin: Package sources from dotnet-windowsdesktop -->
<<<<<<< HEAD
=======
    <add key="darc-int-dotnet-windowsdesktop-996ed6b" value="https://pkgs.dev.azure.com/dnceng/internal/_packaging/darc-int-dotnet-windowsdesktop-996ed6b0/nuget/v3/index.json" />
    <add key="darc-int-dotnet-windowsdesktop-996ed6b-1" value="https://pkgs.dev.azure.com/dnceng/internal/_packaging/darc-int-dotnet-windowsdesktop-996ed6b0-1/nuget/v3/index.json" />
>>>>>>> 73bf4571
    <!--  End: Package sources from dotnet-windowsdesktop -->
    <!--End: Package sources managed by Dependency Flow automation. Do not edit the sources above.-->
    <add key="dotnet-tools" value="https://pkgs.dev.azure.com/dnceng/public/_packaging/dotnet-tools/nuget/v3/index.json" />
    <add key="dotnet-eng" value="https://pkgs.dev.azure.com/dnceng/public/_packaging/dotnet-eng/nuget/v3/index.json" />
    <add key="general-testing" value="https://pkgs.dev.azure.com/dnceng/public/_packaging/general-testing/nuget/v3/index.json" />
    <add key="dotnet-public" value="https://pkgs.dev.azure.com/dnceng/public/_packaging/dotnet-public/nuget/v3/index.json" />
    <add key="dotnet3-transport" value="https://pkgs.dev.azure.com/dnceng/public/_packaging/dotnet3-transport/nuget/v3/index.json" />
    <add key="dotnet3.1-transport" value="https://pkgs.dev.azure.com/dnceng/public/_packaging/dotnet3.1-transport/nuget/v3/index.json" />
    <add key="dotnet5" value="https://pkgs.dev.azure.com/dnceng/public/_packaging/dotnet5/nuget/v3/index.json" />
    <add key="dotnet5-transport" value="https://pkgs.dev.azure.com/dnceng/public/_packaging/dotnet5-transport/nuget/v3/index.json" />
    <add key="dotnet6" value="https://pkgs.dev.azure.com/dnceng/public/_packaging/dotnet6/nuget/v3/index.json" />
    <add key="dotnet6-transport" value="https://pkgs.dev.azure.com/dnceng/public/_packaging/dotnet6-transport/nuget/v3/index.json" />
    <add key="dotnet7" value="https://pkgs.dev.azure.com/dnceng/public/_packaging/dotnet7/nuget/v3/index.json" />
    <add key="dotnet7-transport" value="https://pkgs.dev.azure.com/dnceng/public/_packaging/dotnet7-transport/nuget/v3/index.json" />
    <add key="dotnet-libraries" value="https://pkgs.dev.azure.com/dnceng/public/_packaging/dotnet-libraries/nuget/v3/index.json" />
    <!-- Temporary feed for Xamarin workload manifest -->
    <add key="xamarin" value="https://pkgs.dev.azure.com/azure-public/vside/_packaging/xamarin-impl/nuget/v3/index.json" />
  </packageSources>
  <disabledPackageSources>
    <!--Begin: Package sources managed by Dependency Flow automation. Do not edit the sources below.-->
    <!--  Begin: Package sources from dotnet-aspnetcore -->
    <add key="darc-int-dotnet-aspnetcore-5a4c82e-1" value="true" />
    <add key="darc-int-dotnet-aspnetcore-5a4c82e" value="true" />
    <!--  End: Package sources from dotnet-aspnetcore -->
    <!--  Begin: Package sources from dotnet-runtime -->
    <add key="darc-int-dotnet-runtime-a6dbb80-1" value="true" />
    <add key="darc-int-dotnet-runtime-a6dbb80" value="true" />
    <!--  Begin: Package sources from dotnet-sdk -->
    <add key="darc-int-dotnet-sdk-8e1f76c" value="true" />
    <!--  End: Package sources from dotnet-sdk -->
    <!--  Begin: Package sources from dotnet-windowsdesktop -->
<<<<<<< HEAD
=======
    <add key="darc-int-dotnet-windowsdesktop-996ed6b-1" value="true" />
    <add key="darc-int-dotnet-windowsdesktop-996ed6b" value="true" />
>>>>>>> 73bf4571
    <!--  End: Package sources from dotnet-windowsdesktop -->
    <!--  End: Package sources from dotnet-runtime -->
    <!--End: Package sources managed by Dependency Flow automation. Do not edit the sources above.-->
  </disabledPackageSources>
</configuration><|MERGE_RESOLUTION|>--- conflicted
+++ resolved
@@ -14,11 +14,8 @@
     <add key="darc-int-dotnet-aspnetcore-5a4c82e-1" value="https://pkgs.dev.azure.com/dnceng/internal/_packaging/darc-int-dotnet-aspnetcore-5a4c82ec-1/nuget/v3/index.json" />
     <!--  End: Package sources from dotnet-aspnetcore -->
     <!--  Begin: Package sources from dotnet-emsdk -->
-<<<<<<< HEAD
-=======
     <add key="darc-pub-dotnet-emsdk-96ba1fe" value="https://pkgs.dev.azure.com/dnceng/public/_packaging/darc-pub-dotnet-emsdk-96ba1fed/nuget/v3/index.json" />
     <add key="darc-pub-dotnet-emsdk-96ba1fe-1" value="https://pkgs.dev.azure.com/dnceng/public/_packaging/darc-pub-dotnet-emsdk-96ba1fed-1/nuget/v3/index.json" />
->>>>>>> 73bf4571
     <!--  End: Package sources from dotnet-emsdk -->
     <!--  Begin: Package sources from dotnet-runtime -->
     <add key="darc-int-dotnet-runtime-a6dbb80" value="https://pkgs.dev.azure.com/dnceng/internal/_packaging/darc-int-dotnet-runtime-a6dbb800/nuget/v3/index.json" />
@@ -28,11 +25,8 @@
     <add key="darc-int-dotnet-sdk-8e1f76c" value="https://pkgs.dev.azure.com/dnceng/internal/_packaging/darc-int-dotnet-sdk-8e1f76c1/nuget/v3/index.json" />
     <!--  End: Package sources from dotnet-sdk -->
     <!--  Begin: Package sources from dotnet-windowsdesktop -->
-<<<<<<< HEAD
-=======
     <add key="darc-int-dotnet-windowsdesktop-996ed6b" value="https://pkgs.dev.azure.com/dnceng/internal/_packaging/darc-int-dotnet-windowsdesktop-996ed6b0/nuget/v3/index.json" />
     <add key="darc-int-dotnet-windowsdesktop-996ed6b-1" value="https://pkgs.dev.azure.com/dnceng/internal/_packaging/darc-int-dotnet-windowsdesktop-996ed6b0-1/nuget/v3/index.json" />
->>>>>>> 73bf4571
     <!--  End: Package sources from dotnet-windowsdesktop -->
     <!--End: Package sources managed by Dependency Flow automation. Do not edit the sources above.-->
     <add key="dotnet-tools" value="https://pkgs.dev.azure.com/dnceng/public/_packaging/dotnet-tools/nuget/v3/index.json" />
@@ -64,11 +58,8 @@
     <add key="darc-int-dotnet-sdk-8e1f76c" value="true" />
     <!--  End: Package sources from dotnet-sdk -->
     <!--  Begin: Package sources from dotnet-windowsdesktop -->
-<<<<<<< HEAD
-=======
     <add key="darc-int-dotnet-windowsdesktop-996ed6b-1" value="true" />
     <add key="darc-int-dotnet-windowsdesktop-996ed6b" value="true" />
->>>>>>> 73bf4571
     <!--  End: Package sources from dotnet-windowsdesktop -->
     <!--  End: Package sources from dotnet-runtime -->
     <!--End: Package sources managed by Dependency Flow automation. Do not edit the sources above.-->
