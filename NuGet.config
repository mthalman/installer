<?xml version="1.0" encoding="utf-8"?>
<configuration>
  <solution>
    <add key="disableSourceControlIntegration" value="true" />
  </solution>
  <packageSources>
    <clear />
    <!--Begin: Package sources managed by Dependency Flow automation. Do not edit the sources below.-->
    <!--  Begin: Package sources from dotnet-aspnetcore -->
    <!--  End: Package sources from dotnet-aspnetcore -->
    <!--  Begin: Package sources from dotnet-emsdk -->
    <!--  End: Package sources from dotnet-emsdk -->
    <!--  Begin: Package sources from DotNet-msbuild-Trusted -->
    <!--  End: Package sources from DotNet-msbuild-Trusted -->
    <!--  Begin: Package sources from dotnet-runtime -->
    <!--  End: Package sources from dotnet-runtime -->
    <!--  Begin: Package sources from dotnet-templating -->
    <!--  End: Package sources from dotnet-templating -->
    <!--  Begin: Package sources from dotnet-windowsdesktop -->
    <!--  End: Package sources from dotnet-windowsdesktop -->
    <!--End: Package sources managed by Dependency Flow automation. Do not edit the sources above.-->
    <add key="dotnet-tools" value="https://pkgs.dev.azure.com/dnceng/public/_packaging/dotnet-tools/nuget/v3/index.json" />
    <add key="dotnet-eng" value="https://pkgs.dev.azure.com/dnceng/public/_packaging/dotnet-eng/nuget/v3/index.json" />
    <add key="dotnet-public" value="https://pkgs.dev.azure.com/dnceng/public/_packaging/dotnet-public/nuget/v3/index.json" />
    <add key="dotnet3-transport" value="https://pkgs.dev.azure.com/dnceng/public/_packaging/dotnet3-transport/nuget/v3/index.json" />
    <add key="dotnet3.1-transport" value="https://pkgs.dev.azure.com/dnceng/public/_packaging/dotnet3.1-transport/nuget/v3/index.json" />
    <add key="dotnet5" value="https://pkgs.dev.azure.com/dnceng/public/_packaging/dotnet5/nuget/v3/index.json" />
    <add key="dotnet5-transport" value="https://pkgs.dev.azure.com/dnceng/public/_packaging/dotnet5-transport/nuget/v3/index.json" />
    <add key="dotnet6" value="https://pkgs.dev.azure.com/dnceng/public/_packaging/dotnet6/nuget/v3/index.json" />
    <add key="dotnet6-transport" value="https://pkgs.dev.azure.com/dnceng/public/_packaging/dotnet6-transport/nuget/v3/index.json" />
    <add key="dotnet-libraries" value="https://pkgs.dev.azure.com/dnceng/public/_packaging/dotnet-libraries/nuget/v3/index.json" />
    <!-- Temporary feed for Xamarin workload manifest -->
    <add key="xamarin" value="https://pkgs.dev.azure.com/azure-public/vside/_packaging/xamarin-impl/nuget/v3/index.json" />
    <!-- Remove after RTM. Working around lack of automated creation of isolated feeds for nuget client -->
    <add key="darc-pub-nuget-nuget.client-078701b" value="https://pkgs.dev.azure.com/dnceng/public/_packaging/darc-pub-nuget-nuget.client-078701b/nuget/v3/index.json" />
  </packageSources>
  <disabledPackageSources>
    <!--Begin: Package sources managed by Dependency Flow automation. Do not edit the sources below.-->
    <!--  Begin: Package sources from dotnet-aspnetcore -->
<<<<<<< HEAD
=======
    <!--  Begin: Package sources from DotNet-msbuild-Trusted -->
    <!--  End: Package sources from DotNet-msbuild-Trusted -->
>>>>>>> a58a169c
    <!--  End: Package sources from dotnet-aspnetcore -->
    <!--  Begin: Package sources from dotnet-runtime -->
    <!--  Begin: Package sources from dotnet-templating -->
    <!--  End: Package sources from dotnet-templating -->
    <!--  Begin: Package sources from dotnet-windowsdesktop -->
    <!--  End: Package sources from dotnet-windowsdesktop -->
    <!--  End: Package sources from dotnet-runtime -->
    <!--  Begin: Package sources from dotnet-windowsdesktop -->
    <!--  End: Package sources from dotnet-windowsdesktop -->
    <!--End: Package sources managed by Dependency Flow automation. Do not edit the sources above.-->
  </disabledPackageSources>
</configuration><|MERGE_RESOLUTION|>--- conflicted
+++ resolved
@@ -37,11 +37,8 @@
   <disabledPackageSources>
     <!--Begin: Package sources managed by Dependency Flow automation. Do not edit the sources below.-->
     <!--  Begin: Package sources from dotnet-aspnetcore -->
-<<<<<<< HEAD
-=======
     <!--  Begin: Package sources from DotNet-msbuild-Trusted -->
     <!--  End: Package sources from DotNet-msbuild-Trusted -->
->>>>>>> a58a169c
     <!--  End: Package sources from dotnet-aspnetcore -->
     <!--  Begin: Package sources from dotnet-runtime -->
     <!--  Begin: Package sources from dotnet-templating -->
