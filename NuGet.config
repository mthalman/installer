<?xml version="1.0" encoding="utf-8"?>
<configuration>
  <solution>
    <add key="disableSourceControlIntegration" value="true" />
  </solution>
  <packageSources>
    <clear />
    <!--Begin: Package sources managed by Dependency Flow automation. Do not edit the sources below.-->
    <!--  Begin: Package sources from dotnet-aspnetcore -->
    <!--  End: Package sources from dotnet-aspnetcore -->
    <!--  Begin: Package sources from dotnet-emsdk -->
    <!--  End: Package sources from dotnet-emsdk -->
    <!--  Begin: Package sources from DotNet-msbuild-Trusted -->
    <!--  End: Package sources from DotNet-msbuild-Trusted -->
    <!--  Begin: Package sources from dotnet-runtime -->
<<<<<<< HEAD
    <add key="darc-int-dotnet-runtime-d099f07" value="https://pkgs.dev.azure.com/dnceng/internal/_packaging/darc-int-dotnet-runtime-d099f075/nuget/v3/index.json" />
    <add key="darc-int-dotnet-runtime-d099f07-3" value="https://pkgs.dev.azure.com/dnceng/internal/_packaging/darc-int-dotnet-runtime-d099f075-3/nuget/v3/index.json" />
    <!--  End: Package sources from dotnet-runtime -->
    <!--  Begin: Package sources from dotnet-sdk -->
    <add key="darc-int-dotnet-sdk-86457a8" value="https://pkgs.dev.azure.com/dnceng/internal/_packaging/darc-int-dotnet-sdk-86457a8e/nuget/v3/index.json" />
    <!--  End: Package sources from dotnet-sdk -->
    <!--  Begin: Package sources from dotnet-windowsdesktop -->
    <add key="darc-int-dotnet-windowsdesktop-417429f" value="https://pkgs.dev.azure.com/dnceng/internal/_packaging/darc-int-dotnet-windowsdesktop-417429fc/nuget/v3/index.json" />
    <add key="darc-int-dotnet-windowsdesktop-417429f-3" value="https://pkgs.dev.azure.com/dnceng/internal/_packaging/darc-int-dotnet-windowsdesktop-417429fc-3/nuget/v3/index.json" />
    <add key="darc-int-dotnet-windowsdesktop-417429f-2" value="https://pkgs.dev.azure.com/dnceng/internal/_packaging/darc-int-dotnet-windowsdesktop-417429fc-2/nuget/v3/index.json" />
    <add key="darc-int-dotnet-windowsdesktop-417429f-1" value="https://pkgs.dev.azure.com/dnceng/internal/_packaging/darc-int-dotnet-windowsdesktop-417429fc-1/nuget/v3/index.json" />
=======
    <!--  End: Package sources from dotnet-runtime -->
    <!--  Begin: Package sources from dotnet-sdk -->
    <!--  End: Package sources from dotnet-sdk -->
    <!--  Begin: Package sources from dotnet-windowsdesktop -->
>>>>>>> 8bfe3908
    <!--  End: Package sources from dotnet-windowsdesktop -->
    <!--End: Package sources managed by Dependency Flow automation. Do not edit the sources above.-->
    <add key="dotnet-tools" value="https://pkgs.dev.azure.com/dnceng/public/_packaging/dotnet-tools/nuget/v3/index.json" />
    <add key="dotnet-eng" value="https://pkgs.dev.azure.com/dnceng/public/_packaging/dotnet-eng/nuget/v3/index.json" />
    <add key="general-testing" value="https://pkgs.dev.azure.com/dnceng/public/_packaging/general-testing/nuget/v3/index.json" />
    <add key="dotnet-public" value="https://pkgs.dev.azure.com/dnceng/public/_packaging/dotnet-public/nuget/v3/index.json" />
    <add key="dotnet3-transport" value="https://pkgs.dev.azure.com/dnceng/public/_packaging/dotnet3-transport/nuget/v3/index.json" />
    <add key="dotnet3.1-transport" value="https://pkgs.dev.azure.com/dnceng/public/_packaging/dotnet3.1-transport/nuget/v3/index.json" />
    <add key="dotnet5" value="https://pkgs.dev.azure.com/dnceng/public/_packaging/dotnet5/nuget/v3/index.json" />
    <add key="dotnet5-transport" value="https://pkgs.dev.azure.com/dnceng/public/_packaging/dotnet5-transport/nuget/v3/index.json" />
    <add key="dotnet6" value="https://pkgs.dev.azure.com/dnceng/public/_packaging/dotnet6/nuget/v3/index.json" />
    <add key="dotnet6-transport" value="https://pkgs.dev.azure.com/dnceng/public/_packaging/dotnet6-transport/nuget/v3/index.json" />
    <add key="dotnet7" value="https://pkgs.dev.azure.com/dnceng/public/_packaging/dotnet7/nuget/v3/index.json" />
    <add key="dotnet7-transport" value="https://pkgs.dev.azure.com/dnceng/public/_packaging/dotnet7-transport/nuget/v3/index.json" />
    <add key="dotnet-libraries" value="https://pkgs.dev.azure.com/dnceng/public/_packaging/dotnet-libraries/nuget/v3/index.json" />
    <!-- Temporary feed for Xamarin workload manifest -->
    <add key="xamarin" value="https://pkgs.dev.azure.com/azure-public/vside/_packaging/xamarin-impl/nuget/v3/index.json" />
  </packageSources>
  <disabledPackageSources>
    <!--Begin: Package sources managed by Dependency Flow automation. Do not edit the sources below.-->
    <!--  Begin: Package sources from dotnet-aspnetcore -->
    <!--  End: Package sources from dotnet-aspnetcore -->
    <!--  Begin: Package sources from dotnet-runtime -->
    <!--  Begin: Package sources from dotnet-sdk -->
    <!--  End: Package sources from dotnet-sdk -->
    <!--  Begin: Package sources from dotnet-windowsdesktop -->
    <!--  End: Package sources from dotnet-windowsdesktop -->
    <!--  End: Package sources from dotnet-runtime -->
    <!--End: Package sources managed by Dependency Flow automation. Do not edit the sources above.-->
  </disabledPackageSources>
</configuration><|MERGE_RESOLUTION|>--- conflicted
+++ resolved
@@ -13,24 +13,10 @@
     <!--  Begin: Package sources from DotNet-msbuild-Trusted -->
     <!--  End: Package sources from DotNet-msbuild-Trusted -->
     <!--  Begin: Package sources from dotnet-runtime -->
-<<<<<<< HEAD
-    <add key="darc-int-dotnet-runtime-d099f07" value="https://pkgs.dev.azure.com/dnceng/internal/_packaging/darc-int-dotnet-runtime-d099f075/nuget/v3/index.json" />
-    <add key="darc-int-dotnet-runtime-d099f07-3" value="https://pkgs.dev.azure.com/dnceng/internal/_packaging/darc-int-dotnet-runtime-d099f075-3/nuget/v3/index.json" />
-    <!--  End: Package sources from dotnet-runtime -->
-    <!--  Begin: Package sources from dotnet-sdk -->
-    <add key="darc-int-dotnet-sdk-86457a8" value="https://pkgs.dev.azure.com/dnceng/internal/_packaging/darc-int-dotnet-sdk-86457a8e/nuget/v3/index.json" />
-    <!--  End: Package sources from dotnet-sdk -->
-    <!--  Begin: Package sources from dotnet-windowsdesktop -->
-    <add key="darc-int-dotnet-windowsdesktop-417429f" value="https://pkgs.dev.azure.com/dnceng/internal/_packaging/darc-int-dotnet-windowsdesktop-417429fc/nuget/v3/index.json" />
-    <add key="darc-int-dotnet-windowsdesktop-417429f-3" value="https://pkgs.dev.azure.com/dnceng/internal/_packaging/darc-int-dotnet-windowsdesktop-417429fc-3/nuget/v3/index.json" />
-    <add key="darc-int-dotnet-windowsdesktop-417429f-2" value="https://pkgs.dev.azure.com/dnceng/internal/_packaging/darc-int-dotnet-windowsdesktop-417429fc-2/nuget/v3/index.json" />
-    <add key="darc-int-dotnet-windowsdesktop-417429f-1" value="https://pkgs.dev.azure.com/dnceng/internal/_packaging/darc-int-dotnet-windowsdesktop-417429fc-1/nuget/v3/index.json" />
-=======
     <!--  End: Package sources from dotnet-runtime -->
     <!--  Begin: Package sources from dotnet-sdk -->
     <!--  End: Package sources from dotnet-sdk -->
     <!--  Begin: Package sources from dotnet-windowsdesktop -->
->>>>>>> 8bfe3908
     <!--  End: Package sources from dotnet-windowsdesktop -->
     <!--End: Package sources managed by Dependency Flow automation. Do not edit the sources above.-->
     <add key="dotnet-tools" value="https://pkgs.dev.azure.com/dnceng/public/_packaging/dotnet-tools/nuget/v3/index.json" />
