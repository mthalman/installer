--- conflicted
+++ resolved
@@ -7,32 +7,16 @@
     <clear />
     <!--Begin: Package sources managed by Dependency Flow automation. Do not edit the sources below.-->
     <!--  Begin: Package sources from dotnet-aspnetcore -->
-<<<<<<< HEAD
-    <add key="darc-int-dotnet-aspnetcore-70048be" value="https://pkgs.dev.azure.com/dnceng/internal/_packaging/darc-int-dotnet-aspnetcore-70048bee/nuget/v3/index.json" />
-    <!--  End: Package sources from dotnet-aspnetcore -->
-    <!--  Begin: Package sources from dotnet-emsdk -->
-    <add key="darc-pub-dotnet-emsdk-79b01e4" value="https://pkgs.dev.azure.com/dnceng/public/_packaging/darc-pub-dotnet-emsdk-79b01e47/nuget/v3/index.json" />
-=======
     <add key="darc-int-dotnet-aspnetcore-57512b4" value="https://pkgs.dev.azure.com/dnceng/internal/_packaging/darc-int-dotnet-aspnetcore-57512b49/nuget/v3/index.json" />
     <add key="darc-int-dotnet-aspnetcore-57512b4-2" value="https://pkgs.dev.azure.com/dnceng/internal/_packaging/darc-int-dotnet-aspnetcore-57512b49-2/nuget/v3/index.json" />
     <add key="darc-int-dotnet-aspnetcore-57512b4-1" value="https://pkgs.dev.azure.com/dnceng/internal/_packaging/darc-int-dotnet-aspnetcore-57512b49-1/nuget/v3/index.json" />
     <!--  End: Package sources from dotnet-aspnetcore -->
     <!--  Begin: Package sources from dotnet-emsdk -->
->>>>>>> c9721578
     <!--  End: Package sources from dotnet-emsdk -->
     <!--  Begin: Package sources from DotNet-msbuild-Trusted -->
     <add key="darc-pub-DotNet-msbuild-Trusted-6918b86" value="https://pkgs.dev.azure.com/dnceng/public/_packaging/darc-pub-DotNet-msbuild-Trusted-6918b863/nuget/v3/index.json" />
     <!--  End: Package sources from DotNet-msbuild-Trusted -->
     <!--  Begin: Package sources from dotnet-runtime -->
-<<<<<<< HEAD
-    <add key="darc-int-dotnet-runtime-ecb34f8" value="https://pkgs.dev.azure.com/dnceng/internal/_packaging/darc-int-dotnet-runtime-ecb34f85/nuget/v3/index.json" />
-    <!--  End: Package sources from dotnet-runtime -->
-    <!--  Begin: Package sources from dotnet-sdk -->
-    <add key="darc-int-dotnet-sdk-d0b45a0" value="https://pkgs.dev.azure.com/dnceng/internal/_packaging/darc-int-dotnet-sdk-d0b45a00/nuget/v3/index.json" />
-    <!--  End: Package sources from dotnet-sdk -->
-    <!--  Begin: Package sources from dotnet-windowsdesktop -->
-    <add key="darc-int-dotnet-windowsdesktop-b193aa2" value="https://pkgs.dev.azure.com/dnceng/internal/_packaging/darc-int-dotnet-windowsdesktop-b193aa2e/nuget/v3/index.json" />
-=======
     <add key="darc-int-dotnet-runtime-4a824ef" value="https://pkgs.dev.azure.com/dnceng/internal/_packaging/darc-int-dotnet-runtime-4a824ef3/nuget/v3/index.json" />
     <add key="darc-int-dotnet-runtime-4a824ef-4" value="https://pkgs.dev.azure.com/dnceng/internal/_packaging/darc-int-dotnet-runtime-4a824ef3-4/nuget/v3/index.json" />
     <add key="darc-int-dotnet-runtime-4a824ef-3" value="https://pkgs.dev.azure.com/dnceng/internal/_packaging/darc-int-dotnet-runtime-4a824ef3-3/nuget/v3/index.json" />
@@ -48,7 +32,6 @@
     <add key="darc-int-dotnet-windowsdesktop-018db42-3" value="https://pkgs.dev.azure.com/dnceng/internal/_packaging/darc-int-dotnet-windowsdesktop-018db428-3/nuget/v3/index.json" />
     <add key="darc-int-dotnet-windowsdesktop-018db42-2" value="https://pkgs.dev.azure.com/dnceng/internal/_packaging/darc-int-dotnet-windowsdesktop-018db428-2/nuget/v3/index.json" />
     <add key="darc-int-dotnet-windowsdesktop-018db42-1" value="https://pkgs.dev.azure.com/dnceng/internal/_packaging/darc-int-dotnet-windowsdesktop-018db428-1/nuget/v3/index.json" />
->>>>>>> c9721578
     <!--  End: Package sources from dotnet-windowsdesktop -->
     <!--End: Package sources managed by Dependency Flow automation. Do not edit the sources above.-->
     <add key="dotnet-tools" value="https://pkgs.dev.azure.com/dnceng/public/_packaging/dotnet-tools/nuget/v3/index.json" />
@@ -70,17 +53,6 @@
   <disabledPackageSources>
     <!--Begin: Package sources managed by Dependency Flow automation. Do not edit the sources below.-->
     <!--  Begin: Package sources from dotnet-aspnetcore -->
-<<<<<<< HEAD
-    <add key="darc-int-dotnet-aspnetcore-70048be" value="true" />
-    <!--  End: Package sources from dotnet-aspnetcore -->
-    <!--  Begin: Package sources from dotnet-runtime -->
-    <add key="darc-int-dotnet-runtime-ecb34f8" value="true" />
-    <!--  Begin: Package sources from dotnet-sdk -->
-    <add key="darc-int-dotnet-sdk-d0b45a0" value="true" />
-    <!--  End: Package sources from dotnet-sdk -->
-    <!--  Begin: Package sources from dotnet-windowsdesktop -->
-    <add key="darc-int-dotnet-windowsdesktop-b193aa2" value="true" />
-=======
     <add key="darc-int-dotnet-aspnetcore-57512b4-1" value="true" />
     <add key="darc-int-dotnet-aspnetcore-57512b4-2" value="true" />
     <add key="darc-int-dotnet-aspnetcore-57512b4" value="true" />
@@ -100,7 +72,6 @@
     <add key="darc-int-dotnet-windowsdesktop-018db42-3" value="true" />
     <add key="darc-int-dotnet-windowsdesktop-018db42-4" value="true" />
     <add key="darc-int-dotnet-windowsdesktop-018db42" value="true" />
->>>>>>> c9721578
     <!--  End: Package sources from dotnet-windowsdesktop -->
     <!--  End: Package sources from dotnet-runtime -->
     <!--End: Package sources managed by Dependency Flow automation. Do not edit the sources above.-->
