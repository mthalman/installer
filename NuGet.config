<?xml version="1.0" encoding="utf-8"?>
<configuration>
  <solution>
    <add key="disableSourceControlIntegration" value="true" />
  </solution>
  <packageSources>
    <clear />
    <!--Begin: Package sources managed by Dependency Flow automation. Do not edit the sources below.-->
    <!--  Begin: Package sources from dotnet-aspnetcore -->
<<<<<<< HEAD
    <add key="darc-int-dotnet-aspnetcore-e99084e" value="https://pkgs.dev.azure.com/dnceng/internal/_packaging/darc-int-dotnet-aspnetcore-e99084ee/nuget/v3/index.json" />
    <add key="darc-int-dotnet-aspnetcore-e99084e-1" value="https://pkgs.dev.azure.com/dnceng/internal/_packaging/darc-int-dotnet-aspnetcore-e99084ee-1/nuget/v3/index.json" />
    <!--  End: Package sources from dotnet-aspnetcore -->
    <!--  Begin: Package sources from dotnet-emsdk -->
    <add key="darc-pub-dotnet-emsdk-f472bde" value="https://pkgs.dev.azure.com/dnceng/public/_packaging/darc-pub-dotnet-emsdk-f472bde6/nuget/v3/index.json" />
    <add key="darc-pub-dotnet-emsdk-f472bde-1" value="https://pkgs.dev.azure.com/dnceng/public/_packaging/darc-pub-dotnet-emsdk-f472bde6-1/nuget/v3/index.json" />
=======
    <add key="darc-int-dotnet-aspnetcore-bc25dd5" value="https://pkgs.dev.azure.com/dnceng/internal/_packaging/darc-int-dotnet-aspnetcore-bc25dd5d/nuget/v3/index.json" />
    <!--  End: Package sources from dotnet-aspnetcore -->
    <!--  Begin: Package sources from dotnet-emsdk -->
>>>>>>> 0099fd01
    <!--  End: Package sources from dotnet-emsdk -->
    <!--  Begin: Package sources from DotNet-msbuild-Trusted -->
    <!--  End: Package sources from DotNet-msbuild-Trusted -->
    <!--  Begin: Package sources from dotnet-runtime -->
<<<<<<< HEAD
    <add key="darc-int-dotnet-runtime-ca8b532" value="https://pkgs.dev.azure.com/dnceng/internal/_packaging/darc-int-dotnet-runtime-ca8b5329/nuget/v3/index.json" />
    <add key="darc-int-dotnet-runtime-ca8b532-1" value="https://pkgs.dev.azure.com/dnceng/internal/_packaging/darc-int-dotnet-runtime-ca8b5329-1/nuget/v3/index.json" />
    <!--  End: Package sources from dotnet-runtime -->
    <!--  Begin: Package sources from dotnet-templating -->
    <add key="darc-int-dotnet-templating-54ea5cf" value="https://pkgs.dev.azure.com/dnceng/internal/_packaging/darc-int-dotnet-templating-54ea5cf9/nuget/v3/index.json" />
    <add key="darc-int-dotnet-templating-54ea5cf-1" value="https://pkgs.dev.azure.com/dnceng/internal/_packaging/darc-int-dotnet-templating-54ea5cf9-1/nuget/v3/index.json" />
    <!--  End: Package sources from dotnet-templating -->
    <!--  Begin: Package sources from dotnet-windowsdesktop -->
    <add key="darc-int-dotnet-windowsdesktop-0c1d005" value="https://pkgs.dev.azure.com/dnceng/internal/_packaging/darc-int-dotnet-windowsdesktop-0c1d005f/nuget/v3/index.json" />
    <add key="darc-int-dotnet-windowsdesktop-0c1d005-1" value="https://pkgs.dev.azure.com/dnceng/internal/_packaging/darc-int-dotnet-windowsdesktop-0c1d005f-1/nuget/v3/index.json" />
=======
    <add key="darc-int-dotnet-runtime-e0f0de8" value="https://pkgs.dev.azure.com/dnceng/internal/_packaging/darc-int-dotnet-runtime-e0f0de87/nuget/v3/index.json" />
    <!--  End: Package sources from dotnet-runtime -->
    <!--  Begin: Package sources from dotnet-templating -->
    <add key="darc-int-dotnet-templating-d0decca" value="https://pkgs.dev.azure.com/dnceng/internal/_packaging/darc-int-dotnet-templating-d0deccaa/nuget/v3/index.json" />
    <!--  End: Package sources from dotnet-templating -->
    <!--  Begin: Package sources from dotnet-windowsdesktop -->
    <add key="darc-int-dotnet-windowsdesktop-5bb01c1" value="https://pkgs.dev.azure.com/dnceng/internal/_packaging/darc-int-dotnet-windowsdesktop-5bb01c1a/nuget/v3/index.json" />
>>>>>>> 0099fd01
    <!--  End: Package sources from dotnet-windowsdesktop -->
    <!--End: Package sources managed by Dependency Flow automation. Do not edit the sources above.-->
    <add key="dotnet-tools" value="https://pkgs.dev.azure.com/dnceng/public/_packaging/dotnet-tools/nuget/v3/index.json" />
    <add key="dotnet-eng" value="https://pkgs.dev.azure.com/dnceng/public/_packaging/dotnet-eng/nuget/v3/index.json" />
    <add key="dotnet-public" value="https://pkgs.dev.azure.com/dnceng/public/_packaging/dotnet-public/nuget/v3/index.json" />
    <add key="dotnet3-transport" value="https://pkgs.dev.azure.com/dnceng/public/_packaging/dotnet3-transport/nuget/v3/index.json" />
    <add key="dotnet3.1-transport" value="https://pkgs.dev.azure.com/dnceng/public/_packaging/dotnet3.1-transport/nuget/v3/index.json" />
    <add key="dotnet5" value="https://pkgs.dev.azure.com/dnceng/public/_packaging/dotnet5/nuget/v3/index.json" />
    <add key="dotnet5-transport" value="https://pkgs.dev.azure.com/dnceng/public/_packaging/dotnet5-transport/nuget/v3/index.json" />
    <add key="dotnet6" value="https://pkgs.dev.azure.com/dnceng/public/_packaging/dotnet6/nuget/v3/index.json" />
    <add key="dotnet6-transport" value="https://pkgs.dev.azure.com/dnceng/public/_packaging/dotnet6-transport/nuget/v3/index.json" />
    <add key="dotnet-libraries" value="https://pkgs.dev.azure.com/dnceng/public/_packaging/dotnet-libraries/nuget/v3/index.json" />
    <!-- Temporary feed for Xamarin workload manifest -->
    <add key="xamarin" value="https://pkgs.dev.azure.com/azure-public/vside/_packaging/xamarin-impl/nuget/v3/index.json" />
    <!-- Remove after RTM. Working around lack of automated creation of isolated feeds for nuget client -->
    <add key="darc-pub-nuget-nuget.client-078701b" value="https://pkgs.dev.azure.com/dnceng/public/_packaging/darc-pub-nuget-nuget.client-078701b/nuget/v3/index.json" />
  </packageSources>
  <disabledPackageSources>
    <!--Begin: Package sources managed by Dependency Flow automation. Do not edit the sources below.-->
    <!--  Begin: Package sources from dotnet-aspnetcore -->
<<<<<<< HEAD
    <add key="darc-int-dotnet-aspnetcore-e99084e-1" value="true" />
    <add key="darc-int-dotnet-aspnetcore-e99084e" value="true" />
=======
    <add key="darc-int-dotnet-aspnetcore-bc25dd5" value="true" />
>>>>>>> 0099fd01
    <!--  Begin: Package sources from DotNet-msbuild-Trusted -->
    <!--  End: Package sources from DotNet-msbuild-Trusted -->
    <!--  End: Package sources from dotnet-aspnetcore -->
    <!--  Begin: Package sources from dotnet-runtime -->
<<<<<<< HEAD
    <add key="darc-int-dotnet-runtime-ca8b532-1" value="true" />
    <add key="darc-int-dotnet-runtime-ca8b532" value="true" />
    <!--  Begin: Package sources from dotnet-templating -->
    <add key="darc-int-dotnet-templating-54ea5cf-1" value="true" />
    <add key="darc-int-dotnet-templating-54ea5cf" value="true" />
    <!--  End: Package sources from dotnet-templating -->
    <!--  Begin: Package sources from dotnet-windowsdesktop -->
    <add key="darc-int-dotnet-windowsdesktop-0c1d005-1" value="true" />
    <add key="darc-int-dotnet-windowsdesktop-0c1d005" value="true" />
=======
    <add key="darc-int-dotnet-runtime-e0f0de8" value="true" />
    <!--  Begin: Package sources from dotnet-templating -->
    <add key="darc-int-dotnet-templating-d0decca" value="true" />
    <!--  End: Package sources from dotnet-templating -->
    <!--  Begin: Package sources from dotnet-windowsdesktop -->
    <add key="darc-int-dotnet-windowsdesktop-5bb01c1" value="true" />
>>>>>>> 0099fd01
    <!--  End: Package sources from dotnet-windowsdesktop -->
    <!--  End: Package sources from dotnet-runtime -->
    <!--  Begin: Package sources from dotnet-windowsdesktop -->
    <!--  End: Package sources from dotnet-windowsdesktop -->
    <!--End: Package sources managed by Dependency Flow automation. Do not edit the sources above.-->
  </disabledPackageSources>
</configuration><|MERGE_RESOLUTION|>--- conflicted
+++ resolved
@@ -7,34 +7,13 @@
     <clear />
     <!--Begin: Package sources managed by Dependency Flow automation. Do not edit the sources below.-->
     <!--  Begin: Package sources from dotnet-aspnetcore -->
-<<<<<<< HEAD
-    <add key="darc-int-dotnet-aspnetcore-e99084e" value="https://pkgs.dev.azure.com/dnceng/internal/_packaging/darc-int-dotnet-aspnetcore-e99084ee/nuget/v3/index.json" />
-    <add key="darc-int-dotnet-aspnetcore-e99084e-1" value="https://pkgs.dev.azure.com/dnceng/internal/_packaging/darc-int-dotnet-aspnetcore-e99084ee-1/nuget/v3/index.json" />
-    <!--  End: Package sources from dotnet-aspnetcore -->
-    <!--  Begin: Package sources from dotnet-emsdk -->
-    <add key="darc-pub-dotnet-emsdk-f472bde" value="https://pkgs.dev.azure.com/dnceng/public/_packaging/darc-pub-dotnet-emsdk-f472bde6/nuget/v3/index.json" />
-    <add key="darc-pub-dotnet-emsdk-f472bde-1" value="https://pkgs.dev.azure.com/dnceng/public/_packaging/darc-pub-dotnet-emsdk-f472bde6-1/nuget/v3/index.json" />
-=======
     <add key="darc-int-dotnet-aspnetcore-bc25dd5" value="https://pkgs.dev.azure.com/dnceng/internal/_packaging/darc-int-dotnet-aspnetcore-bc25dd5d/nuget/v3/index.json" />
     <!--  End: Package sources from dotnet-aspnetcore -->
     <!--  Begin: Package sources from dotnet-emsdk -->
->>>>>>> 0099fd01
     <!--  End: Package sources from dotnet-emsdk -->
     <!--  Begin: Package sources from DotNet-msbuild-Trusted -->
     <!--  End: Package sources from DotNet-msbuild-Trusted -->
     <!--  Begin: Package sources from dotnet-runtime -->
-<<<<<<< HEAD
-    <add key="darc-int-dotnet-runtime-ca8b532" value="https://pkgs.dev.azure.com/dnceng/internal/_packaging/darc-int-dotnet-runtime-ca8b5329/nuget/v3/index.json" />
-    <add key="darc-int-dotnet-runtime-ca8b532-1" value="https://pkgs.dev.azure.com/dnceng/internal/_packaging/darc-int-dotnet-runtime-ca8b5329-1/nuget/v3/index.json" />
-    <!--  End: Package sources from dotnet-runtime -->
-    <!--  Begin: Package sources from dotnet-templating -->
-    <add key="darc-int-dotnet-templating-54ea5cf" value="https://pkgs.dev.azure.com/dnceng/internal/_packaging/darc-int-dotnet-templating-54ea5cf9/nuget/v3/index.json" />
-    <add key="darc-int-dotnet-templating-54ea5cf-1" value="https://pkgs.dev.azure.com/dnceng/internal/_packaging/darc-int-dotnet-templating-54ea5cf9-1/nuget/v3/index.json" />
-    <!--  End: Package sources from dotnet-templating -->
-    <!--  Begin: Package sources from dotnet-windowsdesktop -->
-    <add key="darc-int-dotnet-windowsdesktop-0c1d005" value="https://pkgs.dev.azure.com/dnceng/internal/_packaging/darc-int-dotnet-windowsdesktop-0c1d005f/nuget/v3/index.json" />
-    <add key="darc-int-dotnet-windowsdesktop-0c1d005-1" value="https://pkgs.dev.azure.com/dnceng/internal/_packaging/darc-int-dotnet-windowsdesktop-0c1d005f-1/nuget/v3/index.json" />
-=======
     <add key="darc-int-dotnet-runtime-e0f0de8" value="https://pkgs.dev.azure.com/dnceng/internal/_packaging/darc-int-dotnet-runtime-e0f0de87/nuget/v3/index.json" />
     <!--  End: Package sources from dotnet-runtime -->
     <!--  Begin: Package sources from dotnet-templating -->
@@ -42,7 +21,6 @@
     <!--  End: Package sources from dotnet-templating -->
     <!--  Begin: Package sources from dotnet-windowsdesktop -->
     <add key="darc-int-dotnet-windowsdesktop-5bb01c1" value="https://pkgs.dev.azure.com/dnceng/internal/_packaging/darc-int-dotnet-windowsdesktop-5bb01c1a/nuget/v3/index.json" />
->>>>>>> 0099fd01
     <!--  End: Package sources from dotnet-windowsdesktop -->
     <!--End: Package sources managed by Dependency Flow automation. Do not edit the sources above.-->
     <add key="dotnet-tools" value="https://pkgs.dev.azure.com/dnceng/public/_packaging/dotnet-tools/nuget/v3/index.json" />
@@ -63,34 +41,17 @@
   <disabledPackageSources>
     <!--Begin: Package sources managed by Dependency Flow automation. Do not edit the sources below.-->
     <!--  Begin: Package sources from dotnet-aspnetcore -->
-<<<<<<< HEAD
-    <add key="darc-int-dotnet-aspnetcore-e99084e-1" value="true" />
-    <add key="darc-int-dotnet-aspnetcore-e99084e" value="true" />
-=======
     <add key="darc-int-dotnet-aspnetcore-bc25dd5" value="true" />
->>>>>>> 0099fd01
     <!--  Begin: Package sources from DotNet-msbuild-Trusted -->
     <!--  End: Package sources from DotNet-msbuild-Trusted -->
     <!--  End: Package sources from dotnet-aspnetcore -->
     <!--  Begin: Package sources from dotnet-runtime -->
-<<<<<<< HEAD
-    <add key="darc-int-dotnet-runtime-ca8b532-1" value="true" />
-    <add key="darc-int-dotnet-runtime-ca8b532" value="true" />
-    <!--  Begin: Package sources from dotnet-templating -->
-    <add key="darc-int-dotnet-templating-54ea5cf-1" value="true" />
-    <add key="darc-int-dotnet-templating-54ea5cf" value="true" />
-    <!--  End: Package sources from dotnet-templating -->
-    <!--  Begin: Package sources from dotnet-windowsdesktop -->
-    <add key="darc-int-dotnet-windowsdesktop-0c1d005-1" value="true" />
-    <add key="darc-int-dotnet-windowsdesktop-0c1d005" value="true" />
-=======
     <add key="darc-int-dotnet-runtime-e0f0de8" value="true" />
     <!--  Begin: Package sources from dotnet-templating -->
     <add key="darc-int-dotnet-templating-d0decca" value="true" />
     <!--  End: Package sources from dotnet-templating -->
     <!--  Begin: Package sources from dotnet-windowsdesktop -->
     <add key="darc-int-dotnet-windowsdesktop-5bb01c1" value="true" />
->>>>>>> 0099fd01
     <!--  End: Package sources from dotnet-windowsdesktop -->
     <!--  End: Package sources from dotnet-runtime -->
     <!--  Begin: Package sources from dotnet-windowsdesktop -->
