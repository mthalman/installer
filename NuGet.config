--- conflicted
+++ resolved
@@ -8,20 +8,10 @@
     <clear />
     <!--Begin: Package sources managed by Dependency Flow automation. Do not edit the sources below.-->
     <!--  Begin: Package sources from dotnet-aspnetcore -->
-<<<<<<< HEAD
-    <add key="darc-int-dotnet-aspnetcore-331b52b" value="https://pkgs.dev.azure.com/dnceng/_packaging/darc-int-dotnet-aspnetcore-331b52b3/nuget/v3/index.json" />
-    <!--  End: Package sources from dotnet-aspnetcore -->
-    <!--  Begin: Package sources from dotnet-corefx -->
-    <add key="darc-int-dotnet-corefx-50a99d5" value="https://pkgs.dev.azure.com/dnceng/_packaging/darc-int-dotnet-corefx-50a99d5d/nuget/v3/index.json" />
-    <!--  End: Package sources from dotnet-corefx -->
-    <!--  Begin: Package sources from dotnet-core-setup -->
-    <add key="darc-int-dotnet-core-setup-0267ad0" value="https://pkgs.dev.azure.com/dnceng/_packaging/darc-int-dotnet-core-setup-0267ad09/nuget/v3/index.json" />
-=======
     <!--  End: Package sources from dotnet-aspnetcore -->
     <!--  Begin: Package sources from dotnet-corefx -->
     <!--  End: Package sources from dotnet-corefx -->
     <!--  Begin: Package sources from dotnet-core-setup -->
->>>>>>> e9fb901b
     <!--  End: Package sources from dotnet-core-setup -->
     <!--  Begin: Package sources from dotnet-templating -->
     <add key="darc-pub-dotnet-templating-9b154f5" value="https://pkgs.dev.azure.com/dnceng/public/_packaging/darc-pub-dotnet-templating-9b154f56/nuget/v3/index.json" />
@@ -39,42 +29,11 @@
   <disabledPackageSources>
     <clear />
     <!--  Begin: Package sources from dotnet-aspnetcore -->
-    <add key="darc-int-dotnet-aspnetcore-331b52b" value="true" />
     <!--  End: Package sources from dotnet-aspnetcore -->
     <!--  Begin: Package sources from dotnet-corefx -->
-<<<<<<< HEAD
-    <add key="darc-int-dotnet-corefx-50a99d5" value="true" />
-    <!--  End: Package sources from dotnet-corefx -->
-    <!--  Begin: Package sources from dotnet-core-setup -->
-    <add key="darc-int-dotnet-core-setup-0267ad0" value="true" />
-    <!--  End: Package sources from dotnet-core-setup -->
-    <add key="darc-int-dotnet-corefx-14aba64" value="true" />
-    <add key="darc-int-dotnet-core-setup-89c50a2" value="true" />
-    <add key="darc-int-dotnet-corefx-1e80113" value="true" />
-    <add key="darc-int-dotnet-core-setup-9af99f0" value="true" />
-    <add key="darc-int-dotnet-corefx-f571fb3" value="true" />
-    <add key="darc-int-dotnet-core-setup-08d8c2a" value="true" />
-    <add key="darc-int-dotnet-core-setup-d292495" value="true" />
-    <add key="darc-int-dotnet-core-setup-5faea65" value="true" />
-    <add key="darc-int-dotnet-corefx-982e810" value="true" />
-    <add key="darc-int-dotnet-core-setup-d016159" value="true" />
-    <add key="darc-int-dotnet-aspnetcore-ca02e7b" value="true" />
-    <add key="darc-int-dotnet-aspnetcore-7023927" value="true" />
-    <add key="darc-int-dotnet-aspnetcore-34831fc" value="true" />
-    <add key="darc-int-dotnet-aspnetcore-d9dcbfd" value="true" />
-    <add key="darc-int-dotnet-aspnetcore-0a8a394" value="true" />
-    <add key="darc-int-dotnet-aspnetcore-4aa76a1" value="true" />
-    <add key="darc-int-dotnet-aspnetcore-9699b93" value="true" />
-    <add key="darc-int-dotnet-core-setup-f5eceb8" value="true" />
-    <add key="darc-int-dotnet-templating-7ab67ec" value="true" />
-    <add key="darc-int-dotnet-core-setup-20aabc5" value="true" />
-    <add key="darc-int-dotnet-core-setup-77f20fa" value="true" />
-    <add key="darc-int-dotnet-core-setup-e87b801" value="true" />
-=======
     <!--  End: Package sources from dotnet-corefx -->
     <!--  Begin: Package sources from dotnet-core-setup -->
     <!--  End: Package sources from dotnet-core-setup -->
->>>>>>> e9fb901b
     <!-- Added by darc above. due to dependencies on 3.0.0 and 2.1.0 packs, but we can get those from nuget.org -->
     <!-- Darc will just put it back if we attempt to remove it above. -->
     <add key="darc-pub-dotnet-core-setup-7d57652" value="true" />
