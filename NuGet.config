--- conflicted
+++ resolved
@@ -8,19 +8,11 @@
     <!--Begin: Package sources managed by Dependency Flow automation. Do not edit the sources below.-->
     <!--  Begin: Package sources from dotnet-aspnetcore -->
     <add key="darc-int-dotnet-aspnetcore-bb01bbf" value="https://pkgs.dev.azure.com/dnceng/internal/_packaging/darc-int-dotnet-aspnetcore-bb01bbf4/nuget/v3/index.json" />
-<<<<<<< HEAD
-    <add key="darc-int-dotnet-aspnetcore-bb01bbf-3" value="https://pkgs.dev.azure.com/dnceng/internal/_packaging/darc-int-dotnet-aspnetcore-bb01bbf4-3/nuget/v3/index.json" />
-=======
->>>>>>> cbfa5973
     <add key="darc-int-dotnet-aspnetcore-bb01bbf-2" value="https://pkgs.dev.azure.com/dnceng/internal/_packaging/darc-int-dotnet-aspnetcore-bb01bbf4-2/nuget/v3/index.json" />
     <add key="darc-int-dotnet-aspnetcore-bb01bbf-1" value="https://pkgs.dev.azure.com/dnceng/internal/_packaging/darc-int-dotnet-aspnetcore-bb01bbf4-1/nuget/v3/index.json" />
     <!--  End: Package sources from dotnet-aspnetcore -->
     <!--  Begin: Package sources from dotnet-emsdk -->
     <add key="darc-pub-dotnet-emsdk-6b7d1f4" value="https://pkgs.dev.azure.com/dnceng/public/_packaging/darc-pub-dotnet-emsdk-6b7d1f47/nuget/v3/index.json" />
-<<<<<<< HEAD
-    <add key="darc-pub-dotnet-emsdk-6b7d1f4-4" value="https://pkgs.dev.azure.com/dnceng/public/_packaging/darc-pub-dotnet-emsdk-6b7d1f47-4/nuget/v3/index.json" />
-=======
->>>>>>> cbfa5973
     <add key="darc-pub-dotnet-emsdk-6b7d1f4-3" value="https://pkgs.dev.azure.com/dnceng/public/_packaging/darc-pub-dotnet-emsdk-6b7d1f47-3/nuget/v3/index.json" />
     <add key="darc-pub-dotnet-emsdk-6b7d1f4-2" value="https://pkgs.dev.azure.com/dnceng/public/_packaging/darc-pub-dotnet-emsdk-6b7d1f47-2/nuget/v3/index.json" />
     <add key="darc-pub-dotnet-emsdk-6b7d1f4-1" value="https://pkgs.dev.azure.com/dnceng/public/_packaging/darc-pub-dotnet-emsdk-6b7d1f47-1/nuget/v3/index.json" />
@@ -30,7 +22,6 @@
     <!--  End: Package sources from DotNet-msbuild-Trusted -->
     <!--  Begin: Package sources from dotnet-runtime -->
     <add key="darc-int-dotnet-runtime-d099f07" value="https://pkgs.dev.azure.com/dnceng/internal/_packaging/darc-int-dotnet-runtime-d099f075/nuget/v3/index.json" />
-<<<<<<< HEAD
     <add key="darc-int-dotnet-runtime-d099f07-3" value="https://pkgs.dev.azure.com/dnceng/internal/_packaging/darc-int-dotnet-runtime-d099f075-3/nuget/v3/index.json" />
     <!--  End: Package sources from dotnet-runtime -->
     <!--  Begin: Package sources from dotnet-sdk -->
@@ -39,14 +30,6 @@
     <!--  Begin: Package sources from dotnet-windowsdesktop -->
     <add key="darc-int-dotnet-windowsdesktop-417429f" value="https://pkgs.dev.azure.com/dnceng/internal/_packaging/darc-int-dotnet-windowsdesktop-417429fc/nuget/v3/index.json" />
     <add key="darc-int-dotnet-windowsdesktop-417429f-3" value="https://pkgs.dev.azure.com/dnceng/internal/_packaging/darc-int-dotnet-windowsdesktop-417429fc-3/nuget/v3/index.json" />
-=======
-    <!--  End: Package sources from dotnet-runtime -->
-    <!--  Begin: Package sources from dotnet-sdk -->
-    <add key="darc-int-dotnet-sdk-882a576" value="https://pkgs.dev.azure.com/dnceng/internal/_packaging/darc-int-dotnet-sdk-882a5768/nuget/v3/index.json" />
-    <!--  End: Package sources from dotnet-sdk -->
-    <!--  Begin: Package sources from dotnet-windowsdesktop -->
-    <add key="darc-int-dotnet-windowsdesktop-417429f" value="https://pkgs.dev.azure.com/dnceng/internal/_packaging/darc-int-dotnet-windowsdesktop-417429fc/nuget/v3/index.json" />
->>>>>>> cbfa5973
     <add key="darc-int-dotnet-windowsdesktop-417429f-2" value="https://pkgs.dev.azure.com/dnceng/internal/_packaging/darc-int-dotnet-windowsdesktop-417429fc-2/nuget/v3/index.json" />
     <add key="darc-int-dotnet-windowsdesktop-417429f-1" value="https://pkgs.dev.azure.com/dnceng/internal/_packaging/darc-int-dotnet-windowsdesktop-417429fc-1/nuget/v3/index.json" />
     <!--  End: Package sources from dotnet-windowsdesktop -->
@@ -72,31 +55,16 @@
     <!--  Begin: Package sources from dotnet-aspnetcore -->
     <add key="darc-int-dotnet-aspnetcore-bb01bbf-1" value="true" />
     <add key="darc-int-dotnet-aspnetcore-bb01bbf-2" value="true" />
-<<<<<<< HEAD
-    <add key="darc-int-dotnet-aspnetcore-bb01bbf-3" value="true" />
-    <add key="darc-int-dotnet-aspnetcore-bb01bbf" value="true" />
-    <!--  End: Package sources from dotnet-aspnetcore -->
-    <!--  Begin: Package sources from dotnet-runtime -->
-    <add key="darc-int-dotnet-runtime-d099f07-3" value="true" />
-    <add key="darc-int-dotnet-runtime-d099f07" value="true" />
-    <!--  Begin: Package sources from dotnet-sdk -->
-    <add key="darc-int-dotnet-sdk-86457a8" value="true" />
-=======
     <add key="darc-int-dotnet-aspnetcore-bb01bbf" value="true" />
     <!--  End: Package sources from dotnet-aspnetcore -->
     <!--  Begin: Package sources from dotnet-runtime -->
     <add key="darc-int-dotnet-runtime-d099f07" value="true" />
     <!--  Begin: Package sources from dotnet-sdk -->
     <add key="darc-int-dotnet-sdk-882a576" value="true" />
->>>>>>> cbfa5973
     <!--  End: Package sources from dotnet-sdk -->
     <!--  Begin: Package sources from dotnet-windowsdesktop -->
     <add key="darc-int-dotnet-windowsdesktop-417429f-1" value="true" />
     <add key="darc-int-dotnet-windowsdesktop-417429f-2" value="true" />
-<<<<<<< HEAD
-    <add key="darc-int-dotnet-windowsdesktop-417429f-3" value="true" />
-=======
->>>>>>> cbfa5973
     <add key="darc-int-dotnet-windowsdesktop-417429f" value="true" />
     <!--  End: Package sources from dotnet-windowsdesktop -->
     <!--  End: Package sources from dotnet-runtime -->
