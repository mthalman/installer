<?xml version="1.0" encoding="utf-8"?>
<configuration>
  <solution>
    <add key="disableSourceControlIntegration" value="true" />
  </solution>
  <packageSources>
    <clear />
    <!--Begin: Package sources managed by Dependency Flow automation. Do not edit the sources below.-->
    <!--  Begin: Package sources from dotnet-aspnetcore -->
    <!--  End: Package sources from dotnet-aspnetcore -->
    <!--  Begin: Package sources from dotnet-emsdk -->
    <!--  End: Package sources from dotnet-emsdk -->
    <!--  Begin: Package sources from DotNet-msbuild-Trusted -->
    <!--  End: Package sources from DotNet-msbuild-Trusted -->
    <!--  Begin: Package sources from dotnet-runtime -->
    <!--  End: Package sources from dotnet-runtime -->
    <!--  Begin: Package sources from dotnet-templating -->
    <!--  End: Package sources from dotnet-templating -->
    <!--  Begin: Package sources from dotnet-windowsdesktop -->
    <!--  End: Package sources from dotnet-windowsdesktop -->
    <!--End: Package sources managed by Dependency Flow automation. Do not edit the sources above.-->
    <add key="dotnet-tools" value="https://pkgs.dev.azure.com/dnceng/public/_packaging/dotnet-tools/nuget/v3/index.json" />
    <add key="dotnet-eng" value="https://pkgs.dev.azure.com/dnceng/public/_packaging/dotnet-eng/nuget/v3/index.json" />
    <add key="dotnet-public" value="https://pkgs.dev.azure.com/dnceng/public/_packaging/dotnet-public/nuget/v3/index.json" />
    <add key="dotnet3-transport" value="https://pkgs.dev.azure.com/dnceng/public/_packaging/dotnet3-transport/nuget/v3/index.json" />
    <add key="dotnet3.1-transport" value="https://pkgs.dev.azure.com/dnceng/public/_packaging/dotnet3.1-transport/nuget/v3/index.json" />
    <add key="dotnet5" value="https://pkgs.dev.azure.com/dnceng/public/_packaging/dotnet5/nuget/v3/index.json" />
    <add key="dotnet5-transport" value="https://pkgs.dev.azure.com/dnceng/public/_packaging/dotnet5-transport/nuget/v3/index.json" />
    <add key="dotnet6" value="https://pkgs.dev.azure.com/dnceng/public/_packaging/dotnet6/nuget/v3/index.json" />
    <add key="dotnet6-transport" value="https://pkgs.dev.azure.com/dnceng/public/_packaging/dotnet6-transport/nuget/v3/index.json" />
    <add key="dotnet-libraries" value="https://pkgs.dev.azure.com/dnceng/public/_packaging/dotnet-libraries/nuget/v3/index.json" />
    <!-- Temporary feed for Xamarin workload manifest -->
    <add key="xamarin" value="https://pkgs.dev.azure.com/azure-public/vside/_packaging/xamarin-impl/nuget/v3/index.json" />
  </packageSources>
  <disabledPackageSources>
    <!--Begin: Package sources managed by Dependency Flow automation. Do not edit the sources below.-->
    <!--  Begin: Package sources from DotNet-msbuild-Trusted -->
    <!--  End: Package sources from DotNet-msbuild-Trusted -->
    <!--  Begin: Package sources from dotnet-aspnetcore -->
    <!--  End: Package sources from dotnet-aspnetcore -->
    <!--  Begin: Package sources from dotnet-runtime -->
<<<<<<< HEAD
=======
    <!--  End: Package sources from dotnet-runtime -->
>>>>>>> 0928e1c8
    <!--  Begin: Package sources from dotnet-templating -->
    <!--  End: Package sources from dotnet-templating -->
    <!--  Begin: Package sources from dotnet-windowsdesktop -->
    <!--  End: Package sources from dotnet-windowsdesktop -->
    <!--  Begin: Package sources from dotnet-windowsdesktop -->
    <!--  End: Package sources from dotnet-windowsdesktop -->
    <!--End: Package sources managed by Dependency Flow automation. Do not edit the sources above.-->
  </disabledPackageSources>
</configuration><|MERGE_RESOLUTION|>--- conflicted
+++ resolved
@@ -39,10 +39,7 @@
     <!--  Begin: Package sources from dotnet-aspnetcore -->
     <!--  End: Package sources from dotnet-aspnetcore -->
     <!--  Begin: Package sources from dotnet-runtime -->
-<<<<<<< HEAD
-=======
     <!--  End: Package sources from dotnet-runtime -->
->>>>>>> 0928e1c8
     <!--  Begin: Package sources from dotnet-templating -->
     <!--  End: Package sources from dotnet-templating -->
     <!--  Begin: Package sources from dotnet-windowsdesktop -->
