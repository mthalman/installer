--- conflicted
+++ resolved
@@ -125,21 +125,9 @@
             Inputs="@(GenerateMSBuildExtensionsMsiInputs)"
             Outputs="$(MSBuildExtensionsInstallerFile)">
 
-<<<<<<< HEAD
       <!-- Disabling this for now because we don't have the MSBuildExtensions available. -->
 
-      <!-- <Exec Command="powershell -NoProfile -NoLogo $(MSBuildExtensionsGenerateMsiPowershellScript)
-                      '$(MSBuildExtensionsOutputDirectory)'
-                      '$(MSBuildExtensionsInstallerFile)'
-                      '$(WixRoot)'
-                      '$(MSBuildExtensionsBrandName)'
-                      '$(SimpleVersion)'
-                      '$(SimpleVersion)'
-                      '$(NugetVersion)'
-                      '$(MSBuildExtensionsInstallerUpgradeCode)'
-                      '$(Architecture)'" /> -->
-=======
-      <Exec Command="powershell -NoProfile -NoLogo $(MSBuildExtensionsGenerateMsiPowershellScript) ^
+      <!-- <Exec Command="powershell -NoProfile -NoLogo $(MSBuildExtensionsGenerateMsiPowershellScript) ^
                       '$(MSBuildExtensionsOutputDirectory)' ^
                       '$(MSBuildExtensionsInstallerFile)' ^
                       '$(WixRoot)' ^
@@ -148,8 +136,7 @@
                       '$(SimpleVersion)' ^
                       '$(NugetVersion)' ^
                       '$(MSBuildExtensionsInstallerUpgradeCode)' ^
-                      '$(Architecture)'" />
->>>>>>> c3c9464e
+                      '$(Architecture)'" /> -->
     </Target>
 
     <Target Name="GenerateSdkBundle"
@@ -162,30 +149,13 @@
                     $(SdkGenerateBundlePowershellScript)"
             Outputs="$(CombinedFrameworkSdkHostInstallerFile)">
 
-<<<<<<< HEAD
-      <Exec Command="powershell -NoProfile -NoLogo $(SdkGenerateBundlePowershellScript)
-                      '$(SdkInstallerFile)'
-                      '$(DownloadedAspNetCoreSharedFxInstallerFile)'
-                      '$(DownloadedSharedFrameworkInstallerFile)'
-                      '$(DownloadedHostFxrInstallerFile)'
-                      '$(DownloadedSharedHostInstallerFile)'
-                      '$(DownloadedWinFormsAndWpfSharedFrameworkInstallerFile)'
-                      '$(CombinedFrameworkSdkHostInstallerFile)'
-                      '$(WixRoot)'
-                      '$(SdkBrandName)'
-                      '$(MsiVersion)'
-                      '$(SimpleVersion)'
-                      '$(NugetVersion)'
-                      '$(CombinedFrameworkSDKHostInstallerUpgradeCode)'
-                      '$(Architecture)'
-                      '$(MicrosoftNETCoreAppPackageVersion)'
-=======
       <Exec Command="powershell -NoProfile -NoLogo $(SdkGenerateBundlePowershellScript) ^
                       '$(SdkInstallerFile)' ^
                       '$(DownloadedAspNetCoreSharedFxInstallerFile)' ^
                       '$(DownloadedSharedFrameworkInstallerFile)' ^
                       '$(DownloadedHostFxrInstallerFile)' ^
                       '$(DownloadedSharedHostInstallerFile)' ^
+                      '$(DownloadedWinFormsAndWpfSharedFrameworkInstallerFile)' ^
                       '$(CombinedFrameworkSdkHostInstallerFile)' ^
                       '$(WixRoot)' ^
                       '$(SdkBrandName)' ^
@@ -195,7 +165,6 @@
                       '$(CombinedFrameworkSDKHostInstallerUpgradeCode)' ^
                       '$(Architecture)' ^
                       '$(MicrosoftNETCoreAppPackageVersion)' ^
->>>>>>> c3c9464e
                       '$(AspNetCoreVersion)'" />
     </Target>
 
@@ -222,47 +191,17 @@
                     $(SdkGenerateNupkgPowershellScript)"
             Outputs="$(SdkMSBuildExtensionsNupkgFile);$(SdkMSBuildExtensionsSwrFile)">
 
-<<<<<<< HEAD
       <!-- Disabling this for now because we don't have the MSBuildExtensions available. -->
 
-      <!-- <Exec Command="powershell -NoProfile -NoLogo $(SdkGenerateNupkgPowershellScript)
-                      '$(MSBuildExtensionsLayoutDirectory)'
-                      '$(FullNugetVersion)'
-                      '$(SdkMSBuildExtensionsNuspecFile)'
-                      '$(SdkMSBuildExtensionsNupkgFile)'" />
-      
-      <GenerateMSBuildExtensionsSWR MSBuildExtensionsLayoutDirectory="$(MSBuildExtensionsLayoutDirectory)"
-                                    OutputFile="$(SdkMSBuildExtensionsSwrFile)"/> -->
-      
-=======
-      <Exec Command="powershell -NoProfile -NoLogo $(SdkGenerateNupkgPowershellScript) ^
+      <!-- <Exec Command="powershell -NoProfile -NoLogo $(SdkGenerateNupkgPowershellScript) ^
                       '$(MSBuildExtensionsLayoutDirectory)' ^
                       '$(FullNugetVersion)' ^
                       '$(SdkMSBuildExtensionsNuspecFile)' ^
                       '$(SdkMSBuildExtensionsNupkgFile)'" />
       
       <GenerateMSBuildExtensionsSWR MSBuildExtensionsLayoutDirectory="$(MSBuildExtensionsLayoutDirectory)"
-                                    OutputFile="$(SdkMSBuildExtensionsSwrFile)"/>
-
-    </Target>
-
-    <Target Name="TestSdkMsi"
-            Inputs="$(SdkInstallerFile)"
-            Outputs="$(SdkMsiTestedSentinel)"
-            DependsOnTargets="Init;MsiTargetsSetupInputOutputs;GenerateSdkMsi"
-            Condition=" '$(OS)' == 'Windows_NT'" >
-
-      <Exec Command ="powershell -NoProfile -NoLogo $(SdkTestMsiPowershellScript) ^
-                      -InputMsi '$(SdkInstallerFile)' ^
-                      -DotnetDir '$(PreviousStageDirectory)' ^
-                      -TestDir '$(TestOutputDir)'" />
-
-      <WriteLinesToFile
-          File="$(SdkMsiTestedSentinel)"
-          Lines="$(SdkVersion)"
-          Overwrite="true"
-          Encoding="Unicode"/>
->>>>>>> c3c9464e
+                                    OutputFile="$(SdkMSBuildExtensionsSwrFile)"/> -->
+      
     </Target>
     
     <Target Name="GenerateMsis"
