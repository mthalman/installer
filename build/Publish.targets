--- conflicted
+++ resolved
@@ -50,12 +50,9 @@
                      Condition=" '$(OS)' == 'Windows_NT' And '$(Architecture)' == 'x64' "/>
       <ForPublishing Include="$(PackagesDirectory)/VS.Redist.Common.Net.Core.SDK.MSBuildExtensions.swr"
                      Condition=" '$(OS)' == 'Windows_NT' And '$(Architecture)' == 'x64' "/>
-<<<<<<< HEAD
-      -->
-=======
+      -->              
       <ForPublishing Include="$(PackagesDirectory)/nuGetPackagesArchive.lzma"
                      Condition=" '$(OS)' == 'Windows_NT' And '$(Architecture)' == 'x64' "/>
->>>>>>> 421c17ff
     </ItemGroup>
 
     <ItemGroup>
