--- conflicted
+++ resolved
@@ -3,11 +3,7 @@
   <Import Project="$(MSBuildThisFileDirectory)/package/Layout.targets" />
   <Import Project="$(MSBuildThisFileDirectory)/package/Symbols.targets" />
   <Import Project="$(MSBuildThisFileDirectory)/package/Archive.targets" />
-<<<<<<< HEAD
-=======
-  <Import Project="$(MSBuildThisFileDirectory)/package/Nupkg.targets" />
   <Import Project="$(MSBuildThisFileDirectory)/package/LinuxNativeInstallerDependencyVersions.targets" />
->>>>>>> 0e346aa5
   <Import Project="$(MSBuildThisFileDirectory)/package/Installer.DEB.proj" />
   <Import Project="$(MSBuildThisFileDirectory)/package/Installer.MSI.targets" />
   <Import Project="$(MSBuildThisFileDirectory)/package/Installer.PKG.targets" />
@@ -27,11 +23,6 @@
           DependsOnTargets="BuildDotnetCliBuildFramework;
                             Init;
                             Layout;
-<<<<<<< HEAD
-=======
-                            GenerateNugetPackages;
-                            GenerateSymbolsNugetPackages;
->>>>>>> 0e346aa5
                             GenerateArchives;
                             GenerateInstallers" />
 
