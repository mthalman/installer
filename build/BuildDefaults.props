--- conflicted
+++ resolved
@@ -13,12 +13,7 @@
         OR $(Rid.StartsWith('opensuse.43.2'))
         OR $(Rid.StartsWith('ubuntu.18.04')))">true</SkipBuildingInstallers>
     <SkipBuildingInstallers Condition=" '$(SkipBuildingInstallers)' == '' ">false</SkipBuildingInstallers>
-<<<<<<< HEAD
-    <IncludeAspNetCoreRuntime Condition="'$(IncludeAspNetCoreRuntime)' == ''">true</IncludeAspNetCoreRuntime>
-    <IncludeMSBuildSdkResolver Condition="'$(IncludeMSBuildSdkResolver)' == ''">true</IncludeMSBuildSdkResolver>
-    <UsePortableLinuxSharedFramework Condition=" '$(UsePortableLinuxSharedFramework)' == '' AND '$(OSPlatform)' == 'linux' ">true</UsePortableLinuxSharedFramework>
-    <IncludeSharedFrameworksForBackwardsCompatibilityTests Condition=" $(IncludeSharedFrameworksForBackwardsCompatibilityTests) == '' AND '$(Rid)' != 'linux-x64' ">true</IncludeSharedFrameworksForBackwardsCompatibilityTests>
-=======
+
     <UsePortableLinuxSharedFramework Condition=" '$(UsePortableLinuxSharedFramework)' == '' AND '$(OSPlatform)' == 'linux' AND '$(Rid)' != 'rhel.6-x64' AND '$(Rid)' != 'linux-musl-x64' ">true</UsePortableLinuxSharedFramework>
     <IncludeSharedFrameworksForBackwardsCompatibilityTests Condition=" $(IncludeSharedFrameworksForBackwardsCompatibilityTests) == ''
         AND '$(Rid)' != 'linux-x64'
@@ -27,7 +22,6 @@
         AND '$(Rid)' != 'fedora.27-x64'
         AND '$(Rid)' != 'opensuse.43.2-x64'
         AND '$(Rid)' != 'ubuntu.18.04-x64'">true</IncludeSharedFrameworksForBackwardsCompatibilityTests>
->>>>>>> 0e346aa5
     <HighEntropyVA>true</HighEntropyVA>
 
     <!-- Only use asset target fallback that we set (not implicit one to net461). -->
@@ -38,10 +32,5 @@
     <NoWarn>NU1701</NoWarn>
 
     <TreatWarningsAsErrors>true</TreatWarningsAsErrors>
-<<<<<<< HEAD
-
-    <DefineConstants Condition="'$(DotNetBuildFromSource)' == 'true'">$(DefineConstants);SOURCE_BUILD</DefineConstants>
-=======
->>>>>>> 0e346aa5
   </PropertyGroup>
 </Project>