<Project ToolsVersion="15.0">
  <Target Name="WriteGitCommitInfoProps">
    <Exec Command="git rev-list --count HEAD" 
          ConsoleToMSBuild="true"
<<<<<<< HEAD
          Condition="'$(GitInfoCommitCount)' == ''">
=======
          Condition=" '$(GitInfoCommitCount)' == '' ">
>>>>>>> 0e346aa5
      <Output TaskParameter="ConsoleOutput" PropertyName="GitInfoCommitCount" />
    </Exec>

    <Exec Command="git rev-parse HEAD" 
          ConsoleToMSBuild="true"
<<<<<<< HEAD
          Condition="'$(GitInfoCommitHash)' == ''">
=======
          Condition=" '$(GitInfoCommitHash)' == '' ">
>>>>>>> 0e346aa5
      <Output TaskParameter="ConsoleOutput" PropertyName="GitInfoCommitHash" />
    </Exec>

    <ItemGroup>
      <GitInfoCommitCountLines Include="$(GitInfoCommitCount)" />
      <GitInfoCommitHashLines Include="$(GitInfoCommitHash)" />
    </ItemGroup>

    <PropertyGroup>
      <!-- Batching in GitInfoCommitCount and GitInfoCommitHash here ensures that the property contains only the last line of the output -->
      <GitInfoCommitCount>%(GitInfoCommitCountLines.Identity)</GitInfoCommitCount>
      <GitInfoCommitCount>$(GitInfoCommitCount.PadLeft(6,'0'))</GitInfoCommitCount>
      
      <GitInfoCommitHash>%(GitInfoCommitHashLines.Identity)</GitInfoCommitHash>

      <GitCommitInfoPropsContent>
&lt;Project ToolsVersion=&quot;15.0&quot; xmlns=&quot;http://schemas.microsoft.com/developer/msbuild/2003&quot;&gt;
    &lt;PropertyGroup&gt;
        &lt;CommitCount&gt;$(GitInfoCommitCount)&lt;/CommitCount&gt;
        &lt;CommitHash&gt;$(GitInfoCommitHash)&lt;/CommitHash&gt;
    &lt;/PropertyGroup&gt;
&lt;/Project&gt;
      </GitCommitInfoPropsContent>

      <ExistingGitCommitInfoProps Condition=" Exists('$(GitCommitInfoProps)') ">
        $([System.IO.File]::ReadAllText($(GitCommitInfoProps)))
      </ExistingGitCommitInfoProps>

      <ShouldOverwriteGitCommitInfoPropsFile>false</ShouldOverwriteGitCommitInfoPropsFile>
      <ShouldOverwriteGitCommitInfoPropsFile
        Condition=" '$(ExistingGitCommitInfoProps.Trim())' != '$(GitCommitInfoPropsContent.Trim())' ">true</ShouldOverwriteGitCommitInfoPropsFile>
    </PropertyGroup>

    <WriteLinesToFile File="$(GitCommitInfoProps)"
                      Lines="$(GitCommitInfoPropsContent)"
                      Condition=" '$(ShouldOverwriteGitCommitInfoPropsFile)' == 'true' "
                      Overwrite="true" />
  </Target>
</Project><|MERGE_RESOLUTION|>--- conflicted
+++ resolved
@@ -2,21 +2,13 @@
   <Target Name="WriteGitCommitInfoProps">
     <Exec Command="git rev-list --count HEAD" 
           ConsoleToMSBuild="true"
-<<<<<<< HEAD
-          Condition="'$(GitInfoCommitCount)' == ''">
-=======
           Condition=" '$(GitInfoCommitCount)' == '' ">
->>>>>>> 0e346aa5
       <Output TaskParameter="ConsoleOutput" PropertyName="GitInfoCommitCount" />
     </Exec>
 
     <Exec Command="git rev-parse HEAD" 
           ConsoleToMSBuild="true"
-<<<<<<< HEAD
-          Condition="'$(GitInfoCommitHash)' == ''">
-=======
           Condition=" '$(GitInfoCommitHash)' == '' ">
->>>>>>> 0e346aa5
       <Output TaskParameter="ConsoleOutput" PropertyName="GitInfoCommitHash" />
     </Exec>
 
