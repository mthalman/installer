--- conflicted
+++ resolved
@@ -59,7 +59,6 @@
 
     <SharedHostVersion>$(MicrosoftNETCoreAppPackageVersion)</SharedHostVersion>
     <HostFxrVersion>$(MicrosoftNETCoreAppPackageVersion)</HostFxrVersion>
-<<<<<<< HEAD
 
     <AspNetCoreTemplatePackageVersion>2.0.8</AspNetCoreTemplatePackageVersion>
     <!-- This should either be timestamped or notimestamp as appropriate.
@@ -91,11 +90,6 @@
     <AspNetCoreRuntimeStoreVersion Include="2.0.0" />
   </ItemGroup>
 
-=======
-    <AspNetCoreVersion>$(MicrosoftAspNetCoreAppPackageVersion)</AspNetCoreVersion>
-  </PropertyGroup>
-
->>>>>>> d0bcc1e6
   <!-- infrastructure and test only dependencies -->
   <PropertyGroup>
     <BuildTasksFeedToolVersion>2.1.0-prerelease-02430-04</BuildTasksFeedToolVersion>
