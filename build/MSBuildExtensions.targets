--- conflicted
+++ resolved
@@ -160,7 +160,9 @@
     <LatestPatchVersionForNetCore2_1 Condition="'%24(LatestPatchVersionForNetCore2_1)' == ''">2.1.2</LatestPatchVersionForNetCore2_1>
   </PropertyGroup>
   <ItemGroup>
-<<<<<<< HEAD
+    @(ImplicitPackageVariable->'<ImplicitPackageReferenceVersion Include="%(Identity)" TargetFrameworkVersion="%(TargetFrameworkVersion)" DefaultVersion="%(DefaultVersion)" LatestVersion="%(LatestVersion)"/>', '%0A    ')
+
+    
     <KnownFrameworkReference Include="Microsoft.DesktopUI"
                               RuntimeFrameworkName="Microsoft.DesktopUI.App"
                               DefaultRuntimeFrameworkVersion="$(MicrosoftDesktopUIPackageVersion)"
@@ -176,9 +178,6 @@
                               TargetingPackName="Microsoft.AspNetCore.App"
                               TargetingPackVersion="$(MicrosoftAspNetCoreAppPackageVersion)"
                               />
-=======
-    @(ImplicitPackageVariable->'<ImplicitPackageReferenceVersion Include="%(Identity)" TargetFrameworkVersion="%(TargetFrameworkVersion)" DefaultVersion="%(DefaultVersion)" LatestVersion="%(LatestVersion)"/>', '%0A    ')
->>>>>>> c3c9464e
   </ItemGroup>
 </Project>
 ]]>
