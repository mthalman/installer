--- conflicted
+++ resolved
@@ -11,12 +11,7 @@
     "cmake": "3.21.0"
   },
   "msbuild-sdks": {
-<<<<<<< HEAD
-    "Microsoft.DotNet.Arcade.Sdk": "7.0.0-beta.22511.2",
-    "Microsoft.DotNet.CMake.Sdk": "7.0.0-beta.22511.2"
-=======
     "Microsoft.DotNet.Arcade.Sdk": "8.0.0-beta.22511.1",
     "Microsoft.DotNet.CMake.Sdk": "8.0.0-beta.22511.1"
->>>>>>> 1b80461e
   }
 }