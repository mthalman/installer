{
  "tools": {
    "dotnet": "5.0.100",
    "runtimes": {
      "dotnet": [
        "$(MicrosoftNETCoreAppInternalPackageVersion)"
      ]
    }
  },
  "msbuild-sdks": {
<<<<<<< HEAD
    "Microsoft.DotNet.Arcade.Sdk": "5.0.0-beta.21159.2"
=======
    "Microsoft.DotNet.Arcade.Sdk": "5.0.0-beta.21159.7"
>>>>>>> 0c835630
  }
}<|MERGE_RESOLUTION|>--- conflicted
+++ resolved
@@ -8,10 +8,6 @@
     }
   },
   "msbuild-sdks": {
-<<<<<<< HEAD
-    "Microsoft.DotNet.Arcade.Sdk": "5.0.0-beta.21159.2"
-=======
     "Microsoft.DotNet.Arcade.Sdk": "5.0.0-beta.21159.7"
->>>>>>> 0c835630
   }
 }