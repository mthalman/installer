--- conflicted
+++ resolved
@@ -11,12 +11,7 @@
     "cmake": "3.21.0"
   },
   "msbuild-sdks": {
-<<<<<<< HEAD
-    "Microsoft.DotNet.Arcade.Sdk": "8.0.0-beta.23415.4",
-    "Microsoft.DotNet.CMake.Sdk": "8.0.0-beta.23415.4"
-=======
     "Microsoft.DotNet.Arcade.Sdk": "8.0.0-beta.23461.2",
     "Microsoft.DotNet.CMake.Sdk": "8.0.0-beta.23461.2"
->>>>>>> 5e71ffbd
   }
 }