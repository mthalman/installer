{
  "tools": {
    "dotnet": "7.0.112",
    "runtimes": {
      "dotnet": [
        "$(VSRedistCommonNetCoreSharedFrameworkx6470PackageVersion)"
      ]
    }
  },
  "native-tools": {
    "cmake": "3.16.4"
  },
  "msbuild-sdks": {
<<<<<<< HEAD
    "Microsoft.DotNet.Arcade.Sdk": "7.0.0-beta.23511.9",
    "Microsoft.DotNet.CMake.Sdk": "7.0.0-beta.23511.9"
=======
    "Microsoft.DotNet.Arcade.Sdk": "7.0.0-beta.23517.4",
    "Microsoft.DotNet.CMake.Sdk": "7.0.0-beta.23517.4"
>>>>>>> 7322dae7
  }
}<|MERGE_RESOLUTION|>--- conflicted
+++ resolved
@@ -11,12 +11,7 @@
     "cmake": "3.16.4"
   },
   "msbuild-sdks": {
-<<<<<<< HEAD
-    "Microsoft.DotNet.Arcade.Sdk": "7.0.0-beta.23511.9",
-    "Microsoft.DotNet.CMake.Sdk": "7.0.0-beta.23511.9"
-=======
     "Microsoft.DotNet.Arcade.Sdk": "7.0.0-beta.23517.4",
     "Microsoft.DotNet.CMake.Sdk": "7.0.0-beta.23517.4"
->>>>>>> 7322dae7
   }
 }