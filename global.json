{
  "tools": {
<<<<<<< HEAD
    "dotnet": "7.0.100",
=======
    "dotnet": "8.0.100-alpha.1.22423.9",
>>>>>>> ba345c9b
    "runtimes": {
      "dotnet": [
        "7.0.0-rc.1.22426.10"
      ]
    }
  },
  "native-tools": {
    "cmake": "3.21.0"
  },
  "msbuild-sdks": {
<<<<<<< HEAD
    "Microsoft.DotNet.Arcade.Sdk": "7.0.0-beta.22558.4",
    "Microsoft.DotNet.CMake.Sdk": "7.0.0-beta.22558.4"
=======
    "Microsoft.DotNet.Arcade.Sdk": "8.0.0-beta.22554.2",
    "Microsoft.DotNet.CMake.Sdk": "8.0.0-beta.22554.2"
>>>>>>> ba345c9b
  }
}<|MERGE_RESOLUTION|>--- conflicted
+++ resolved
@@ -1,10 +1,6 @@
 {
   "tools": {
-<<<<<<< HEAD
-    "dotnet": "7.0.100",
-=======
     "dotnet": "8.0.100-alpha.1.22423.9",
->>>>>>> ba345c9b
     "runtimes": {
       "dotnet": [
         "7.0.0-rc.1.22426.10"
@@ -15,12 +11,7 @@
     "cmake": "3.21.0"
   },
   "msbuild-sdks": {
-<<<<<<< HEAD
-    "Microsoft.DotNet.Arcade.Sdk": "7.0.0-beta.22558.4",
-    "Microsoft.DotNet.CMake.Sdk": "7.0.0-beta.22558.4"
-=======
     "Microsoft.DotNet.Arcade.Sdk": "8.0.0-beta.22554.2",
     "Microsoft.DotNet.CMake.Sdk": "8.0.0-beta.22554.2"
->>>>>>> ba345c9b
   }
 }