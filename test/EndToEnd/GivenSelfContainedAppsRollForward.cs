﻿using System;
using System.Collections.Generic;
using System.IO;
using System.Linq;
using System.Runtime.InteropServices;
using System.Text;
using System.Xml.Linq;
using FluentAssertions;
using Microsoft.DotNet.TestFramework;
using Microsoft.DotNet.Tools.Test.Utilities;
using NuGet.ProjectModel;
using NuGet.Versioning;
using Xunit;

namespace EndToEnd
{
    public partial class GivenSelfContainedAppsRollForward : TestBase
    {

        [Theory]
        //  MemberData is used instead of InlineData here so we can access it in another test to
        //  verify that we are covering the latest release of .NET Core
        [ClassData(typeof(SupportedNetCoreAppVersions))]
        public void ItRollsForwardToTheLatestNetCoreVersion(string minorVersion)
        {
<<<<<<< HEAD
            if (minorVersion == "3.0" || minorVersion == "3.1")
=======
            if (minorVersion == "3.0" || minorVersion == "5.0")
>>>>>>> 046503ac
            {
                //  https://github.com/dotnet/core-sdk/issues/621
                return;
            }
            ItRollsForwardToTheLatestVersion(TestProjectCreator.NETCorePackageName, minorVersion);
        }

        [Theory]
        [ClassData(typeof(SupportedAspNetCoreVersions))]
        public void ItRollsForwardToTheLatestAspNetCoreAppVersion(string minorVersion)
        {
<<<<<<< HEAD
            if (minorVersion == "3.0" || minorVersion == "3.1")
=======
            if (minorVersion == "3.0" || minorVersion == "5.0")
>>>>>>> 046503ac
            {
                //  https://github.com/dotnet/core-sdk/issues/621
                return;
            }
            ItRollsForwardToTheLatestVersion(TestProjectCreator.AspNetCoreAppPackageName, minorVersion);
        }

        [Theory]
        [ClassData(typeof(SupportedAspNetCoreAllVersions))]
        public void ItRollsForwardToTheLatestAspNetCoreAllVersion(string minorVersion)
        {
            ItRollsForwardToTheLatestVersion(TestProjectCreator.AspNetCoreAllPackageName, minorVersion);
        }

        internal void ItRollsForwardToTheLatestVersion(string packageName, string minorVersion)
        {
            var testProjectCreator = new TestProjectCreator()
            {
                PackageName = packageName,
                MinorVersion = minorVersion,
                //  Set RuntimeIdentifier to opt in to roll-forward behavior
                RuntimeIdentifier = Microsoft.DotNet.PlatformAbstractions.RuntimeEnvironment.GetRuntimeIdentifier()
            };

            var testInstance = testProjectCreator.Create();

            string projectDirectory = testInstance.Root.FullName;

            //  Get the version rolled forward to
            new RestoreCommand()
                    .WithWorkingDirectory(projectDirectory)
                    .Execute()
                    .Should().Pass();

            string assetsFilePath = Path.Combine(projectDirectory, "obj", "project.assets.json");
            var assetsFile = new LockFileFormat().Read(assetsFilePath);

            var rolledForwardVersion = GetPackageVersion(assetsFile, packageName);
            rolledForwardVersion.Should().NotBeNull();

            if (rolledForwardVersion.IsPrerelease)
            {
                //  If this version of .NET Core is still prerelease, then:
                //  - Floating the patch by adding ".*" to the major.minor version won't work, but
                //  - There aren't any patches to roll-forward to, so we skip testing this until the version
                //    leaves prerelease.
                return;
            }

            testProjectCreator.Identifier = "floating";

            var floatingProjectInstance = testProjectCreator.Create();

            var floatingProjectPath = Path.Combine(floatingProjectInstance.Root.FullName, "TestAppSimple.csproj");

            var floatingProject = XDocument.Load(floatingProjectPath);
            var ns = floatingProject.Root.Name.Namespace;


            if (packageName == TestProjectCreator.NETCorePackageName)
            {
                //  Float the RuntimeFrameworkVersion to get the latest version of the runtime available from feeds
                floatingProject.Root.Element(ns + "PropertyGroup")
                    .Add(new XElement(ns + "RuntimeFrameworkVersion", $"{minorVersion}.*"));
            }
            else
            {
                floatingProject.Root.Element(ns + "ItemGroup")
                    .Element(ns + "PackageReference")
                    .Add(new XAttribute("Version", $"{minorVersion}.*"),
                        new XAttribute("AllowExplicitVersion", "true"));
            }

            floatingProject.Save(floatingProjectPath);

            new RestoreCommand()
                    .WithWorkingDirectory(floatingProjectInstance.Root.FullName)
                    .Execute()
                    .Should().Pass();

            string floatingAssetsFilePath = Path.Combine(floatingProjectInstance.Root.FullName, "obj", "project.assets.json");

            var floatedAssetsFile = new LockFileFormat().Read(floatingAssetsFilePath);

            var floatedVersion = GetPackageVersion(floatedAssetsFile, packageName);
            floatedVersion.Should().NotBeNull();

            rolledForwardVersion.ToNormalizedString().Should().BeEquivalentTo(floatedVersion.ToNormalizedString(),
                $"the latest patch version for {packageName} {minorVersion} in Microsoft.NETCoreSdk.BundledVersions.props " +
                "needs to be updated (see the ImplicitPackageVariable items in MSBuildExtensions.targets in this repo)");
        }

        private static NuGetVersion GetPackageVersion(LockFile lockFile, string packageName)
        {
            return lockFile?.Targets?.SingleOrDefault(t => t.RuntimeIdentifier != null)
                ?.Libraries?.SingleOrDefault(l =>
                    string.Compare(l.Name, packageName, StringComparison.CurrentCultureIgnoreCase) == 0)
                ?.Version;
        }

        [Fact]
        public void WeCoverLatestNetCoreAppRollForward()
        {
            //  Run "dotnet new console", get TargetFramework property, and make sure it's covered in SupportedNetCoreAppVersions
            var directory = TestAssets.CreateTestDirectory();
            string projectDirectory = directory.FullName;

            new NewCommandShim()
                .WithWorkingDirectory(projectDirectory)
                .Execute("console --no-restore")
                .Should().Pass();

            string projectPath = Path.Combine(projectDirectory, Path.GetFileName(projectDirectory) + ".csproj");

            var project = XDocument.Load(projectPath);
            var ns = project.Root.Name.Namespace;

            string targetFramework = project.Root.Element(ns + "PropertyGroup")
                .Element(ns + "TargetFramework")
                .Value;

            SupportedNetCoreAppVersions.Versions.Select(v => $"netcoreapp{v}")
                .Should().Contain(targetFramework, $"the {nameof(SupportedNetCoreAppVersions)}.{nameof(SupportedNetCoreAppVersions.Versions)} property should include the default version " +
                "of .NET Core created by \"dotnet new\"");
        }

        [Fact]
        public void WeCoverLatestAspNetCoreAppRollForward()
        {
            var directory = TestAssets.CreateTestDirectory();
            string projectDirectory = directory.FullName;

            //  Run "dotnet new web", get TargetFramework property, and make sure it's covered in SupportedAspNetCoreAppVersions

            new NewCommandShim()
                .WithWorkingDirectory(projectDirectory)
                .Execute("web --no-restore")
                .Should().Pass();

            string projectPath = Path.Combine(projectDirectory, Path.GetFileName(projectDirectory) + ".csproj");

            var project = XDocument.Load(projectPath);
            var ns = project.Root.Name.Namespace;

            string targetFramework = project.Root.Element(ns + "PropertyGroup")
                .Element(ns + "TargetFramework")
                .Value;

            SupportedAspNetCoreVersions.Versions.Select(v => $"netcoreapp{v}")
                .Should().Contain(targetFramework, $"the {nameof(SupportedAspNetCoreVersions)} should include the default version " +
                "of Microsoft.AspNetCore.App used by the templates created by \"dotnet new web\"");

           
        }

    }
}<|MERGE_RESOLUTION|>--- conflicted
+++ resolved
@@ -23,11 +23,7 @@
         [ClassData(typeof(SupportedNetCoreAppVersions))]
         public void ItRollsForwardToTheLatestNetCoreVersion(string minorVersion)
         {
-<<<<<<< HEAD
-            if (minorVersion == "3.0" || minorVersion == "3.1")
-=======
-            if (minorVersion == "3.0" || minorVersion == "5.0")
->>>>>>> 046503ac
+            if (minorVersion == "3.0" || minorVersion == "3.1" || minorVersion == "5.0")
             {
                 //  https://github.com/dotnet/core-sdk/issues/621
                 return;
@@ -39,11 +35,7 @@
         [ClassData(typeof(SupportedAspNetCoreVersions))]
         public void ItRollsForwardToTheLatestAspNetCoreAppVersion(string minorVersion)
         {
-<<<<<<< HEAD
-            if (minorVersion == "3.0" || minorVersion == "3.1")
-=======
-            if (minorVersion == "3.0" || minorVersion == "5.0")
->>>>>>> 046503ac
+            if (minorVersion == "3.0" || minorVersion == "3.1" || minorVersion == "5.0")
             {
                 //  https://github.com/dotnet/core-sdk/issues/621
                 return;
