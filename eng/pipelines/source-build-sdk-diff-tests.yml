schedules:
- cron: "0 7 * * 1-5"
  displayName: Run on weekdays at 7am UTC
  branches:
    include:
    - main
    - release/*.0.1xx*
    - internal/release/*.0.1xx*

pr: none
trigger: none

pool:
  name: NetCore1ESPool-Svc-Internal
  demands: ImageOverride -equals 1es-ubuntu-2004

parameters:
- name: dotnetDotnetRunId
  displayName: 'Specific dotnet-dotnet run ID number (e.g `2108850`)'
  type: string
  default: ' '

jobs:
- template: templates/jobs/sdk-diff-tests.yml
  parameters:
    buildName: CentOSStream8_Offline_MsftSdk
    targetRid: centos.8-x64
    architecture: x64
    dotnetDotnetRunId: ${{ parameters.dotnetDotnetRunId }}
    includeArtifactsSize: true

- template: templates/jobs/sdk-diff-tests.yml
  parameters:
    buildName: CentOSStream9_Offline_MsftSdk
    targetRid: centos.9-x64
    architecture: x64
    dotnetDotnetRunId: ${{ parameters.dotnetDotnetRunId }}

- template: templates/jobs/sdk-diff-tests.yml
  parameters:
<<<<<<< HEAD
    buildName: Fedora39_Offline_MsftSdk
    targetRid: fedora.39-x64
=======
    buildName: Alpine317_Offline_MsftSdk
    targetRid: alpine.3.17-x64
    architecture: x64
    dotnetDotnetRunId: ${{ parameters.dotnetDotnetRunId }}

- template: templates/jobs/sdk-diff-tests.yml
  parameters:
    buildName: Fedora38_Offline_MsftSdk
    targetRid: fedora.38-x64
>>>>>>> 4cedb4a9
    architecture: x64
    dotnetDotnetRunId: ${{ parameters.dotnetDotnetRunId }}

- template: templates/jobs/sdk-diff-tests.yml
  parameters:
    buildName: Ubuntu2204_Offline_MsftSdk
    targetRid: ubuntu.22.04-x64
    architecture: x64
    dotnetDotnetRunId: ${{ parameters.dotnetDotnetRunId }}

- template: templates/jobs/sdk-diff-tests.yml
  parameters:
    buildName: Ubuntu2204Arm64_Offline_MsftSdk
    targetRid: ubuntu.22.04-arm64
    architecture: arm64
    dotnetDotnetRunId: ${{ parameters.dotnetDotnetRunId }}
<|MERGE_RESOLUTION|>--- conflicted
+++ resolved
@@ -1,70 +1,65 @@
-schedules:
-- cron: "0 7 * * 1-5"
-  displayName: Run on weekdays at 7am UTC
-  branches:
-    include:
-    - main
-    - release/*.0.1xx*
-    - internal/release/*.0.1xx*
-
-pr: none
-trigger: none
-
-pool:
-  name: NetCore1ESPool-Svc-Internal
-  demands: ImageOverride -equals 1es-ubuntu-2004
-
-parameters:
-- name: dotnetDotnetRunId
-  displayName: 'Specific dotnet-dotnet run ID number (e.g `2108850`)'
-  type: string
-  default: ' '
-
-jobs:
-- template: templates/jobs/sdk-diff-tests.yml
-  parameters:
-    buildName: CentOSStream8_Offline_MsftSdk
-    targetRid: centos.8-x64
-    architecture: x64
-    dotnetDotnetRunId: ${{ parameters.dotnetDotnetRunId }}
-    includeArtifactsSize: true
-
-- template: templates/jobs/sdk-diff-tests.yml
-  parameters:
-    buildName: CentOSStream9_Offline_MsftSdk
-    targetRid: centos.9-x64
-    architecture: x64
-    dotnetDotnetRunId: ${{ parameters.dotnetDotnetRunId }}
-
-- template: templates/jobs/sdk-diff-tests.yml
-  parameters:
-<<<<<<< HEAD
-    buildName: Fedora39_Offline_MsftSdk
-    targetRid: fedora.39-x64
-=======
-    buildName: Alpine317_Offline_MsftSdk
-    targetRid: alpine.3.17-x64
-    architecture: x64
-    dotnetDotnetRunId: ${{ parameters.dotnetDotnetRunId }}
-
-- template: templates/jobs/sdk-diff-tests.yml
-  parameters:
-    buildName: Fedora38_Offline_MsftSdk
-    targetRid: fedora.38-x64
->>>>>>> 4cedb4a9
-    architecture: x64
-    dotnetDotnetRunId: ${{ parameters.dotnetDotnetRunId }}
-
-- template: templates/jobs/sdk-diff-tests.yml
-  parameters:
-    buildName: Ubuntu2204_Offline_MsftSdk
-    targetRid: ubuntu.22.04-x64
-    architecture: x64
-    dotnetDotnetRunId: ${{ parameters.dotnetDotnetRunId }}
-
-- template: templates/jobs/sdk-diff-tests.yml
-  parameters:
-    buildName: Ubuntu2204Arm64_Offline_MsftSdk
-    targetRid: ubuntu.22.04-arm64
-    architecture: arm64
-    dotnetDotnetRunId: ${{ parameters.dotnetDotnetRunId }}
+schedules:
+- cron: "0 7 * * 1-5"
+  displayName: Run on weekdays at 7am UTC
+  branches:
+    include:
+    - main
+    - release/*.0.1xx*
+    - internal/release/*.0.1xx*
+
+pr: none
+trigger: none
+
+pool:
+  name: NetCore1ESPool-Svc-Internal
+  demands: ImageOverride -equals 1es-ubuntu-2004
+
+parameters:
+- name: dotnetDotnetRunId
+  displayName: 'Specific dotnet-dotnet run ID number (e.g `2108850`)'
+  type: string
+  default: ' '
+
+jobs:
+- template: templates/jobs/sdk-diff-tests.yml
+  parameters:
+    buildName: CentOSStream8_Offline_MsftSdk
+    targetRid: centos.8-x64
+    architecture: x64
+    dotnetDotnetRunId: ${{ parameters.dotnetDotnetRunId }}
+    includeArtifactsSize: true
+
+- template: templates/jobs/sdk-diff-tests.yml
+  parameters:
+    buildName: CentOSStream9_Offline_MsftSdk
+    targetRid: centos.9-x64
+    architecture: x64
+    dotnetDotnetRunId: ${{ parameters.dotnetDotnetRunId }}
+
+- template: templates/jobs/sdk-diff-tests.yml
+  parameters:
+    buildName: Alpine317_Offline_MsftSdk
+    targetRid: alpine.3.17-x64
+    architecture: x64
+    dotnetDotnetRunId: ${{ parameters.dotnetDotnetRunId }}
+
+- template: templates/jobs/sdk-diff-tests.yml
+  parameters:
+    buildName: Fedora39_Offline_MsftSdk
+    targetRid: fedora.39-x64
+    architecture: x64
+    dotnetDotnetRunId: ${{ parameters.dotnetDotnetRunId }}
+
+- template: templates/jobs/sdk-diff-tests.yml
+  parameters:
+    buildName: Ubuntu2204_Offline_MsftSdk
+    targetRid: ubuntu.22.04-x64
+    architecture: x64
+    dotnetDotnetRunId: ${{ parameters.dotnetDotnetRunId }}
+
+- template: templates/jobs/sdk-diff-tests.yml
+  parameters:
+    buildName: Ubuntu2204Arm64_Offline_MsftSdk
+    targetRid: ubuntu.22.04-arm64
+    architecture: arm64
+    dotnetDotnetRunId: ${{ parameters.dotnetDotnetRunId }}