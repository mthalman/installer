--- conflicted
+++ resolved
@@ -1,198 +1,166 @@
-parameters:
-- name: buildName
-  type: string
-
-- name: targetRid
-  type: string
-
-- name: architecture
-  type: string
-
-- name: dotnetDotnetRunId
-  type: string
-
-- name: includeArtifactsSize
-  type: boolean
-  default: false
-
-jobs:
-- job: ${{ parameters.buildName }}_${{ parameters.architecture }}
-  timeoutInMinutes: 150
-  pool:
-    name: NetCore1ESPool-Svc-Internal
-    demands: ImageOverride -equals 1es-ubuntu-2004
-  variables:
-  - template: ../variables/pipelines.yml
-  steps:
-  - script: |
-      dotnet_dotnet_build='${{ replace(parameters.dotnetDotnetRunId, ' ', '') }}'
-
-      if [[ -z "$dotnet_dotnet_build" ]]; then
-        dotnet_dotnet_build=$(az pipelines runs list --branch '$(Build.SourceBranch)' --organization '$(AZDO_ORG)' --project '$(AZDO_PROJECT)' --pipeline-ids '$(DOTNET_DOTNET_CI_PIPELINE_ID)' --status completed --top 1 --query "[].id" --output tsv)
-      fi
-
-      if [[ -z "$dotnet_dotnet_build" ]]; then
-        echo "Could not find a completed dotnet-dotnet build for branch '$(Build.SourceBranch)'"
-        exit 1
-      fi
-      
-      echo "Dotnet-dotnet build: https://dev.azure.com/dnceng/internal/_build/results?buildId=$dotnet_dotnet_build&view=results"
-
-      installer_sha=$(az pipelines build tag list --organization '$(AZDO_ORG)' --project '$(AZDO_PROJECT)' --build-id $dotnet_dotnet_build --output tsv | sed "s,installer-,,g")
-      installer_build=$(az pipelines runs list --organization '$(AZDO_ORG)' --project '$(AZDO_PROJECT)' --pipeline-ids '$(INSTALLER_OFFICIAL_CI_PIPELINE_ID)' --query "[?sourceVersion == '$installer_sha'].id" --output tsv)
-      if [[ -z "$installer_build" ]]; then
-        echo "Could not find a build of installer for commit '$installer_sha'"
-        exit 1
-      fi
-
-      echo "Installer build: https://dev.azure.com/dnceng/internal/_build/results?buildId=$installer_build&view=results"
-
-      echo "##vso[build.addbuildtag]installer-$installer_sha"
-      echo "##vso[task.setvariable variable=InstallerBuildId]$installer_build"
-      echo "##vso[task.setvariable variable=DotnetDotnetBuildId]$dotnet_dotnet_build"
-    displayName: Find associated builds
-    name: Get_Build_Ids
-    env:
-      AZURE_DEVOPS_EXT_PAT: $(System.AccessToken)
-
-<<<<<<< HEAD
-  - template: ../steps/download-pipeline-artifact.yml
-    parameters:
-      patterns: '**/dotnet-sdk-+([0-9]).+([0-9]).+([0-9])?(-@(alpha|preview|rc|rtm)*)-linux-${{ parameters.architecture }}.tar.gz'
-      displayName: Download MSFT SDK
-
-  - template: ../steps/download-vmr-artifact.yml
-    parameters:
-      buildName: ${{ parameters.buildName }}
-      architecture: ${{ parameters.architecture }}
-=======
-  - task: DownloadPipelineArtifact@2
-    displayName: Download MSFT SDK
-    inputs:
-      buildType: specific
-      buildVersionToDownload: specific
-      project: internal
-      pipeline: $(INSTALLER_OFFICIAL_CI_PIPELINE_ID)
-      buildId: $(InstallerBuildId)
-      artifact: BlobArtifacts
-      patterns: '**/dotnet-sdk-+([0-9]).+([0-9]).+([0-9])?(-@(alpha|preview|rc|rtm)*)-linux*-${{ parameters.architecture }}.tar.gz' 
-      allowPartiallySucceededBuilds: true
-      allowFailedBuilds: true
-      downloadPath: $(Pipeline.Workspace)/Artifacts
-      checkDownloadedFiles: true
-
-  - task: DownloadPipelineArtifact@2
-    displayName: Download Source Build SDK
-    inputs:
-      buildType: specific
-      buildVersionToDownload: specific
-      project: internal
-      pipeline: $(DOTNET_DOTNET_CI_PIPELINE_ID)
-      buildId: $(DotnetDotnetBuildId)
-      artifact: ${{ parameters.buildName }}_${{ parameters.architecture }}_Artifacts
->>>>>>> 4cedb4a9
-      patterns: '**/dotnet-sdk-+([0-9]).+([0-9]).+([0-9])?(-@(alpha|preview|rc|rtm)*)-${{ parameters.targetRid }}.tar.gz' 
-      displayName: Download Source Build SDK
-
-  - template: ../steps/download-vmr-artifact.yml
-    parameters:
-      buildName: ${{ parameters.buildName }}
-      architecture: ${{ parameters.architecture }}
-      patterns: '**/Private.SourceBuilt.Artifacts.+([0-9]).+([0-9]).+([0-9])?(-@(alpha|preview|rc|rtm)*).${{ parameters.targetRid }}.tar.gz' 
-      displayName: Download Source Built Artifacts
-
-  - script: |
-      platform="linux"
-      if [[ ${{ parameters.targetRid }} =~ "alpine" ]]; then
-        platform="$platform-musl"
-      fi
-      msft_sdk_tarball_name=$(find "$(Pipeline.Workspace)/Artifacts" -name "dotnet-sdk-*-$platform-${{ parameters.architecture }}.tar.gz" -exec basename {} \;)
-
-      if [[ -z "$msft_sdk_tarball_name" ]]; then
-        echo "Microsoft SDK tarball does not exist in '$(Pipeline.Workspace)/Artifacts'. The associated build https://dev.azure.com/dnceng/internal/_build/results?buildId=$(InstallerBuildId) might have failed."
-        exit 1
-      fi
-
-      sdk_tarball_name=$(find "$(Pipeline.Workspace)/Artifacts" -name "dotnet-sdk-*-${{ parameters.targetRid }}.tar.gz" -exec basename {} \;)
-
-      if [[ -z "$sdk_tarball_name" ]]; then
-        echo "Source-build SDK tarball does not exist in '$(Pipeline.Workspace)/Artifacts'. The associated build https://dev.azure.com/dnceng/internal/_build/results?buildId=$(DotnetDotnetBuildId) might have failed"
-        exit 1
-      fi
-
-      artifacts_path=$(find "$(Pipeline.Workspace)/Artifacts" -name "Private.SourceBuilt.Artifacts.*.${{ parameters.targetRid }}.tar.gz" -exec basename {} \;)
-
-      if [[ -z "$artifacts_path" ]]; then
-        echo "Source-build artifacts path does not exist in '$(Pipeline.Workspace)/Artifacts'. The associated build https://dev.azure.com/dnceng/internal/_build/results?buildId=$(DotnetDotnetBuildId) might have failed"
-        exit 1
-      fi
-
-      eng/common/build.sh -bl --projects $(Build.SourcesDirectory)/src/SourceBuild/content/test/Microsoft.DotNet.SourceBuild.SmokeTests/Microsoft.DotNet.SourceBuild.SmokeTests.csproj --restore
-
-      echo "##vso[task.setvariable variable=Platform]$platform"
-      echo "##vso[task.setvariable variable=MsftSdkTarballPath]$(Pipeline.Workspace)/Artifacts/$msft_sdk_tarball_name"
-      echo "##vso[task.setvariable variable=SdkTarballPath]$(Pipeline.Workspace)/Artifacts/$sdk_tarball_name"
-      echo "##vso[task.setvariable variable=SourceBuiltArtifactsPath]$(Pipeline.Workspace)/Artifacts/$artifacts_path"
-    displayName: Prepare Tests
-    workingDirectory: $(Build.SourcesDirectory)
-
-  - script: >
-      .dotnet/dotnet test
-      $(Build.SourcesDirectory)/src/SourceBuild/content/test/Microsoft.DotNet.SourceBuild.SmokeTests/Microsoft.DotNet.SourceBuild.SmokeTests.csproj
-      --filter "Category=SdkContent"
-      --logger:'trx;LogFileName=$(Agent.JobName)_SDKDiffTests.trx'
-      --logger:'console;verbosity=detailed'
-      -c Release
-      -bl:$(Build.SourcesDirectory)/artifacts/log/Debug/BuildTests_$(date +"%m%d%H%M%S").binlog 
-      -flp:LogFile=$(Build.SourcesDirectory)/artifacts/logs/BuildTests_$(date +"%m%d%H%M%S").log
-      -clp:v=m
-      -e SMOKE_TESTS_MSFT_SDK_TARBALL_PATH=$(MsftSdkTarballPath)
-      -e SMOKE_TESTS_SDK_TARBALL_PATH=$(SdkTarballPath)
-      -e SMOKE_TESTS_SOURCEBUILT_ARTIFACTS_PATH=$(SourceBuiltArtifactsPath)
-      -e SMOKE_TESTS_WARN_SDK_CONTENT_DIFFS=false
-      -e SMOKE_TESTS_RUNNING_IN_CI=true
-      -e SMOKE_TESTS_TARGET_RID=${{ parameters.targetRid }}
-<<<<<<< HEAD
-      -e SMOKE_TESTS_PORTABLE_RID=linux-${{ parameters.architecture }}
-      -e SMOKE_TESTS_CUSTOM_PACKAGES_PATH=
-      -e SMOKE_TESTS_INCLUDE_ARTIFACTSSIZE=${{ parameters.includeArtifactsSize }}
-=======
-      -e SMOKE_TESTS_PORTABLE_RID=$(Platform)-${{ parameters.architecture }}
-      -e SMOKE_TESTS_CUSTOM_PACKAGES_PATH= 
->>>>>>> 4cedb4a9
-    displayName: Run Tests
-    workingDirectory: $(Build.SourcesDirectory)
-
-  - script: |
-      set -x
-      targetFolder=$(Build.StagingDirectory)/BuildLogs/
-      mkdir -p ${targetFolder}
-      cd "$(Build.SourcesDirectory)"
-      find artifacts/ -type f -name "BuildTests*.binlog" -exec cp {} --parents -t ${targetFolder} \;
-      find artifacts/ -type f -name "BuildTests*.log" -exec cp {} --parents -t ${targetFolder} \;
-      find artifacts/ -type f -name "Build.binlog" -exec cp {} --parents -t ${targetFolder} \;
-      cd "$(Build.SourcesDirectory)/src/SourceBuild/content"
-      find test/ -type f -name "*.binlog" -exec cp {} --parents -t ${targetFolder} \;
-      find test/ -type f -name "Updated*.diff" -exec cp {} --parents -t ${targetFolder} \;
-      find test/ -type f -name "Updated*.txt" -exec cp {} --parents -t ${targetFolder} \;
-    displayName: Prepare BuildLogs staging directory
-    continueOnError: true
-    condition: succeededOrFailed()
-
-  - publish: '$(Build.StagingDirectory)/BuildLogs'
-    artifact: $(Agent.JobName)_BuildLogs_Attempt$(System.JobAttempt)
-    displayName: Publish BuildLogs
-    continueOnError: true
-    condition: succeededOrFailed()
-
-  - task: PublishTestResults@2
-    displayName: Publish Test Results
-    condition: succeededOrFailed()
-    continueOnError: true
-    inputs:
-      testRunner: vSTest
-      testResultsFiles: '*.trx'
-      searchFolder: $(Build.SourcesDirectory)/src/SourceBuild/content/test/Microsoft.DotNet.SourceBuild.SmokeTests/TestResults
-      mergeTestResults: true
-      publishRunAttachments: true
-      testRunTitle: $(Agent.JobName)
+parameters:
+- name: buildName
+  type: string
+
+- name: targetRid
+  type: string
+
+- name: architecture
+  type: string
+
+- name: dotnetDotnetRunId
+  type: string
+
+- name: includeArtifactsSize
+  type: boolean
+  default: false
+
+jobs:
+- job: ${{ parameters.buildName }}_${{ parameters.architecture }}
+  timeoutInMinutes: 150
+  pool:
+    name: NetCore1ESPool-Svc-Internal
+    demands: ImageOverride -equals 1es-ubuntu-2004
+  variables:
+  - template: ../variables/pipelines.yml
+  steps:
+  - script: |
+      dotnet_dotnet_build='${{ replace(parameters.dotnetDotnetRunId, ' ', '') }}'
+
+      if [[ -z "$dotnet_dotnet_build" ]]; then
+        dotnet_dotnet_build=$(az pipelines runs list --branch '$(Build.SourceBranch)' --organization '$(AZDO_ORG)' --project '$(AZDO_PROJECT)' --pipeline-ids '$(DOTNET_DOTNET_CI_PIPELINE_ID)' --status completed --top 1 --query "[].id" --output tsv)
+      fi
+
+      if [[ -z "$dotnet_dotnet_build" ]]; then
+        echo "Could not find a completed dotnet-dotnet build for branch '$(Build.SourceBranch)'"
+        exit 1
+      fi
+      
+      echo "Dotnet-dotnet build: https://dev.azure.com/dnceng/internal/_build/results?buildId=$dotnet_dotnet_build&view=results"
+
+      installer_sha=$(az pipelines build tag list --organization '$(AZDO_ORG)' --project '$(AZDO_PROJECT)' --build-id $dotnet_dotnet_build --output tsv | sed "s,installer-,,g")
+      installer_build=$(az pipelines runs list --organization '$(AZDO_ORG)' --project '$(AZDO_PROJECT)' --pipeline-ids '$(INSTALLER_OFFICIAL_CI_PIPELINE_ID)' --query "[?sourceVersion == '$installer_sha'].id" --output tsv)
+      if [[ -z "$installer_build" ]]; then
+        echo "Could not find a build of installer for commit '$installer_sha'"
+        exit 1
+      fi
+
+      echo "Installer build: https://dev.azure.com/dnceng/internal/_build/results?buildId=$installer_build&view=results"
+
+      echo "##vso[build.addbuildtag]installer-$installer_sha"
+      echo "##vso[task.setvariable variable=InstallerBuildId]$installer_build"
+      echo "##vso[task.setvariable variable=DotnetDotnetBuildId]$dotnet_dotnet_build"
+    displayName: Find associated builds
+    name: Get_Build_Ids
+    env:
+      AZURE_DEVOPS_EXT_PAT: $(System.AccessToken)
+
+  - template: ../steps/download-pipeline-artifact.yml
+    parameters:
+      patterns: '**/dotnet-sdk-+([0-9]).+([0-9]).+([0-9])?(-@(alpha|preview|rc|rtm)*)-linux*-${{ parameters.architecture }}.tar.gz'
+      displayName: Download MSFT SDK
+
+  - template: ../steps/download-vmr-artifact.yml
+    parameters:
+      buildName: ${{ parameters.buildName }}
+      architecture: ${{ parameters.architecture }}
+      patterns: '**/dotnet-sdk-+([0-9]).+([0-9]).+([0-9])?(-@(alpha|preview|rc|rtm)*)-${{ parameters.targetRid }}.tar.gz' 
+      displayName: Download Source Build SDK
+
+  - template: ../steps/download-vmr-artifact.yml
+    parameters:
+      buildName: ${{ parameters.buildName }}
+      architecture: ${{ parameters.architecture }}
+      patterns: '**/Private.SourceBuilt.Artifacts.+([0-9]).+([0-9]).+([0-9])?(-@(alpha|preview|rc|rtm)*).${{ parameters.targetRid }}.tar.gz' 
+      displayName: Download Source Built Artifacts
+
+  - script: |
+      platform="linux"
+      if [[ ${{ parameters.targetRid }} =~ "alpine" ]]; then
+        platform="$platform-musl"
+      fi
+      msft_sdk_tarball_name=$(find "$(Pipeline.Workspace)/Artifacts" -name "dotnet-sdk-*-$platform-${{ parameters.architecture }}.tar.gz" -exec basename {} \;)
+
+      if [[ -z "$msft_sdk_tarball_name" ]]; then
+        echo "Microsoft SDK tarball does not exist in '$(Pipeline.Workspace)/Artifacts'. The associated build https://dev.azure.com/dnceng/internal/_build/results?buildId=$(InstallerBuildId) might have failed."
+        exit 1
+      fi
+
+      sdk_tarball_name=$(find "$(Pipeline.Workspace)/Artifacts" -name "dotnet-sdk-*-${{ parameters.targetRid }}.tar.gz" -exec basename {} \;)
+
+      if [[ -z "$sdk_tarball_name" ]]; then
+        echo "Source-build SDK tarball does not exist in '$(Pipeline.Workspace)/Artifacts'. The associated build https://dev.azure.com/dnceng/internal/_build/results?buildId=$(DotnetDotnetBuildId) might have failed"
+        exit 1
+      fi
+
+      artifacts_path=$(find "$(Pipeline.Workspace)/Artifacts" -name "Private.SourceBuilt.Artifacts.*.${{ parameters.targetRid }}.tar.gz" -exec basename {} \;)
+
+      if [[ -z "$artifacts_path" ]]; then
+        echo "Source-build artifacts path does not exist in '$(Pipeline.Workspace)/Artifacts'. The associated build https://dev.azure.com/dnceng/internal/_build/results?buildId=$(DotnetDotnetBuildId) might have failed"
+        exit 1
+      fi
+
+      eng/common/build.sh -bl --projects $(Build.SourcesDirectory)/src/SourceBuild/content/test/Microsoft.DotNet.SourceBuild.SmokeTests/Microsoft.DotNet.SourceBuild.SmokeTests.csproj --restore
+
+      echo "##vso[task.setvariable variable=Platform]$platform"
+      echo "##vso[task.setvariable variable=MsftSdkTarballPath]$(Pipeline.Workspace)/Artifacts/$msft_sdk_tarball_name"
+      echo "##vso[task.setvariable variable=SdkTarballPath]$(Pipeline.Workspace)/Artifacts/$sdk_tarball_name"
+      echo "##vso[task.setvariable variable=SourceBuiltArtifactsPath]$(Pipeline.Workspace)/Artifacts/$artifacts_path"
+    displayName: Prepare Tests
+    workingDirectory: $(Build.SourcesDirectory)
+
+  - script: >
+      .dotnet/dotnet test
+      $(Build.SourcesDirectory)/src/SourceBuild/content/test/Microsoft.DotNet.SourceBuild.SmokeTests/Microsoft.DotNet.SourceBuild.SmokeTests.csproj
+      --filter "Category=SdkContent"
+      --logger:'trx;LogFileName=$(Agent.JobName)_SDKDiffTests.trx'
+      --logger:'console;verbosity=detailed'
+      -c Release
+      -bl:$(Build.SourcesDirectory)/artifacts/log/Debug/BuildTests_$(date +"%m%d%H%M%S").binlog 
+      -flp:LogFile=$(Build.SourcesDirectory)/artifacts/logs/BuildTests_$(date +"%m%d%H%M%S").log
+      -clp:v=m
+      -e SMOKE_TESTS_MSFT_SDK_TARBALL_PATH=$(MsftSdkTarballPath)
+      -e SMOKE_TESTS_SDK_TARBALL_PATH=$(SdkTarballPath)
+      -e SMOKE_TESTS_SOURCEBUILT_ARTIFACTS_PATH=$(SourceBuiltArtifactsPath)
+      -e SMOKE_TESTS_WARN_SDK_CONTENT_DIFFS=false
+      -e SMOKE_TESTS_RUNNING_IN_CI=true
+      -e SMOKE_TESTS_TARGET_RID=${{ parameters.targetRid }}
+      -e SMOKE_TESTS_PORTABLE_RID=$(Platform)-${{ parameters.architecture }}
+      -e SMOKE_TESTS_CUSTOM_PACKAGES_PATH=
+      -e SMOKE_TESTS_INCLUDE_ARTIFACTSSIZE=${{ parameters.includeArtifactsSize }}
+    displayName: Run Tests
+    workingDirectory: $(Build.SourcesDirectory)
+
+  - script: |
+      set -x
+      targetFolder=$(Build.StagingDirectory)/BuildLogs/
+      mkdir -p ${targetFolder}
+      cd "$(Build.SourcesDirectory)"
+      find artifacts/ -type f -name "BuildTests*.binlog" -exec cp {} --parents -t ${targetFolder} \;
+      find artifacts/ -type f -name "BuildTests*.log" -exec cp {} --parents -t ${targetFolder} \;
+      find artifacts/ -type f -name "Build.binlog" -exec cp {} --parents -t ${targetFolder} \;
+      cd "$(Build.SourcesDirectory)/src/SourceBuild/content"
+      find test/ -type f -name "*.binlog" -exec cp {} --parents -t ${targetFolder} \;
+      find test/ -type f -name "Updated*.diff" -exec cp {} --parents -t ${targetFolder} \;
+      find test/ -type f -name "Updated*.txt" -exec cp {} --parents -t ${targetFolder} \;
+    displayName: Prepare BuildLogs staging directory
+    continueOnError: true
+    condition: succeededOrFailed()
+
+  - publish: '$(Build.StagingDirectory)/BuildLogs'
+    artifact: $(Agent.JobName)_BuildLogs_Attempt$(System.JobAttempt)
+    displayName: Publish BuildLogs
+    continueOnError: true
+    condition: succeededOrFailed()
+
+  - task: PublishTestResults@2
+    displayName: Publish Test Results
+    condition: succeededOrFailed()
+    continueOnError: true
+    inputs:
+      testRunner: vSTest
+      testResultsFiles: '*.trx'
+      searchFolder: $(Build.SourcesDirectory)/src/SourceBuild/content/test/Microsoft.DotNet.SourceBuild.SmokeTests/TestResults
+      mergeTestResults: true
+      publishRunAttachments: true
+      testRunTitle: $(Agent.JobName)