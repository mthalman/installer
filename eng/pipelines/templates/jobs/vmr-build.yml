--- conflicted
+++ resolved
@@ -126,12 +126,6 @@
   - ${{ if not(parameters.isBuiltFromVmr) }}:
     - template: ../steps/vmr-prepare.yml
       parameters:
-<<<<<<< HEAD
-        vmrPath: ${{ parameters.vmrPath }}
-        vmrBranch: ${{ parameters.vmrBranch }}
-        architecture: ${{ parameters.architecture }}
-        targetRef: $(Build.SourceVersion) # Synchronize the current installer commit
-=======
         ${{ if eq(variables['Build.Reason'], 'PullRequest') }}:
           vmrBranch: $(System.PullRequest.TargetBranch)
         ${{ else }}:
@@ -144,7 +138,7 @@
           vmrPath: $(vmrPath)
           vmrBranch: ${{ parameters.vmrBranch }}
           targetRef: $(Build.SourceVersion) # Synchronize the current installer commit
->>>>>>> e3126dc9
+          architecture: ${{ parameters.architecture }}
 
   - ${{ if parameters.buildFromArchive }}:
     - script: |
