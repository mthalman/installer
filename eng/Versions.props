--- conflicted
+++ resolved
@@ -7,17 +7,10 @@
   <PropertyGroup>
     <VersionMajor>7</VersionMajor>
     <VersionMinor>0</VersionMinor>
-<<<<<<< HEAD
     <VersionSDKMinor>3</VersionSDKMinor>
     <VersionFeature>00</VersionFeature>
     <VersionPrefix>$(VersionMajor).$(VersionMinor).$(VersionSDKMinor)$(VersionFeature)</VersionPrefix>
     <PreReleaseVersionLabel>preview</PreReleaseVersionLabel>
-=======
-    <VersionSDKMinor>2</VersionSDKMinor>
-    <VersionFeature>03</VersionFeature>
-    <VersionPrefix>$(VersionMajor).$(VersionMinor).$(VersionSDKMinor)$(VersionFeature)</VersionPrefix>
-    <PreReleaseVersionLabel>servicing</PreReleaseVersionLabel>
->>>>>>> e47e22aa
     <PreReleaseVersionIteration>
     </PreReleaseVersionIteration>
     <MajorMinorVersion>$(VersionMajor).$(VersionMinor)</MajorMinorVersion>
@@ -34,11 +27,7 @@
   </PropertyGroup>
   <PropertyGroup>
     <!-- Dependency from https://github.com/dotnet/arcade -->
-<<<<<<< HEAD
     <MicrosoftDotNetBuildTasksInstallersPackageVersion>7.0.0-beta.23122.4</MicrosoftDotNetBuildTasksInstallersPackageVersion>
-=======
-    <MicrosoftDotNetBuildTasksInstallersPackageVersion>7.0.0-beta.23114.3</MicrosoftDotNetBuildTasksInstallersPackageVersion>
->>>>>>> e47e22aa
   </PropertyGroup>
   <PropertyGroup>
     <!-- Dependency from https://github.com/dotnet/winforms -->
@@ -204,12 +193,7 @@
       or minor release, prebuilts may be needed. When the release is mature, prebuilts are not
       necessary, and this property is removed from the file.
     -->
-<<<<<<< HEAD
-    <PrivateSourceBuiltArtifactsPackageVersion>7.0.102-4</PrivateSourceBuiltArtifactsPackageVersion>
-=======
-    <PrivateSourceBuiltSDKVersion>7.0.103</PrivateSourceBuiltSDKVersion>
     <PrivateSourceBuiltArtifactsPackageVersion>7.0.103</PrivateSourceBuiltArtifactsPackageVersion>
->>>>>>> e47e22aa
   </PropertyGroup>
   <!-- Workload manifest package versions -->
   <PropertyGroup>
