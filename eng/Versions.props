--- conflicted
+++ resolved
@@ -7,13 +7,8 @@
   <PropertyGroup>
     <VersionMajor>7</VersionMajor>
     <VersionMinor>0</VersionMinor>
-<<<<<<< HEAD
     <VersionSDKMinor>4</VersionSDKMinor>
     <VersionFeature>00</VersionFeature>
-=======
-    <VersionSDKMinor>3</VersionSDKMinor>
-    <VersionFeature>05</VersionFeature>
->>>>>>> 27c33cba
     <VersionPrefix>$(VersionMajor).$(VersionMinor).$(VersionSDKMinor)$(VersionFeature)</VersionPrefix>
     <PreReleaseVersionLabel>preview</PreReleaseVersionLabel>
     <PreReleaseVersionIteration>
@@ -28,11 +23,7 @@
     <VersionFeature21>30</VersionFeature21>
     <VersionFeature31>32</VersionFeature31>
     <VersionFeature50>17</VersionFeature50>
-<<<<<<< HEAD
     <VersionFeature60>16</VersionFeature60>
-=======
-    <VersionFeature60>$([MSBuild]::Add($(VersionFeature), 14))</VersionFeature60>
->>>>>>> 27c33cba
   </PropertyGroup>
   <!-- Restore feeds -->
   <PropertyGroup Label="Restore feeds">
