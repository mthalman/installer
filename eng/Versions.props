<?xml version="1.0" encoding="utf-8"?>
<Project ToolsVersion="15.0" xmlns="http://schemas.microsoft.com/developer/msbuild/2003">
  <!-- Arcade features -->
  <PropertyGroup>
    <UsingToolNetFrameworkReferenceAssemblies>true</UsingToolNetFrameworkReferenceAssemblies>
  </PropertyGroup>
  <PropertyGroup>
    <VersionMajor>7</VersionMajor>
    <VersionMinor>0</VersionMinor>
<<<<<<< HEAD
    <VersionSDKMinor>4</VersionSDKMinor>
    <VersionFeature>05</VersionFeature>
=======
    <VersionSDKMinor>3</VersionSDKMinor>
    <VersionFeature>12</VersionFeature>
>>>>>>> 13b08019
    <VersionPrefix>$(VersionMajor).$(VersionMinor).$(VersionSDKMinor)$(VersionFeature)</VersionPrefix>
    <PreReleaseVersionLabel>servicing</PreReleaseVersionLabel>
    <PreReleaseVersionIteration>
    </PreReleaseVersionIteration>
    <MajorMinorVersion>$(VersionMajor).$(VersionMinor)</MajorMinorVersion>
    <CliProductBandVersion>$(MajorMinorVersion).$(VersionSDKMinor)</CliProductBandVersion>
    <!-- Enable to remove prerelease label. -->
    <StabilizePackageVersion Condition="'$(StabilizePackageVersion)' == ''">true</StabilizePackageVersion>
    <DotNetFinalVersionKind Condition="'$(StabilizePackageVersion)' == 'true'">release</DotNetFinalVersionKind>
  </PropertyGroup>
  <PropertyGroup>
    <VersionFeature21>30</VersionFeature21>
    <VersionFeature31>32</VersionFeature31>
    <VersionFeature50>17</VersionFeature50>
    <VersionFeature60>$([MSBuild]::Add($(VersionFeature), 21))</VersionFeature60>
  </PropertyGroup>
  <!-- Restore feeds -->
  <PropertyGroup Label="Restore feeds">
    <!-- In an orchestrated build, this may be overridden to other Azure feeds. -->
    <DotNetAssetRootUrl Condition="'$(DotNetAssetRootUrl)'==''">https://dotnetbuilds.blob.core.windows.net/public/</DotNetAssetRootUrl>
    <DotNetPrivateAssetRootUrl Condition="'$(DotNetPrivateAssetRootUrl)'==''">https://dotnetclimsrc.blob.core.windows.net/dotnet/</DotNetPrivateAssetRootUrl>
  </PropertyGroup>
  <PropertyGroup>
    <!-- Dependency from https://github.com/dotnet/arcade -->
    <MicrosoftDotNetBuildTasksInstallersPackageVersion>7.0.0-beta.23556.6</MicrosoftDotNetBuildTasksInstallersPackageVersion>
  </PropertyGroup>
  <PropertyGroup>
    <!-- Dependency from https://github.com/dotnet/winforms -->
    <MicrosoftDotnetWinFormsProjectTemplatesPackageVersion>7.0.12-servicing.23478.3</MicrosoftDotnetWinFormsProjectTemplatesPackageVersion>
  </PropertyGroup>
  <PropertyGroup>
    <!-- Dependency from https://github.com/dotnet/wpf -->
    <MicrosoftDotNetWpfProjectTemplatesPackageVersion>7.0.12-servicing.23478.2</MicrosoftDotNetWpfProjectTemplatesPackageVersion>
  </PropertyGroup>
  <PropertyGroup>
    <!-- Dependency from https://github.com/dotnet/test-templates -->
    <MicrosoftDotNetTestProjectTemplates30PackageVersion>1.0.2-beta4.22406.1</MicrosoftDotNetTestProjectTemplates30PackageVersion>
    <MicrosoftDotNetTestProjectTemplates50PackageVersion>1.1.0-rc.23557.3</MicrosoftDotNetTestProjectTemplates50PackageVersion>
    <MicrosoftDotNetTestProjectTemplates60PackageVersion>1.1.0-rc.23557.3</MicrosoftDotNetTestProjectTemplates60PackageVersion>
    <MicrosoftDotNetTestProjectTemplates70PackageVersion>1.1.0-rc.23557.3</MicrosoftDotNetTestProjectTemplates70PackageVersion>
  </PropertyGroup>
  <PropertyGroup>
    <!-- NUnit3.DotNetNew.Template versions do not 'flow in' -->
    <NUnit3DotNetNewTemplatePackageVersion>1.8.1</NUnit3DotNetNewTemplatePackageVersion>
  </PropertyGroup>
  <PropertyGroup>
    <!-- Dependencies from https://github.com/aspnet/AspNetCore -->
    <MicrosoftAspNetCoreAppRuntimewinx64PackageVersion>7.0.12</MicrosoftAspNetCoreAppRuntimewinx64PackageVersion>
    <MicrosoftAspNetCoreAppRefPackageVersion>7.0.12</MicrosoftAspNetCoreAppRefPackageVersion>
    <MicrosoftAspNetCoreAppRefInternalPackageVersion>7.0.12-servicing.23479.22</MicrosoftAspNetCoreAppRefInternalPackageVersion>
    <VSRedistCommonAspNetCoreSharedFrameworkx6470PackageVersion>7.0.12-servicing.23479.22</VSRedistCommonAspNetCoreSharedFrameworkx6470PackageVersion>
    <dotnetdevcertsPackageVersion>7.0.12-servicing.23479.22</dotnetdevcertsPackageVersion>
    <dotnetuserjwtsPackageVersion>7.0.12-servicing.23479.22</dotnetuserjwtsPackageVersion>
    <dotnetusersecretsPackageVersion>7.0.12-servicing.23479.22</dotnetusersecretsPackageVersion>
  </PropertyGroup>
  <PropertyGroup>
    <MicroBuildCorePackageVersion>0.2.0</MicroBuildCorePackageVersion>
  </PropertyGroup>
  <PropertyGroup>
    <!-- Dependencies from https://github.com/dotnet/sdk -->
    <MicrosoftDotNetCommonItemTemplatesPackageVersion>7.0.402</MicrosoftDotNetCommonItemTemplatesPackageVersion>
    <MicrosoftNETSdkPackageVersion>7.0.402-servicing.23480.41</MicrosoftNETSdkPackageVersion>
    <MicrosoftDotNetMSBuildSdkResolverPackageVersion>7.0.402-servicing.23480.41</MicrosoftDotNetMSBuildSdkResolverPackageVersion>
    <MicrosoftNETBuildExtensionsPackageVersion>$(MicrosoftNETSdkPackageVersion)</MicrosoftNETBuildExtensionsPackageVersion>
    <MicrosoftDotnetToolsetInternalPackageVersion>$(MicrosoftNETSdkPackageVersion)</MicrosoftDotnetToolsetInternalPackageVersion>
    <MicrosoftDotnetTemplateLocatorPackageVersion>$(MicrosoftNETSdkPackageVersion)</MicrosoftDotnetTemplateLocatorPackageVersion>
  </PropertyGroup>
  <PropertyGroup>
    <!-- Dependencies from https://github.com/dotnet/roslyn -->
    <MicrosoftNetCompilersToolsetPackageVersion>4.7.0-3.23416.9</MicrosoftNetCompilersToolsetPackageVersion>
  </PropertyGroup>
  <PropertyGroup>
    <!-- Dependencies from https://github.com/dotnet/corefx -->
    <MicrosoftNETCorePlatformsPackageVersion>7.0.4</MicrosoftNETCorePlatformsPackageVersion>
  </PropertyGroup>
  <PropertyGroup>
    <!-- Dependencies from https://github.com/dotnet/core-setup -->
    <VSRedistCommonNetCoreSharedFrameworkx6470PackageVersion>7.0.12-servicing.23477.20</VSRedistCommonNetCoreSharedFrameworkx6470PackageVersion>
    <VSRedistCommonNetCoreTargetingPackx6470PackageVersion>7.0.12-servicing.23477.20</VSRedistCommonNetCoreTargetingPackx6470PackageVersion>
    <MicrosoftNETCoreAppRuntimewinx64PackageVersion>7.0.12</MicrosoftNETCoreAppRuntimewinx64PackageVersion>
    <MicrosoftNETCoreAppHostwinx64PackageVersion>7.0.12</MicrosoftNETCoreAppHostwinx64PackageVersion>
    <MicrosoftNETCoreAppRefPackageVersion>7.0.12</MicrosoftNETCoreAppRefPackageVersion>
    <MicrosoftNETCoreDotNetHostResolverPackageVersion>7.0.12</MicrosoftNETCoreDotNetHostResolverPackageVersion>
    <NETStandardLibraryRefPackageVersion>2.1.0</NETStandardLibraryRefPackageVersion>
  </PropertyGroup>
  <PropertyGroup>
    <!-- Dependencies from https://github.com/dotnet/windowsdesktop -->
    <VSRedistCommonWindowsDesktopSharedFrameworkx6470PackageVersion>7.0.12-servicing.23478.2</VSRedistCommonWindowsDesktopSharedFrameworkx6470PackageVersion>
    <VSRedistCommonWindowsDesktopTargetingPackx6470PackageVersion>7.0.12-servicing.23478.2</VSRedistCommonWindowsDesktopTargetingPackx6470PackageVersion>
    <MicrosoftWindowsDesktopAppRuntimewinx64PackageVersion>7.0.12</MicrosoftWindowsDesktopAppRuntimewinx64PackageVersion>
    <MicrosoftWindowsDesktopAppRefPackageVersion>7.0.12</MicrosoftWindowsDesktopAppRefPackageVersion>
  </PropertyGroup>
  <PropertyGroup>
    <!-- Runtime and Apphost pack versions are the same for all RIDs. We flow the x64    -->
    <!-- version above and create aliases without the winx64 here for clarity elsewhere. -->
    <MicrosoftNETCoreAppHostPackageVersion>$(MicrosoftNETCoreAppHostwinx64PackageVersion)</MicrosoftNETCoreAppHostPackageVersion>
    <MicrosoftNETCoreAppRuntimePackageVersion>$(MicrosoftNETCoreAppRuntimewinx64PackageVersion)</MicrosoftNETCoreAppRuntimePackageVersion>
    <MicrosoftAspNetCoreAppRuntimePackageVersion>$(MicrosoftAspNetCoreAppRuntimewinx64PackageVersion)</MicrosoftAspNetCoreAppRuntimePackageVersion>
    <MicrosoftWindowsDesktopAppRuntimePackageVersion>$(MicrosoftWindowsDesktopAppRuntimewinx64PackageVersion)</MicrosoftWindowsDesktopAppRuntimePackageVersion>
  </PropertyGroup>
  <PropertyGroup>
    <!-- Dependencies from https://github.com/NuGet/NuGet.Client -->
    <NuGetVersioningPackageVersion>5.8.0</NuGetVersioningPackageVersion>
  </PropertyGroup>
  <PropertyGroup>
    <!-- Automated versions for asp.net templates -->
    <!-- Grab just the patch version from MicrosoftNETSdkPackageVersion (7.0.103-servicing becomes 03) -->
    <MicrosoftNETSdkFeatureAndPatchVersion>$(MicrosoftNETSdkPackageVersion.Split('.')[2])</MicrosoftNETSdkFeatureAndPatchVersion>
    <MicrosoftNETSdkFeatureAndPatchVersion>$(MicrosoftNETSdkFeatureAndPatchVersion.Split('-')[0])</MicrosoftNETSdkFeatureAndPatchVersion>
    <MicrosoftNETSdkPatchVersion>$(MicrosoftNETSdkFeatureAndPatchVersion.Substring(1))</MicrosoftNETSdkPatchVersion>
    <!-- 
      Between branding and shipping, the templates should stay at last month's version.
      If the incoming SDK version is 2 versions behind us, we know we just branded but haven't done the internal -> public merge yet.
      Therefore we stay at last month's version.
      We also need to special case the 1st patch release, because the incoming SDK version will never be 2 versions behind us in that case.
      Instead the indicator is that the incoming SDK version is not RTM or greater yet.
      Preview releases already use -1 versionining so don't subtract one for that version
    -->
    <SubtractOneFromTemplateVersions Condition="$([MSBuild]::Subtract($(VersionFeature), $(MicrosoftNETSdkPatchVersion))) &gt;= 2">true</SubtractOneFromTemplateVersions>
    <SubtractOneFromTemplateVersions Condition="$(VersionFeature) &gt;= 1 AND ! $(MicrosoftNETSdkPackageVersion.Contains('rtm')) AND ! $(MicrosoftNETSdkPackageVersion.Contains('servicing'))">true</SubtractOneFromTemplateVersions>
    <AspNetCoreTemplateFeature60>$([MSBuild]::Subtract($(VersionFeature60), 1))</AspNetCoreTemplateFeature60>
    <AspNetCoreTemplateFeature60 Condition="$(MicrosoftNETSdkPackageVersion.Contains('preview'))">$(VersionFeature60)</AspNetCoreTemplateFeature60>
    <AspNetCoreTemplateFeature60 Condition="'$(SubtractOneFromTemplateVersions)' == 'true'">$([MSBuild]::Subtract($(AspNetCoreTemplateFeature60), 1))</AspNetCoreTemplateFeature60>
  </PropertyGroup>
  <PropertyGroup>
    <!-- Cross-release dependency versions -->
    <MicrosoftDotNetCommonItemTemplates50PackageVersion>5.0.403</MicrosoftDotNetCommonItemTemplates50PackageVersion>
    <MicrosoftDotNetCommonItemTemplates60PackageVersion>6.0.302</MicrosoftDotNetCommonItemTemplates60PackageVersion>
    <MicrosoftWinFormsProjectTemplates50PackageVersion>5.0.17-servicing.22215.4</MicrosoftWinFormsProjectTemplates50PackageVersion>
    <MicrosoftWPFProjectTemplates50PackageVersion>5.0.17-servicing.22218.2</MicrosoftWPFProjectTemplates50PackageVersion>
    <MicrosoftWinFormsProjectTemplates60PackageVersion>6.0.7-servicing.22322.3</MicrosoftWinFormsProjectTemplates60PackageVersion>
    <MicrosoftWPFProjectTemplates60PackageVersion>6.0.7-servicing.22322.2</MicrosoftWPFProjectTemplates60PackageVersion>
  </PropertyGroup>
  <PropertyGroup>
    <HostFxrVersion>$(MicrosoftNETCoreAppRuntimePackageVersion)</HostFxrVersion>
    <SharedHostVersion>$(MicrosoftNETCoreAppRuntimePackageVersion)</SharedHostVersion>
  </PropertyGroup>
  <PropertyGroup>
    <WixPackageVersion>1.0.0-v3.14.0.5722</WixPackageVersion>
  </PropertyGroup>
  <PropertyGroup>
    <!-- 7.0 Template versions -->
    <MicrosoftDotnetWinFormsProjectTemplates70PackageVersion>$(MicrosoftDotnetWinFormsProjectTemplatesPackageVersion)</MicrosoftDotnetWinFormsProjectTemplates70PackageVersion>
    <MicrosoftDotNetWpfProjectTemplates70PackageVersion>$(MicrosoftDotNetWpfProjectTemplatesPackageVersion)</MicrosoftDotNetWpfProjectTemplates70PackageVersion>
    <NUnit3Templates70PackageVersion>$(NUnit3DotNetNewTemplatePackageVersion)</NUnit3Templates70PackageVersion>
    <MicrosoftDotNetCommonItemTemplates70PackageVersion>$(MicrosoftDotNetCommonItemTemplatesPackageVersion)</MicrosoftDotNetCommonItemTemplates70PackageVersion>
    <MicrosoftDotNetCommonProjectTemplates70PackageVersion>$(MicrosoftDotNetCommonItemTemplatesPackageVersion)</MicrosoftDotNetCommonProjectTemplates70PackageVersion>
    <AspNetCorePackageVersionFor70Templates>$(MicrosoftAspNetCoreAppRuntimePackageVersion)</AspNetCorePackageVersionFor70Templates>
    <!-- 6.0 Template versions -->
    <MicrosoftDotnetWinFormsProjectTemplates60PackageVersion>$(MicrosoftWinFormsProjectTemplates60PackageVersion)</MicrosoftDotnetWinFormsProjectTemplates60PackageVersion>
    <MicrosoftDotNetWpfProjectTemplates60PackageVersion>$(MicrosoftWPFProjectTemplates60PackageVersion)</MicrosoftDotNetWpfProjectTemplates60PackageVersion>
    <NUnit3Templates60PackageVersion>$(NUnit3DotNetNewTemplatePackageVersion)</NUnit3Templates60PackageVersion>
    <MicrosoftDotNetCommonItemTemplates60PackageVersion>$(MicrosoftDotNetCommonItemTemplates60PackageVersion)</MicrosoftDotNetCommonItemTemplates60PackageVersion>
    <MicrosoftDotNetCommonProjectTemplates60PackageVersion>$(MicrosoftDotNetCommonItemTemplates60PackageVersion)</MicrosoftDotNetCommonProjectTemplates60PackageVersion>
    <AspNetCorePackageVersionFor60Templates>6.0.$(AspNetCoreTemplateFeature60)</AspNetCorePackageVersionFor60Templates>
    <!-- 5.0 Template versions -->
    <MicrosoftDotnetWinFormsProjectTemplates50PackageVersion>$(MicrosoftWinFormsProjectTemplates50PackageVersion)</MicrosoftDotnetWinFormsProjectTemplates50PackageVersion>
    <MicrosoftDotNetWpfProjectTemplates50PackageVersion>$(MicrosoftWPFProjectTemplates50PackageVersion)</MicrosoftDotNetWpfProjectTemplates50PackageVersion>
    <NUnit3Templates50PackageVersion>$(NUnit3DotNetNewTemplatePackageVersion)</NUnit3Templates50PackageVersion>
    <MicrosoftDotNetCommonItemTemplates50PackageVersion>$(MicrosoftDotNetCommonItemTemplates50PackageVersion)</MicrosoftDotNetCommonItemTemplates50PackageVersion>
    <MicrosoftDotNetCommonProjectTemplates50PackageVersion>$(MicrosoftDotNetCommonItemTemplates50PackageVersion)</MicrosoftDotNetCommonProjectTemplates50PackageVersion>
    <AspNetCorePackageVersionFor50Templates>5.0.17</AspNetCorePackageVersionFor50Templates>
    <!-- 3.1 Template versions -->
    <MicrosoftDotnetWinFormsProjectTemplates31PackageVersion>4.8.1-servicing.19605.5</MicrosoftDotnetWinFormsProjectTemplates31PackageVersion>
    <MicrosoftDotNetWpfProjectTemplates31PackageVersion>3.1.2-servicing.20066.4</MicrosoftDotNetWpfProjectTemplates31PackageVersion>
    <NUnit3Templates31PackageVersion>1.7.2</NUnit3Templates31PackageVersion>
    <MicrosoftDotNetCommonItemTemplates31PackageVersion>3.1.27</MicrosoftDotNetCommonItemTemplates31PackageVersion>
    <MicrosoftDotNetCommonProjectTemplates31PackageVersion>$(MicrosoftDotNetCommonItemTemplates31PackageVersion)</MicrosoftDotNetCommonProjectTemplates31PackageVersion>
    <MicrosoftDotNetTestProjectTemplates31PackageVersion>$(MicrosoftDotNetTestProjectTemplates50PackageVersion)</MicrosoftDotNetTestProjectTemplates31PackageVersion>
    <AspNetCorePackageVersionFor31Templates>3.1.32</AspNetCorePackageVersionFor31Templates>
    <MicrosoftAspNetCoreComponentsWebAssemblyTemplatesPackageVersion>3.2.1</MicrosoftAspNetCoreComponentsWebAssemblyTemplatesPackageVersion>
    <!-- 3.0 Template versions -->
    <MicrosoftDotnetWinFormsProjectTemplates30PackageVersion>4.8.0-rc2.19462.10</MicrosoftDotnetWinFormsProjectTemplates30PackageVersion>
    <MicrosoftDotNetWpfProjectTemplates30PackageVersion>3.0.0</MicrosoftDotNetWpfProjectTemplates30PackageVersion>
    <NUnit3Templates30PackageVersion>1.6.5</NUnit3Templates30PackageVersion>
    <MicrosoftDotNetCommonItemTemplates30PackageVersion>2.0.0-preview8.19373.1</MicrosoftDotNetCommonItemTemplates30PackageVersion>
    <MicrosoftDotNetCommonProjectTemplates30PackageVersion>$(MicrosoftDotNetCommonItemTemplates30PackageVersion)</MicrosoftDotNetCommonProjectTemplates30PackageVersion>
    <MicrosoftDotNetTestProjectTemplates30PackageVersion>$(MicrosoftDotNetTestProjectTemplates30PackageVersion)</MicrosoftDotNetTestProjectTemplates30PackageVersion>
    <AspNetCorePackageVersionFor30Templates>3.0.3</AspNetCorePackageVersionFor30Templates>
    <!-- 2.1 Template versions -->
    <NUnit3Templates21PackageVersion>1.5.3</NUnit3Templates21PackageVersion>
    <MicrosoftDotNetCommonItemTemplates21PackageVersion>1.0.2-beta3</MicrosoftDotNetCommonItemTemplates21PackageVersion>
    <MicrosoftDotNetCommonProjectTemplates21PackageVersion>$(MicrosoftDotNetCommonItemTemplates21PackageVersion)</MicrosoftDotNetCommonProjectTemplates21PackageVersion>
    <MicrosoftDotNetTestProjectTemplates21PackageVersion>$(MicrosoftDotNetTestProjectTemplates30PackageVersion)</MicrosoftDotNetTestProjectTemplates21PackageVersion>
    <AspNetCorePackageVersionFor21Templates>2.1.34</AspNetCorePackageVersionFor21Templates>
  </PropertyGroup>
  <!-- infrastructure and test only dependencies -->
  <PropertyGroup>
    <VersionToolsVersion>2.2.0-beta.19072.10</VersionToolsVersion>
    <DotnetDebToolVersion>2.0.0</DotnetDebToolVersion>
    <MicrosoftNETTestSdkVersion>17.7.1-release-23418-01</MicrosoftNETTestSdkVersion>
  </PropertyGroup>
  <!-- dependencies for source-build tarball -->
  <PropertyGroup>
    <!-- These two MicrosoftBuild versions are required to build tarball tasks
         These tasks will eventually move to Arcade and then these can be
         removed.  See https://github.com/dotnet/source-build/issues/2295 -->
    <MicrosoftBuildFrameworkVersion>15.7.179</MicrosoftBuildFrameworkVersion>
    <MicrosoftBuildUtilitiesCoreVersion>15.7.179</MicrosoftBuildUtilitiesCoreVersion>
    <!--
      Building .NET from source depends on one or two tar.gz files depending on the branch's current
      source-buildability status.

      PrivateSourceBuiltArtifactsPackageVersion is a tar.gz of .NET build outputs from a previous
      build needed to build the current version of .NET. This is always defined, because .NET needs
      to be bootstrappable at any point in time.

      PrivateSourceBuiltPrebuiltsPackageVersion is a tar.gz of assets downloaded from the internet
      that are needed to build the current version of .NET. Early in the lifecycle of a .NET major
      or minor release, prebuilts may be needed. When the release is mature, prebuilts are not
      necessary, and this property is removed from the file.
    -->
    <PrivateSourceBuiltArtifactsPackageVersion>7.0.113</PrivateSourceBuiltArtifactsPackageVersion>
  </PropertyGroup>
  <!-- Workload manifest package versions -->
  <PropertyGroup>
    <MauiFeatureBand>7.0.100</MauiFeatureBand>
    <MauiWorkloadManifestVersion>7.0.49</MauiWorkloadManifestVersion>
    <XamarinAndroidWorkloadManifestVersion>33.0.4</XamarinAndroidWorkloadManifestVersion>
    <XamarinIOSWorkloadManifestVersion>16.0.1478</XamarinIOSWorkloadManifestVersion>
    <XamarinMacCatalystWorkloadManifestVersion>15.4.2372</XamarinMacCatalystWorkloadManifestVersion>
    <XamarinMacOSWorkloadManifestVersion>12.3.2372</XamarinMacOSWorkloadManifestVersion>
    <XamarinTvOSWorkloadManifestVersion>16.0.1478</XamarinTvOSWorkloadManifestVersion>
    <MonoWorkloadManifestVersion>$(MicrosoftNETCoreAppRefPackageVersion)</MonoWorkloadManifestVersion>
    <MicrosoftNETWorkloadEmscriptennet6Manifest70100Version>7.0.11</MicrosoftNETWorkloadEmscriptennet6Manifest70100Version>
    <MicrosoftNETWorkloadEmscriptennet7Manifest70100Version>7.0.11</MicrosoftNETWorkloadEmscriptennet7Manifest70100Version>
    <EmscriptenWorkloadManifestVersion>$(MicrosoftNETWorkloadEmscriptennet7Manifest70100Version)</EmscriptenWorkloadManifestVersion>
  </PropertyGroup>
  <PropertyGroup>
    <!-- pinned dependency. This package is not being produced outside of the 2.0 branch of corefx and should not change. -->
    <CLI_NETStandardLibraryNETFrameworkVersion>2.0.1-servicing-26011-01</CLI_NETStandardLibraryNETFrameworkVersion>
  </PropertyGroup>
  <PropertyGroup>
    <!--
      pinned dependency. This package is not being produced outside of the 2.0 branch of corefx and should not change.
      If changed, the Microsoft.Deployment.DotNet.Releases dependency in Version.Details.xml must be updated to be kept in sync.
    -->
    <DotNetDeploymentReleasesPackageVersion>1.0.0-preview5.1.22263.1</DotNetDeploymentReleasesPackageVersion>
  </PropertyGroup>
  <Import Project="$(RepositoryEngineeringDir)ManualVersions.props" />
</Project><|MERGE_RESOLUTION|>--- conflicted
+++ resolved
@@ -7,13 +7,8 @@
   <PropertyGroup>
     <VersionMajor>7</VersionMajor>
     <VersionMinor>0</VersionMinor>
-<<<<<<< HEAD
     <VersionSDKMinor>4</VersionSDKMinor>
     <VersionFeature>05</VersionFeature>
-=======
-    <VersionSDKMinor>3</VersionSDKMinor>
-    <VersionFeature>12</VersionFeature>
->>>>>>> 13b08019
     <VersionPrefix>$(VersionMajor).$(VersionMinor).$(VersionSDKMinor)$(VersionFeature)</VersionPrefix>
     <PreReleaseVersionLabel>servicing</PreReleaseVersionLabel>
     <PreReleaseVersionIteration>
