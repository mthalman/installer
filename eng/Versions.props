--- conflicted
+++ resolved
@@ -7,11 +7,7 @@
   <PropertyGroup>
     <VersionMajor>6</VersionMajor>
     <VersionMinor>0</VersionMinor>
-<<<<<<< HEAD
-    <VersionSDKMinor>1</VersionSDKMinor>
-=======
     <VersionSDKMinor>3</VersionSDKMinor>
->>>>>>> 978fee91
     <VersionFeature>04</VersionFeature>
     <VersionPrefix>$(VersionMajor).$(VersionMinor).$(VersionSDKMinor)$(VersionFeature)</VersionPrefix>
     <PreReleaseVersionLabel>servicing</PreReleaseVersionLabel>
