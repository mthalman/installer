--- conflicted
+++ resolved
@@ -7,14 +7,6 @@
     trigger:
       branches:
         include:
-<<<<<<< HEAD
-        - release/6.0.1xx
-        - internal/release/6.0.1xx*
-        - internal/release/*/6.0.1xx*
-        - release/7.0.1xx
-        - internal/release/7.0.1xx*
-        - internal/release/*/7.0.1xx*
-=======
         - main
         - release/*
         - internal/release/*
@@ -25,7 +17,6 @@
         - internal/release/7.0.3xx
         - release/7.0.4xx
         - internal/release/7.0.4xx
->>>>>>> 23c6cc48
       stages:
       - build
 
