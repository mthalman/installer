trigger: none
pr: none
resources:
  pipelines:
  - pipeline: installer-build-resource
    source: dotnet-installer-official-ci
    trigger:
      branches:
        include:
        - main
        - release/*
        - internal/release/*
<<<<<<< HEAD
=======
        exclude:
        - release/6.0.3xx
        - internal/release/6.0.3xx
        - release/6.0.4xx
        - internal/release/6.0.4xx
>>>>>>> e58b4b58
      stages:
      - build

stages:
- stage: build
  jobs:
  - template: /src/SourceBuild/Arcade/eng/common/templates/job/source-build-run-tarball-build.yml
    parameters:
      installerBuildResourceId: installer-build-resource<|MERGE_RESOLUTION|>--- conflicted
+++ resolved
@@ -10,14 +10,11 @@
         - main
         - release/*
         - internal/release/*
-<<<<<<< HEAD
-=======
         exclude:
         - release/6.0.3xx
         - internal/release/6.0.3xx
         - release/6.0.4xx
         - internal/release/6.0.4xx
->>>>>>> e58b4b58
       stages:
       - build
 
