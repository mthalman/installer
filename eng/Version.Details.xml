--- conflicted
+++ resolved
@@ -19,12 +19,8 @@
     </Dependency>
     <Dependency Name="VS.Redist.Common.NetCore.SharedFramework.x64.6.0" Version="6.0.0-rtm.21504.6" CoherentParentDependency="Microsoft.NET.Sdk">
       <Uri>https://github.com/dotnet/runtime</Uri>
-<<<<<<< HEAD
       <Sha>6c5c32d56ec74280783664c2526937d23cfc3467</Sha>
       <SourceBuildTarball RepoName="runtime" ManagedOnly="true" />
-=======
-      <Sha>ebaef9c408aedefd675dfcaea253ef5d7e7f8665</Sha>
->>>>>>> 457785c8
     </Dependency>
     <Dependency Name="Microsoft.NETCore.App.Ref" Version="6.0.0-rtm.21504.6" CoherentParentDependency="Microsoft.NET.Sdk">
       <Uri>https://github.com/dotnet/runtime</Uri>
