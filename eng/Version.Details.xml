<?xml version="1.0" encoding="utf-8"?>
<Dependencies>
  <ProductDependencies>
    <Dependency Name="Microsoft.WindowsDesktop.App.Runtime.win-x64" Version="3.0.2">
      <Uri>https://dev.azure.com/dnceng/internal/_git/dotnet-core-setup</Uri>
      <Sha>a2c3406f47bed9f53fea5205c07d22be382f19b8</Sha>
    </Dependency>
    <Dependency Name="Microsoft.NETCore.App.Internal" Version="3.0.2-servicing-19604-02">
      <Uri>https://dev.azure.com/dnceng/internal/_git/dotnet-core-setup</Uri>
      <Sha>a2c3406f47bed9f53fea5205c07d22be382f19b8</Sha>
    </Dependency>
    <Dependency Name="Microsoft.NETCore.App.Runtime.win-x64" Version="3.0.2">
      <Uri>https://dev.azure.com/dnceng/internal/_git/dotnet-core-setup</Uri>
      <Sha>a2c3406f47bed9f53fea5205c07d22be382f19b8</Sha>
    </Dependency>
    <Dependency Name="Microsoft.NETCore.App.Host.win-x64" Version="3.0.2">
      <Uri>https://dev.azure.com/dnceng/internal/_git/dotnet-core-setup</Uri>
      <Sha>a2c3406f47bed9f53fea5205c07d22be382f19b8</Sha>
    </Dependency>
    <Dependency Name="Microsoft.NETCore.DotNetHostResolver" Version="3.0.2">
      <Uri>https://dev.azure.com/dnceng/internal/_git/dotnet-core-setup</Uri>
      <Sha>a2c3406f47bed9f53fea5205c07d22be382f19b8</Sha>
    </Dependency>
    <!-- Change blob version in GenerateLayout.targets if this is unpinned to service targeting pack -->
    <Dependency Name="NETStandard.Library.Ref" Version="2.1.0" Pinned="true">
      <Uri>https://github.com/dotnet/core-setup</Uri>
      <Sha>7d57652f33493fa022125b7f63aad0d70c52d810</Sha>
    </Dependency>
    <!-- Change blob version in GenerateLayout.targets if this is unpinned to service targeting pack -->
    <Dependency Name="Microsoft.WindowsDesktop.App.Ref" Version="3.0.0" Pinned="true">
      <Uri>https://github.com/dotnet/core-setup</Uri>
      <Sha>7d57652f33493fa022125b7f63aad0d70c52d810</Sha>
    </Dependency>
    <!-- Change blob version in GenerateLayout.targets if this is unpinned to service targeting pack -->
    <Dependency Name="Microsoft.NETCore.App.Ref" Version="3.0.0" Pinned="true">
      <Uri>https://github.com/dotnet/core-setup</Uri>
      <Sha>7d57652f33493fa022125b7f63aad0d70c52d810</Sha>
    </Dependency>
    <Dependency Name="Microsoft.NETCore.Platforms" Version="3.0.1" CoherentParentDependency="Microsoft.NETCore.App.Internal">
      <Uri>https://github.com/dotnet/corefx</Uri>
      <Sha>e14c43ea3f727d1ed8844014aae8b168cc608b22</Sha>
    </Dependency>
    <!-- Change blob version in GenerateLayout.targets if this is unpinned to service targeting pack -->
    <Dependency Name="Microsoft.AspNetCore.App.Ref" Version="3.0.1">
      <Uri>https://github.com/aspnet/AspNetCore</Uri>
      <Sha>22dedcb2f0de59022e0383e1f05c9caffc708522</Sha>
    </Dependency>
    <Dependency Name="Microsoft.AspNetCore.App.Runtime.win-x64" Version="3.0.1">
      <Uri>https://github.com/aspnet/AspNetCore</Uri>
      <Sha>22dedcb2f0de59022e0383e1f05c9caffc708522</Sha>
    </Dependency>
    <!-- Only package from ASP.NET that did not stabilize and is still published, use it to get unsuffixed blob location  -->
    <!-- Replace with Microsoft.AspNetCore.App.Internal when available: https://github.com/aspnet/AspNetCore/issues/16827 -->
    <Dependency Name="VS.Redist.Common.AspNetCore.TargetingPack.x64.3.0" Version="3.0.1-servicing.19554.7">
      <Uri>https://github.com/aspnet/AspNetCore</Uri>
      <Sha>22dedcb2f0de59022e0383e1f05c9caffc708522</Sha>
    </Dependency>
    <Dependency Name="dotnet-dev-certs" Version="3.0.0-rc2.19465.2">
      <Uri>https://github.com/aspnet/AspNetCore</Uri>
      <Sha>aee5e4080331553ea9dfb7fb388b6d72f715bf6a</Sha>
    </Dependency>
    <Dependency Name="dotnet-user-secrets" Version="3.0.0-rc2.19465.2">
      <Uri>https://github.com/aspnet/AspNetCore</Uri>
      <Sha>aee5e4080331553ea9dfb7fb388b6d72f715bf6a</Sha>
    </Dependency>
    <Dependency Name="dotnet-watch" Version="3.0.0-rc2.19465.2">
      <Uri>https://github.com/aspnet/AspNetCore</Uri>
      <Sha>aee5e4080331553ea9dfb7fb388b6d72f715bf6a</Sha>
    </Dependency>
    <Dependency Name="Microsoft.DotNet.Common.ItemTemplates" Version="3.0.1-servicing.19577.4" CoherentParentDependency="Microsoft.Dotnet.Toolset.Internal">
      <Uri>https://github.com/dotnet/templating</Uri>
      <Sha>15b6aee2f5702a8d38bf9063e52f34d8e689ab72</Sha>
    </Dependency>
    <Dependency Name="Microsoft.Dotnet.Toolset.Internal" Version="3.0.102-servicing.19608.16">
      <Uri>https://dev.azure.com/dnceng/internal/_git/dotnet-toolset</Uri>
      <Sha>6af9f019dcb8ef463e28f8f1e926d9dc1e6935d8</Sha>
    </Dependency>
    <Dependency Name="Microsoft.NET.Sdk" Version="3.0.101-servicing.19529.1" CoherentParentDependency="Microsoft.Dotnet.Toolset.Internal">
      <Uri>https://github.com/dotnet/sdk</Uri>
      <Sha>5c9dd04241f307f1aa6b3643d5e07ea89a1dad4a</Sha>
    </Dependency>
    <Dependency Name="Microsoft.DotNet.MSBuildSdkResolver" Version="3.0.102-servicing.19608.1" CoherentParentDependency="Microsoft.Dotnet.Toolset.Internal">
      <Uri>https://dev.azure.com/dnceng/internal/_git/dotnet-cli</Uri>
      <Sha>13d4af5f0619fa3cff382de2816e805538443d33</Sha>
    </Dependency>
    <!-- For coherency purposes, these versions should be gated by the versions of winforms and wpf routed via core setup -->
    <Dependency Name="Microsoft.Dotnet.WinForms.ProjectTemplates" Version="4.8.0-servicing.19577.10" CoherentParentDependency="Microsoft.WindowsDesktop.App.Runtime.win-x64">
      <Uri>https://github.com/dotnet/winforms</Uri>
      <Sha>076a69fb42b53fca7cd245ecf7c779496a79f59e</Sha>
    </Dependency>
    <Dependency Name="Microsoft.DotNet.Wpf.ProjectTemplates" Version="3.0.1-servicing.19601.3" CoherentParentDependency="Microsoft.WindowsDesktop.App.Runtime.win-x64">
      <Uri>https://dev.azure.com/dnceng/internal/_git/dotnet-wpf</Uri>
      <Sha>811b594754419ded18b0e6b034bcdfa291438d69</Sha>
    </Dependency>
  </ProductDependencies>
  <ToolsetDependencies>
<<<<<<< HEAD
    <Dependency Name="Microsoft.DotNet.Arcade.Sdk" Version="1.0.0-beta.19605.4">
      <Uri>https://github.com/dotnet/arcade</Uri>
      <Sha>328b7b20dde218a0e90dde9d687e4385b7e6d869</Sha>
=======
    <Dependency Name="Microsoft.DotNet.Arcade.Sdk" Version="1.0.0-beta.19607.3">
      <Uri>https://github.com/dotnet/arcade</Uri>
      <Sha>4d80b9cfa53e309c8f685abff3512f60c3d8a3d1</Sha>
>>>>>>> 2beb6e6c
    </Dependency>
  </ToolsetDependencies>
</Dependencies><|MERGE_RESOLUTION|>--- conflicted
+++ resolved
@@ -94,15 +94,9 @@
     </Dependency>
   </ProductDependencies>
   <ToolsetDependencies>
-<<<<<<< HEAD
-    <Dependency Name="Microsoft.DotNet.Arcade.Sdk" Version="1.0.0-beta.19605.4">
-      <Uri>https://github.com/dotnet/arcade</Uri>
-      <Sha>328b7b20dde218a0e90dde9d687e4385b7e6d869</Sha>
-=======
     <Dependency Name="Microsoft.DotNet.Arcade.Sdk" Version="1.0.0-beta.19607.3">
       <Uri>https://github.com/dotnet/arcade</Uri>
       <Sha>4d80b9cfa53e309c8f685abff3512f60c3d8a3d1</Sha>
->>>>>>> 2beb6e6c
     </Dependency>
   </ToolsetDependencies>
 </Dependencies>