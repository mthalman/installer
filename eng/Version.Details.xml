<?xml version="1.0" encoding="utf-8"?>
<Dependencies>
  <ProductDependencies>
<<<<<<< HEAD
    <Dependency Name="Microsoft.WindowsDesktop.App.Runtime.win-x64" Version="3.1.0">
      <Uri>https://dev.azure.com/dnceng/internal/_git/dotnet-core-setup</Uri>
      <Sha>a1388f194c30cb21b36b75982962cb5e35954e4e</Sha>
=======
    <Dependency Name="Microsoft.WindowsDesktop.App.Runtime.win-x64" Version="3.1.2">
      <Uri>https://github.com/dotnet/core-setup</Uri>
      <Sha>916b5cba268e1e1e803243004f4276cf40b2dda8</Sha>
>>>>>>> 85827cd7
    </Dependency>
    <Dependency Name="Microsoft.NETCore.App.Internal" Version="3.1.2-servicing.20067.4">
      <Uri>https://github.com/dotnet/core-setup</Uri>
      <Sha>916b5cba268e1e1e803243004f4276cf40b2dda8</Sha>
    </Dependency>
    <Dependency Name="Microsoft.NETCore.App.Runtime.win-x64" Version="3.1.2">
      <Uri>https://github.com/dotnet/core-setup</Uri>
      <Sha>916b5cba268e1e1e803243004f4276cf40b2dda8</Sha>
    </Dependency>
    <Dependency Name="Microsoft.NETCore.App.Host.win-x64" Version="3.1.2">
      <Uri>https://github.com/dotnet/core-setup</Uri>
      <Sha>916b5cba268e1e1e803243004f4276cf40b2dda8</Sha>
    </Dependency>
    <Dependency Name="Microsoft.NETCore.DotNetHostResolver" Version="3.1.2">
      <Uri>https://github.com/dotnet/core-setup</Uri>
      <Sha>916b5cba268e1e1e803243004f4276cf40b2dda8</Sha>
    </Dependency>
    <!-- Change blob version in GenerateLayout.targets if this is unpinned to service targeting pack -->
    <!-- No new netstandard.library planned for 3.1 timeframe at this time. -->
    <Dependency Name="NETStandard.Library.Ref" Version="2.1.0" Pinned="true">
      <Uri>https://github.com/dotnet/core-setup</Uri>
      <Sha>7d57652f33493fa022125b7f63aad0d70c52d810</Sha>
    </Dependency>
    <!-- Change blob version in GenerateLayout.targets if this is unpinned to service targeting pack -->
    <Dependency Name="Microsoft.WindowsDesktop.App.Ref" Version="3.1.0" Pinned="true">
      <Uri>https://github.com/dotnet/core-setup</Uri>
      <Sha>65f04fb6db7a5e198d05dbebd5c4ad21eb018f89</Sha>
    </Dependency>
    <!-- Change blob version in GenerateLayout.targets if this is unpinned to service targeting pack -->
    <Dependency Name="Microsoft.NETCore.App.Ref" Version="3.1.0" Pinned="true">
      <Uri>https://github.com/dotnet/core-setup</Uri>
      <Sha>65f04fb6db7a5e198d05dbebd5c4ad21eb018f89</Sha>
    </Dependency>
    <Dependency Name="Microsoft.NETCore.Platforms" Version="3.1.0" CoherentParentDependency="Microsoft.NetCore.App.Internal">
      <Uri>https://github.com/dotnet/corefx</Uri>
      <Sha>0f7f38c4fd323b26da10cce95f857f77f0f09b48</Sha>
    </Dependency>
    <Dependency Name="Microsoft.AspNetCore.App.Ref" Version="3.1.2">
      <Uri>https://github.com/dotnet/aspnetcore</Uri>
      <Sha>c3acdcac86dad91c3d3fbc3b93ecc6b7ba494bdc</Sha>
    </Dependency>
    <Dependency Name="Microsoft.AspNetCore.App.Runtime.win-x64" Version="3.1.2">
      <Uri>https://github.com/dotnet/aspnetcore</Uri>
      <Sha>c3acdcac86dad91c3d3fbc3b93ecc6b7ba494bdc</Sha>
    </Dependency>
    <Dependency Name="Microsoft.AspNetCore.DeveloperCertificates.XPlat" Version="3.1.2-servicing.20068.1">
      <Uri>https://github.com/dotnet/aspnetcore</Uri>
      <Sha>c3acdcac86dad91c3d3fbc3b93ecc6b7ba494bdc</Sha>
    </Dependency>
    <Dependency Name="dotnet-dev-certs" Version="3.1.2-servicing.20068.1">
      <Uri>https://github.com/dotnet/aspnetcore</Uri>
      <Sha>c3acdcac86dad91c3d3fbc3b93ecc6b7ba494bdc</Sha>
    </Dependency>
    <Dependency Name="dotnet-user-secrets" Version="3.1.2-servicing.20068.1">
      <Uri>https://github.com/dotnet/aspnetcore</Uri>
      <Sha>c3acdcac86dad91c3d3fbc3b93ecc6b7ba494bdc</Sha>
    </Dependency>
    <Dependency Name="dotnet-watch" Version="3.1.2-servicing.20068.1">
      <Uri>https://github.com/dotnet/aspnetcore</Uri>
      <Sha>c3acdcac86dad91c3d3fbc3b93ecc6b7ba494bdc</Sha>
    </Dependency>
    <Dependency Name="Microsoft.DotNet.Test.ProjectTemplates.3.1" Version="1.0.2-beta4.19570.1">
      <Uri>https://github.com/dotnet/test-templates</Uri>
      <Sha>5117d3d9d7dfd3583f0c42a639efaf092f957b7b</Sha>
    </Dependency>
    <Dependency Name="Microsoft.DotNet.Common.ItemTemplates" Version="3.1.2" CoherentParentDependency="Microsoft.Dotnet.Toolset.Internal">
      <Uri>https://github.com/dotnet/templating</Uri>
      <Sha>247f60e9e34a03ed99e855eb1ea0c20931a968db</Sha>
    </Dependency>
<<<<<<< HEAD
    <Dependency Name="Microsoft.Dotnet.Toolset.Internal" Version="3.1.200-preview.20065.6">
      <Uri>https://github.com/dotnet/toolset</Uri>
      <Sha>8561f20ba07357d7f75742c9a2583ffb3535dd57</Sha>
    </Dependency>
    <Dependency Name="Microsoft.NET.Sdk" Version="3.1.200-preview.20059.2" CoherentParentDependency="Microsoft.Dotnet.Toolset.Internal">
      <Uri>https://github.com/dotnet/sdk</Uri>
      <Sha>b3cf8ef9e7df8d9cb28b3545ce1f85f548deca75</Sha>
    </Dependency>
    <Dependency Name="Microsoft.DotNet.MSBuildSdkResolver" Version="3.1.200-preview.20059.1" CoherentParentDependency="Microsoft.Dotnet.Toolset.Internal">
      <Uri>https://github.com/dotnet/cli</Uri>
      <Sha>cbf29e13514ba9d3be54eff7ccfe4b9df93e581b</Sha>
=======
    <Dependency Name="Microsoft.Dotnet.Toolset.Internal" Version="3.1.102-servicing.20070.8">
      <Uri>https://github.com/dotnet/toolset</Uri>
      <Sha>a46d93e5e100f9046cb589b5d4ba70bde41f3480</Sha>
    </Dependency>
    <Dependency Name="Microsoft.NET.Sdk" Version="3.1.102-servicing.20068.5" CoherentParentDependency="Microsoft.Dotnet.Toolset.Internal">
      <Uri>https://github.com/dotnet/sdk</Uri>
      <Sha>90a093bbbe2c46ef19e301d717bed3cfaa56abb3</Sha>
    </Dependency>
    <Dependency Name="Microsoft.DotNet.MSBuildSdkResolver" Version="3.1.102-servicing.20069.1" CoherentParentDependency="Microsoft.Dotnet.Toolset.Internal">
      <Uri>https://github.com/dotnet/cli</Uri>
      <Sha>32fddd23b1e53272472f6feb27f5e12a445b7236</Sha>
>>>>>>> 85827cd7
    </Dependency>
    <!-- For coherency purposes, these versions should be gated by the versions of winforms and wpf routed via core setup -->
    <Dependency Name="Microsoft.Dotnet.WinForms.ProjectTemplates" Version="4.8.1-servicing.19605.5" CoherentParentDependency="Microsoft.WindowsDesktop.App.Runtime.win-x64">
      <Uri>https://github.com/dotnet/winforms</Uri>
      <Sha>9483a88b7764a74d71cbd449de6c56c1d5e0af21</Sha>
    </Dependency>
    <Dependency Name="Microsoft.DotNet.Wpf.ProjectTemplates" Version="3.1.2-servicing.20066.4" CoherentParentDependency="Microsoft.WindowsDesktop.App.Runtime.win-x64">
      <Uri>https://github.com/dotnet/wpf</Uri>
      <Sha>589ace3c9fdfa0f1ea1640b82304a6a7ac597871</Sha>
    </Dependency>
    <!-- This is so that WCF packages are included in the final drop for official releases. -->
    <!-- Replace with better solution, see https://github.com/dotnet/arcade/issues/4162 -->
    <Dependency Name="System.ServiceModel.Primitives" Version="4.7.0">
      <Uri>https://github.com/dotnet/wcf</Uri>
      <Sha>eb417fdeb06faeada140a92e26e86c266574476a</Sha>
    </Dependency>
  </ProductDependencies>
  <ToolsetDependencies>
    <Dependency Name="Microsoft.DotNet.Arcade.Sdk" Version="1.0.0-beta.19607.3">
      <Uri>https://github.com/dotnet/arcade</Uri>
      <Sha>4d80b9cfa53e309c8f685abff3512f60c3d8a3d1</Sha>
    </Dependency>
  </ToolsetDependencies>
</Dependencies><|MERGE_RESOLUTION|>--- conflicted
+++ resolved
@@ -1,15 +1,9 @@
 <?xml version="1.0" encoding="utf-8"?>
 <Dependencies>
   <ProductDependencies>
-<<<<<<< HEAD
-    <Dependency Name="Microsoft.WindowsDesktop.App.Runtime.win-x64" Version="3.1.0">
-      <Uri>https://dev.azure.com/dnceng/internal/_git/dotnet-core-setup</Uri>
-      <Sha>a1388f194c30cb21b36b75982962cb5e35954e4e</Sha>
-=======
     <Dependency Name="Microsoft.WindowsDesktop.App.Runtime.win-x64" Version="3.1.2">
       <Uri>https://github.com/dotnet/core-setup</Uri>
       <Sha>916b5cba268e1e1e803243004f4276cf40b2dda8</Sha>
->>>>>>> 85827cd7
     </Dependency>
     <Dependency Name="Microsoft.NETCore.App.Internal" Version="3.1.2-servicing.20067.4">
       <Uri>https://github.com/dotnet/core-setup</Uri>
@@ -75,11 +69,10 @@
       <Uri>https://github.com/dotnet/test-templates</Uri>
       <Sha>5117d3d9d7dfd3583f0c42a639efaf092f957b7b</Sha>
     </Dependency>
-    <Dependency Name="Microsoft.DotNet.Common.ItemTemplates" Version="3.1.2" CoherentParentDependency="Microsoft.Dotnet.Toolset.Internal">
+    <Dependency Name="Microsoft.DotNet.Common.ItemTemplates" Version="3.1.1-servicing.19605.2" CoherentParentDependency="Microsoft.Dotnet.Toolset.Internal">
       <Uri>https://github.com/dotnet/templating</Uri>
-      <Sha>247f60e9e34a03ed99e855eb1ea0c20931a968db</Sha>
+      <Sha>13abe7e2749d95337e8d72efdc5b71611815fd43</Sha>
     </Dependency>
-<<<<<<< HEAD
     <Dependency Name="Microsoft.Dotnet.Toolset.Internal" Version="3.1.200-preview.20065.6">
       <Uri>https://github.com/dotnet/toolset</Uri>
       <Sha>8561f20ba07357d7f75742c9a2583ffb3535dd57</Sha>
@@ -91,19 +84,6 @@
     <Dependency Name="Microsoft.DotNet.MSBuildSdkResolver" Version="3.1.200-preview.20059.1" CoherentParentDependency="Microsoft.Dotnet.Toolset.Internal">
       <Uri>https://github.com/dotnet/cli</Uri>
       <Sha>cbf29e13514ba9d3be54eff7ccfe4b9df93e581b</Sha>
-=======
-    <Dependency Name="Microsoft.Dotnet.Toolset.Internal" Version="3.1.102-servicing.20070.8">
-      <Uri>https://github.com/dotnet/toolset</Uri>
-      <Sha>a46d93e5e100f9046cb589b5d4ba70bde41f3480</Sha>
-    </Dependency>
-    <Dependency Name="Microsoft.NET.Sdk" Version="3.1.102-servicing.20068.5" CoherentParentDependency="Microsoft.Dotnet.Toolset.Internal">
-      <Uri>https://github.com/dotnet/sdk</Uri>
-      <Sha>90a093bbbe2c46ef19e301d717bed3cfaa56abb3</Sha>
-    </Dependency>
-    <Dependency Name="Microsoft.DotNet.MSBuildSdkResolver" Version="3.1.102-servicing.20069.1" CoherentParentDependency="Microsoft.Dotnet.Toolset.Internal">
-      <Uri>https://github.com/dotnet/cli</Uri>
-      <Sha>32fddd23b1e53272472f6feb27f5e12a445b7236</Sha>
->>>>>>> 85827cd7
     </Dependency>
     <!-- For coherency purposes, these versions should be gated by the versions of winforms and wpf routed via core setup -->
     <Dependency Name="Microsoft.Dotnet.WinForms.ProjectTemplates" Version="4.8.1-servicing.19605.5" CoherentParentDependency="Microsoft.WindowsDesktop.App.Runtime.win-x64">
