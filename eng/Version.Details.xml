--- conflicted
+++ resolved
@@ -2,7 +2,6 @@
 <Dependencies>
   <ProductDependencies>
     <!-- Winforms / WPF -->
-<<<<<<< HEAD
     <Dependency Name="Microsoft.WindowsDesktop.App" Version="3.0.0-preview7-27901-06">
       <Uri>https://github.com/dotnet/core-setup</Uri>
       <Sha>df2b1489de5d4b8211c5e132d299a83523ce742a</Sha>
@@ -14,19 +13,6 @@
     <Dependency Name="NETStandard.Library.Ref" Version="2.1.0-preview7-27901-06">
       <Uri>https://github.com/dotnet/core-setup</Uri>
       <Sha>df2b1489de5d4b8211c5e132d299a83523ce742a</Sha>
-=======
-    <Dependency Name="Microsoft.WindowsDesktop.App" Version="3.0.0-preview8-27901-08">
-      <Uri>https://github.com/dotnet/core-setup</Uri>
-      <Sha>788f9afff7b5c4cbb2115c688eabf4560bd334f8</Sha>
-    </Dependency>
-    <Dependency Name="Microsoft.NETCore.App" Version="3.0.0-preview8-27901-08">
-      <Uri>https://github.com/dotnet/core-setup</Uri>
-      <Sha>788f9afff7b5c4cbb2115c688eabf4560bd334f8</Sha>
-    </Dependency>
-    <Dependency Name="NETStandard.Library.Ref" Version="2.1.0-preview8-27901-08">
-      <Uri>https://github.com/dotnet/core-setup</Uri>
-      <Sha>788f9afff7b5c4cbb2115c688eabf4560bd334f8</Sha>
->>>>>>> 5e1b0f75
     </Dependency>
     <Dependency Name="Microsoft.AspNetCore.App.Ref" Version="3.0.0-preview7.19351.4">
       <Uri>https://github.com/aspnet/AspNetCore</Uri>
@@ -52,23 +38,13 @@
       <Uri>https://github.com/aspnet/AspNetCore</Uri>
       <Sha>8057775f5891275632d0b8deda9f71975481be0e</Sha>
     </Dependency>
-<<<<<<< HEAD
     <Dependency Name="Microsoft.DotNet.Common.ItemTemplates" Version="2.0.0-preview7.19351.3">
       <Uri>https://github.com/dotnet/templating</Uri>
       <Sha>3ce7695b54e89523ff6e116742472e3c5f4d19bb</Sha>
     </Dependency>
-    <Dependency Name="Microsoft.Dotnet.Toolset.Internal" Version="3.0.100-preview6.19351.2">
+    <Dependency Name="Microsoft.Dotnet.Toolset.Internal" Version="3.0.100-preview7.19351.7">
       <Uri>https://github.com/dotnet/toolset</Uri>
-      <Sha>27d7b970280da0d60b5b2fdb5e7f70ea63e8fefb</Sha>
-=======
-    <Dependency Name="Microsoft.DotNet.Common.ItemTemplates" Version="2.0.0-preview.19330.1">
-      <Uri>https://github.com/dotnet/templating</Uri>
-      <Sha>e49047593d9a8f71e48cf4283ed4debceb76409b</Sha>
-    </Dependency>
-    <Dependency Name="Microsoft.Dotnet.Toolset.Internal" Version="3.0.100-preview8.19351.9">
-      <Uri>https://github.com/dotnet/toolset</Uri>
-      <Sha>d73cb191abd22cfceb5aac2efdd52baba0598109</Sha>
->>>>>>> 5e1b0f75
+      <Sha>4dd3ebe8036004016a2275e1b83af1adcc0b2a8a</Sha>
     </Dependency>
     <Dependency Name="Microsoft.NET.Sdk" Version="3.0.100-preview7.19351.3">
       <Uri>https://github.com/dotnet/sdk</Uri>
@@ -79,7 +55,6 @@
       <Sha>9a1bfd48934d87d02731eac7238f193ab9350c41</Sha>
     </Dependency>
     <!-- For coherency purposes, these versions should be gated by the versions of winforms and wpf routed via core setup -->
-<<<<<<< HEAD
     <Dependency Name="Microsoft.Dotnet.WinForms.ProjectTemplates" Version="4.8.0-preview7.19351.1" CoherentParentDependency="Microsoft.WindowsDesktop.App">
       <Uri>https://github.com/dotnet/winforms</Uri>
       <Sha>1869f7d2f30fafc9c4c2a8f092294227c10e280f</Sha>
@@ -87,15 +62,6 @@
     <Dependency Name="Microsoft.DotNet.Wpf.ProjectTemplates" Version="3.0.0-preview7.19351.3" CoherentParentDependency="Microsoft.WindowsDesktop.App">
       <Uri>https://github.com/dotnet/wpf</Uri>
       <Sha>81bea964d5599132223dfebcc9aca38f7adbfd96</Sha>
-=======
-    <Dependency Name="Microsoft.Dotnet.WinForms.ProjectTemplates" Version="4.8.0-preview7.19328.6" CoherentParentDependency="Microsoft.WindowsDesktop.App">
-      <Uri>https://github.com/dotnet/winforms</Uri>
-      <Sha>e6eae242229390ee477d70ba8424f266b801cb56</Sha>
-    </Dependency>
-    <Dependency Name="Microsoft.DotNet.Wpf.ProjectTemplates" Version="3.0.0-preview8.19329.4" CoherentParentDependency="Microsoft.WindowsDesktop.App">
-      <Uri>https://github.com/dotnet/wpf</Uri>
-      <Sha>17156fbea922c15ce2a77e66d798642a7ab8a607</Sha>
->>>>>>> 5e1b0f75
     </Dependency>
   </ProductDependencies>
   <ToolsetDependencies>
