<?xml version="1.0" encoding="utf-8"?>
<Dependencies>
  <ProductDependencies>
    <!--
      Source-build uses transitive dependency resolution to determine correct build SHA of all product contributing repos.
      The order of dependencies is important and should not be modified without approval from dotnet/source-build-internal.
    -->
<<<<<<< HEAD
    <Dependency Name="Microsoft.WindowsDesktop.App.Ref" Version="8.0.0-rc.2.23454.1" CoherentParentDependency="Microsoft.NET.Sdk">
      <Uri>https://github.com/dotnet/windowsdesktop</Uri>
      <Sha>3448a09e0e9d66c5ac4696e205de52036961c6aa</Sha>
    </Dependency>
    <Dependency Name="VS.Redist.Common.WindowsDesktop.SharedFramework.x64.8.0" Version="8.0.0-rc.2.23454.1" CoherentParentDependency="Microsoft.NET.Sdk">
      <Uri>https://github.com/dotnet/windowsdesktop</Uri>
      <Sha>3448a09e0e9d66c5ac4696e205de52036961c6aa</Sha>
    </Dependency>
    <Dependency Name="VS.Redist.Common.WindowsDesktop.TargetingPack.x64.8.0" Version="8.0.0-rc.2.23454.1" CoherentParentDependency="Microsoft.NET.Sdk">
      <Uri>https://github.com/dotnet/windowsdesktop</Uri>
      <Sha>3448a09e0e9d66c5ac4696e205de52036961c6aa</Sha>
    </Dependency>
    <Dependency Name="Microsoft.WindowsDesktop.App.Runtime.win-x64" Version="8.0.0-rc.2.23454.1" CoherentParentDependency="Microsoft.NET.Sdk">
      <Uri>https://github.com/dotnet/windowsdesktop</Uri>
      <Sha>3448a09e0e9d66c5ac4696e205de52036961c6aa</Sha>
    </Dependency>
    <Dependency Name="VS.Redist.Common.NetCore.SharedFramework.x64.8.0" Version="8.0.0-rc.2.23431.9" CoherentParentDependency="Microsoft.NET.Sdk">
      <Uri>https://github.com/dotnet/runtime</Uri>
      <Sha>3c48925a6c1ab31865b4438a6cb88242d1a8fe4d</Sha>
      <SourceBuild RepoName="runtime" ManagedOnly="false" />
    </Dependency>
    <Dependency Name="Microsoft.NETCore.App.Ref" Version="8.0.0-rc.2.23431.9" CoherentParentDependency="Microsoft.NET.Sdk">
      <Uri>https://github.com/dotnet/runtime</Uri>
      <Sha>3c48925a6c1ab31865b4438a6cb88242d1a8fe4d</Sha>
    </Dependency>
    <Dependency Name="VS.Redist.Common.NetCore.TargetingPack.x64.8.0" Version="8.0.0-rc.2.23431.9" CoherentParentDependency="Microsoft.NET.Sdk">
      <Uri>https://github.com/dotnet/runtime</Uri>
      <Sha>3c48925a6c1ab31865b4438a6cb88242d1a8fe4d</Sha>
    </Dependency>
    <Dependency Name="Microsoft.NETCore.App.Runtime.win-x64" Version="8.0.0-rc.2.23431.9" CoherentParentDependency="Microsoft.NET.Sdk">
      <Uri>https://github.com/dotnet/runtime</Uri>
      <Sha>3c48925a6c1ab31865b4438a6cb88242d1a8fe4d</Sha>
    </Dependency>
    <Dependency Name="Microsoft.NETCore.App.Host.win-x64" Version="8.0.0-rc.2.23431.9" CoherentParentDependency="Microsoft.NET.Sdk">
      <Uri>https://github.com/dotnet/runtime</Uri>
      <Sha>3c48925a6c1ab31865b4438a6cb88242d1a8fe4d</Sha>
    </Dependency>
    <Dependency Name="Microsoft.NETCore.DotNetHostResolver" Version="8.0.0-rc.2.23431.9" CoherentParentDependency="Microsoft.NET.Sdk">
      <Uri>https://github.com/dotnet/runtime</Uri>
      <Sha>3c48925a6c1ab31865b4438a6cb88242d1a8fe4d</Sha>
=======
    <Dependency Name="Microsoft.WindowsDesktop.App.Ref" Version="8.0.0-rc.1.23420.5" CoherentParentDependency="Microsoft.NET.Sdk">
      <Uri>https://dev.azure.com/dnceng/internal/_git/dotnet-windowsdesktop</Uri>
      <Sha>5929eec40dae0d39074bbf023b245c692edb5fee</Sha>
    </Dependency>
    <Dependency Name="VS.Redist.Common.WindowsDesktop.SharedFramework.x64.8.0" Version="8.0.0-rc.1.23420.5" CoherentParentDependency="Microsoft.NET.Sdk">
      <Uri>https://dev.azure.com/dnceng/internal/_git/dotnet-windowsdesktop</Uri>
      <Sha>5929eec40dae0d39074bbf023b245c692edb5fee</Sha>
    </Dependency>
    <Dependency Name="VS.Redist.Common.WindowsDesktop.TargetingPack.x64.8.0" Version="8.0.0-rc.1.23420.5" CoherentParentDependency="Microsoft.NET.Sdk">
      <Uri>https://dev.azure.com/dnceng/internal/_git/dotnet-windowsdesktop</Uri>
      <Sha>5929eec40dae0d39074bbf023b245c692edb5fee</Sha>
    </Dependency>
    <Dependency Name="Microsoft.WindowsDesktop.App.Runtime.win-x64" Version="8.0.0-rc.1.23420.5" CoherentParentDependency="Microsoft.NET.Sdk">
      <Uri>https://dev.azure.com/dnceng/internal/_git/dotnet-windowsdesktop</Uri>
      <Sha>5929eec40dae0d39074bbf023b245c692edb5fee</Sha>
    </Dependency>
    <Dependency Name="VS.Redist.Common.NetCore.SharedFramework.x64.8.0" Version="8.0.0-rc.1.23419.4" CoherentParentDependency="Microsoft.NET.Sdk">
      <Uri>https://dev.azure.com/dnceng/internal/_git/dotnet-runtime</Uri>
      <Sha>92959931a32a37a19d8e1b1684edc6db0857d7de</Sha>
      <SourceBuild RepoName="runtime" ManagedOnly="false" />
    </Dependency>
    <Dependency Name="Microsoft.NETCore.App.Ref" Version="8.0.0-rc.1.23419.4" CoherentParentDependency="Microsoft.NET.Sdk">
      <Uri>https://dev.azure.com/dnceng/internal/_git/dotnet-runtime</Uri>
      <Sha>92959931a32a37a19d8e1b1684edc6db0857d7de</Sha>
    </Dependency>
    <Dependency Name="VS.Redist.Common.NetCore.TargetingPack.x64.8.0" Version="8.0.0-rc.1.23419.4" CoherentParentDependency="Microsoft.NET.Sdk">
      <Uri>https://dev.azure.com/dnceng/internal/_git/dotnet-runtime</Uri>
      <Sha>92959931a32a37a19d8e1b1684edc6db0857d7de</Sha>
    </Dependency>
    <Dependency Name="Microsoft.NETCore.App.Runtime.win-x64" Version="8.0.0-rc.1.23419.4" CoherentParentDependency="Microsoft.NET.Sdk">
      <Uri>https://dev.azure.com/dnceng/internal/_git/dotnet-runtime</Uri>
      <Sha>92959931a32a37a19d8e1b1684edc6db0857d7de</Sha>
    </Dependency>
    <Dependency Name="Microsoft.NETCore.App.Host.win-x64" Version="8.0.0-rc.1.23419.4" CoherentParentDependency="Microsoft.NET.Sdk">
      <Uri>https://dev.azure.com/dnceng/internal/_git/dotnet-runtime</Uri>
      <Sha>92959931a32a37a19d8e1b1684edc6db0857d7de</Sha>
    </Dependency>
    <Dependency Name="Microsoft.NETCore.DotNetHostResolver" Version="8.0.0-rc.1.23419.4" CoherentParentDependency="Microsoft.NET.Sdk">
      <Uri>https://dev.azure.com/dnceng/internal/_git/dotnet-runtime</Uri>
      <Sha>92959931a32a37a19d8e1b1684edc6db0857d7de</Sha>
>>>>>>> e14caf94
    </Dependency>
    <!-- Change blob version in GenerateLayout.targets if this is unpinned to service targeting pack -->
    <!-- No new netstandard.library planned for 3.1 timeframe at this time. -->
    <Dependency Name="NETStandard.Library.Ref" Version="2.1.0" Pinned="true">
      <Uri>https://github.com/dotnet/core-setup</Uri>
      <Sha>7d57652f33493fa022125b7f63aad0d70c52d810</Sha>
    </Dependency>
<<<<<<< HEAD
    <Dependency Name="Microsoft.NETCore.Platforms" Version="8.0.0-rc.2.23431.9" CoherentParentDependency="Microsoft.NET.Sdk">
      <Uri>https://github.com/dotnet/runtime</Uri>
      <Sha>3c48925a6c1ab31865b4438a6cb88242d1a8fe4d</Sha>
    </Dependency>
    <Dependency Name="Microsoft.AspNetCore.App.Ref" Version="8.0.0-rc.2.23455.8" CoherentParentDependency="Microsoft.NET.Sdk">
      <Uri>https://github.com/dotnet/aspnetcore</Uri>
      <Sha>2772a78349d08056eacbb229dfec342ca8b69664</Sha>
    </Dependency>
    <Dependency Name="Microsoft.AspNetCore.App.Ref.Internal" Version="8.0.0-rc.2.23455.8" CoherentParentDependency="Microsoft.NET.Sdk">
      <Uri>https://github.com/dotnet/aspnetcore</Uri>
      <Sha>2772a78349d08056eacbb229dfec342ca8b69664</Sha>
    </Dependency>
    <Dependency Name="Microsoft.AspNetCore.App.Runtime.win-x64" Version="8.0.0-rc.2.23455.8" CoherentParentDependency="Microsoft.NET.Sdk">
      <Uri>https://github.com/dotnet/aspnetcore</Uri>
      <Sha>2772a78349d08056eacbb229dfec342ca8b69664</Sha>
      <SourceBuild RepoName="aspnetcore" ManagedOnly="true" />
    </Dependency>
    <Dependency Name="VS.Redist.Common.AspNetCore.SharedFramework.x64.8.0" Version="8.0.0-rc.2.23455.8" CoherentParentDependency="Microsoft.NET.Sdk">
      <Uri>https://github.com/dotnet/aspnetcore</Uri>
      <Sha>2772a78349d08056eacbb229dfec342ca8b69664</Sha>
    </Dependency>
    <Dependency Name="dotnet-dev-certs" Version="8.0.0-rc.2.23455.8" CoherentParentDependency="Microsoft.NET.Sdk">
      <Uri>https://github.com/dotnet/aspnetcore</Uri>
      <Sha>2772a78349d08056eacbb229dfec342ca8b69664</Sha>
    </Dependency>
    <Dependency Name="dotnet-user-jwts" Version="8.0.0-rc.2.23455.8" CoherentParentDependency="Microsoft.NET.Sdk">
      <Uri>https://github.com/dotnet/aspnetcore</Uri>
      <Sha>2772a78349d08056eacbb229dfec342ca8b69664</Sha>
    </Dependency>
    <Dependency Name="dotnet-user-secrets" Version="8.0.0-rc.2.23455.8" CoherentParentDependency="Microsoft.NET.Sdk">
      <Uri>https://github.com/dotnet/aspnetcore</Uri>
      <Sha>2772a78349d08056eacbb229dfec342ca8b69664</Sha>
    </Dependency>
    <Dependency Name="Microsoft.DotNet.Common.ItemTemplates" Version="8.0.100-rc.2.23456.9">
      <Uri>https://github.com/dotnet/sdk</Uri>
      <Sha>1ec35b7c1ba24a8c7eefd9d6010b6c55ca8505d7</Sha>
    </Dependency>
    <Dependency Name="Microsoft.TemplateEngine.Cli" Version="8.0.100-rc.2.23456.9">
      <Uri>https://github.com/dotnet/sdk</Uri>
      <Sha>1ec35b7c1ba24a8c7eefd9d6010b6c55ca8505d7</Sha>
    </Dependency>
    <Dependency Name="Microsoft.NET.Sdk" Version="8.0.100-rc.2.23456.9">
      <Uri>https://github.com/dotnet/sdk</Uri>
      <Sha>1ec35b7c1ba24a8c7eefd9d6010b6c55ca8505d7</Sha>
      <SourceBuild RepoName="sdk" ManagedOnly="true" />
    </Dependency>
    <Dependency Name="Microsoft.DotNet.MSBuildSdkResolver" Version="8.0.100-rc.2.23456.9">
      <Uri>https://github.com/dotnet/sdk</Uri>
      <Sha>1ec35b7c1ba24a8c7eefd9d6010b6c55ca8505d7</Sha>
=======
    <Dependency Name="Microsoft.NETCore.Platforms" Version="8.0.0-rc.1.23419.4" CoherentParentDependency="Microsoft.NET.Sdk">
      <Uri>https://dev.azure.com/dnceng/internal/_git/dotnet-runtime</Uri>
      <Sha>92959931a32a37a19d8e1b1684edc6db0857d7de</Sha>
    </Dependency>
    <Dependency Name="Microsoft.AspNetCore.App.Ref" Version="8.0.0-rc.1.23421.29" CoherentParentDependency="Microsoft.NET.Sdk">
      <Uri>https://dev.azure.com/dnceng/internal/_git/dotnet-aspnetcore</Uri>
      <Sha>8ad057426fa6a27cd648b05684afddab9d97d3d9</Sha>
    </Dependency>
    <Dependency Name="Microsoft.AspNetCore.App.Ref.Internal" Version="8.0.0-rc.1.23421.29" CoherentParentDependency="Microsoft.NET.Sdk">
      <Uri>https://dev.azure.com/dnceng/internal/_git/dotnet-aspnetcore</Uri>
      <Sha>8ad057426fa6a27cd648b05684afddab9d97d3d9</Sha>
    </Dependency>
    <Dependency Name="Microsoft.AspNetCore.App.Runtime.win-x64" Version="8.0.0-rc.1.23421.29" CoherentParentDependency="Microsoft.NET.Sdk">
      <Uri>https://dev.azure.com/dnceng/internal/_git/dotnet-aspnetcore</Uri>
      <Sha>8ad057426fa6a27cd648b05684afddab9d97d3d9</Sha>
      <SourceBuild RepoName="aspnetcore" ManagedOnly="true" />
    </Dependency>
    <Dependency Name="VS.Redist.Common.AspNetCore.SharedFramework.x64.8.0" Version="8.0.0-rc.1.23421.29" CoherentParentDependency="Microsoft.NET.Sdk">
      <Uri>https://dev.azure.com/dnceng/internal/_git/dotnet-aspnetcore</Uri>
      <Sha>8ad057426fa6a27cd648b05684afddab9d97d3d9</Sha>
    </Dependency>
    <Dependency Name="dotnet-dev-certs" Version="8.0.0-rc.1.23421.29" CoherentParentDependency="Microsoft.NET.Sdk">
      <Uri>https://dev.azure.com/dnceng/internal/_git/dotnet-aspnetcore</Uri>
      <Sha>8ad057426fa6a27cd648b05684afddab9d97d3d9</Sha>
    </Dependency>
    <Dependency Name="dotnet-user-jwts" Version="8.0.0-rc.1.23421.29" CoherentParentDependency="Microsoft.NET.Sdk">
      <Uri>https://dev.azure.com/dnceng/internal/_git/dotnet-aspnetcore</Uri>
      <Sha>8ad057426fa6a27cd648b05684afddab9d97d3d9</Sha>
    </Dependency>
    <Dependency Name="dotnet-user-secrets" Version="8.0.0-rc.1.23421.29" CoherentParentDependency="Microsoft.NET.Sdk">
      <Uri>https://dev.azure.com/dnceng/internal/_git/dotnet-aspnetcore</Uri>
      <Sha>8ad057426fa6a27cd648b05684afddab9d97d3d9</Sha>
    </Dependency>
    <Dependency Name="Microsoft.DotNet.Common.ItemTemplates" Version="8.0.100-rc.1.23455.21">
      <Uri>https://dev.azure.com/dnceng/internal/_git/dotnet-sdk</Uri>
      <Sha>113ba90fd02bb7241a8b4ef2a23d13cbd908cd19</Sha>
    </Dependency>
    <Dependency Name="Microsoft.TemplateEngine.Cli" Version="8.0.100-rc.1.23455.21">
      <Uri>https://dev.azure.com/dnceng/internal/_git/dotnet-sdk</Uri>
      <Sha>113ba90fd02bb7241a8b4ef2a23d13cbd908cd19</Sha>
    </Dependency>
    <Dependency Name="Microsoft.NET.Sdk" Version="8.0.100-rc.1.23455.21">
      <Uri>https://dev.azure.com/dnceng/internal/_git/dotnet-sdk</Uri>
      <Sha>113ba90fd02bb7241a8b4ef2a23d13cbd908cd19</Sha>
      <SourceBuild RepoName="sdk" ManagedOnly="true" />
    </Dependency>
    <Dependency Name="Microsoft.DotNet.MSBuildSdkResolver" Version="8.0.100-rc.1.23455.21">
      <Uri>https://dev.azure.com/dnceng/internal/_git/dotnet-sdk</Uri>
      <Sha>113ba90fd02bb7241a8b4ef2a23d13cbd908cd19</Sha>
>>>>>>> e14caf94
    </Dependency>
    <Dependency Name="Microsoft.DotNet.Test.ProjectTemplates.2.1" Version="1.0.2-beta4.22406.1">
      <Uri>https://github.com/dotnet/test-templates</Uri>
      <Sha>0385265f4d0b6413d64aea0223172366a9b9858c</Sha>
    </Dependency>
    <Dependency Name="Microsoft.DotNet.Test.ProjectTemplates.5.0" Version="1.1.0-rc.23410.2">
      <Uri>https://github.com/dotnet/test-templates</Uri>
      <Sha>1e5f3603af2277910aad946736ee23283e7f3e16</Sha>
    </Dependency>
    <Dependency Name="Microsoft.DotNet.Test.ProjectTemplates.6.0" Version="1.1.0-rc.23410.2">
      <Uri>https://github.com/dotnet/test-templates</Uri>
      <Sha>1e5f3603af2277910aad946736ee23283e7f3e16</Sha>
    </Dependency>
    <Dependency Name="Microsoft.DotNet.Test.ProjectTemplates.7.0" Version="1.1.0-rc.23410.2">
      <Uri>https://github.com/dotnet/test-templates</Uri>
      <Sha>1e5f3603af2277910aad946736ee23283e7f3e16</Sha>
      <SourceBuild RepoName="test-templates" ManagedOnly="true" />
    </Dependency>
    <Dependency Name="Microsoft.DotNet.Test.ProjectTemplates.8.0" Version="1.1.0-rc.23410.2">
      <Uri>https://github.com/dotnet/test-templates</Uri>
      <Sha>1e5f3603af2277910aad946736ee23283e7f3e16</Sha>
    </Dependency>
    <!-- For coherency purposes, these versions should be gated by the versions of winforms and wpf routed via windowsdesktop -->
<<<<<<< HEAD
    <Dependency Name="Microsoft.Dotnet.WinForms.ProjectTemplates" Version="8.0.0-rc.2.23452.2" CoherentParentDependency="Microsoft.WindowsDesktop.App.Runtime.win-x64">
      <Uri>https://github.com/dotnet/winforms</Uri>
      <Sha>0c37f29dd1c771f4134388dc80b11e5727810731</Sha>
    </Dependency>
    <Dependency Name="Microsoft.DotNet.Wpf.ProjectTemplates" Version="8.0.0-rc.2.23452.4" CoherentParentDependency="Microsoft.WindowsDesktop.App.Runtime.win-x64">
      <Uri>https://github.com/dotnet/wpf</Uri>
      <Sha>921e0f8a13ded54098cf33245e3b0413ec7b386c</Sha>
    </Dependency>
    <Dependency Name="Microsoft.FSharp.Compiler" Version="12.8.0-beta.23455.5" CoherentParentDependency="Microsoft.NET.Sdk">
      <Uri>https://github.com/dotnet/fsharp</Uri>
      <Sha>14e0fd5687ff76b7a8a3b68276d610c48399be70</Sha>
    </Dependency>
    <Dependency Name="Microsoft.SourceBuild.Intermediate.fsharp" Version="8.0.100-beta.23455.5" CoherentParentDependency="Microsoft.NET.Sdk">
      <Uri>https://github.com/dotnet/fsharp</Uri>
      <Sha>14e0fd5687ff76b7a8a3b68276d610c48399be70</Sha>
      <SourceBuild RepoName="fsharp" ManagedOnly="true" />
    </Dependency>
    <Dependency Name="Microsoft.NET.Test.Sdk" Version="17.8.0-preview-23431-02" CoherentParentDependency="Microsoft.NET.Sdk">
      <Uri>https://github.com/microsoft/vstest</Uri>
      <Sha>de95035550cad9e1b3ed3c9e31b599a883646205</Sha>
      <SourceBuild RepoName="vstest" ManagedOnly="true" />
    </Dependency>
    <Dependency Name="Microsoft.NET.ILLink.Tasks" Version="8.0.0-rc.2.23431.9" CoherentParentDependency="Microsoft.NET.Sdk">
      <Uri>https://github.com/dotnet/runtime</Uri>
      <Sha>3c48925a6c1ab31865b4438a6cb88242d1a8fe4d</Sha>
    </Dependency>
    <Dependency Name="Microsoft.Net.Compilers.Toolset" Version="4.8.0-3.23455.1" CoherentParentDependency="Microsoft.NET.Sdk">
      <Uri>https://github.com/dotnet/roslyn</Uri>
      <Sha>4fc2468c2cddaac23c8435c51b45bc5c18c4025a</Sha>
      <SourceBuild RepoName="roslyn" ManagedOnly="true" />
    </Dependency>
    <Dependency Name="Microsoft.Build" Version="17.8.0-preview-23431-02" CoherentParentDependency="Microsoft.NET.Sdk">
      <Uri>https://github.com/dotnet/msbuild</Uri>
      <Sha>3c910ba83fc9dbd8e12f50dddc8c381404f928c4</Sha>
      <SourceBuild RepoName="msbuild" ManagedOnly="true" />
    </Dependency>
    <Dependency Name="NuGet.Build.Tasks" Version="6.8.0-preview.1.90" CoherentParentDependency="Microsoft.NET.Sdk">
      <Uri>https://github.com/nuget/nuget.client</Uri>
      <Sha>6179a99102a23adaafa80bb14034225390242c1d</Sha>
=======
    <Dependency Name="Microsoft.Dotnet.WinForms.ProjectTemplates" Version="8.0.0-rc.1.23419.5" CoherentParentDependency="Microsoft.WindowsDesktop.App.Runtime.win-x64">
      <Uri>https://dev.azure.com/dnceng/internal/_git/dotnet-winforms</Uri>
      <Sha>5b91bede9ddc0b672b76010bdf18c2ac2b673221</Sha>
    </Dependency>
    <Dependency Name="Microsoft.DotNet.Wpf.ProjectTemplates" Version="8.0.0-rc.1.23420.4" CoherentParentDependency="Microsoft.WindowsDesktop.App.Runtime.win-x64">
      <Uri>https://dev.azure.com/dnceng/internal/_git/dotnet-wpf</Uri>
      <Sha>f8a9263959d3bd594e9e2c85a917222d17278827</Sha>
    </Dependency>
    <Dependency Name="Microsoft.FSharp.Compiler" Version="12.8.0-beta.23418.2" CoherentParentDependency="Microsoft.NET.Sdk">
      <Uri>https://github.com/dotnet/fsharp</Uri>
      <Sha>711de175bf0c7ddfda4005c3334606b90bb11146</Sha>
    </Dependency>
    <Dependency Name="Microsoft.SourceBuild.Intermediate.fsharp" Version="8.0.100-beta.23418.2" CoherentParentDependency="Microsoft.NET.Sdk">
      <Uri>https://github.com/dotnet/fsharp</Uri>
      <Sha>711de175bf0c7ddfda4005c3334606b90bb11146</Sha>
      <SourceBuild RepoName="fsharp" ManagedOnly="true" />
    </Dependency>
    <Dependency Name="Microsoft.NET.Test.Sdk" Version="17.8.0-preview-23421-06" CoherentParentDependency="Microsoft.NET.Sdk">
      <Uri>https://github.com/microsoft/vstest</Uri>
      <Sha>5672d0f0d9433a9e2d97b9b7575fb2cc48579519</Sha>
      <SourceBuild RepoName="vstest" ManagedOnly="true" />
    </Dependency>
    <Dependency Name="Microsoft.NET.ILLink.Tasks" Version="8.0.0-rc.1.23419.4" CoherentParentDependency="Microsoft.NET.Sdk">
      <Uri>https://dev.azure.com/dnceng/internal/_git/dotnet-runtime</Uri>
      <Sha>92959931a32a37a19d8e1b1684edc6db0857d7de</Sha>
    </Dependency>
    <Dependency Name="Microsoft.Net.Compilers.Toolset" Version="4.8.0-1.23419.1" CoherentParentDependency="Microsoft.NET.Sdk">
      <Uri>https://github.com/dotnet/roslyn</Uri>
      <Sha>5fcefbef4fa8a28c2ac73c8c03ab37fca30e4570</Sha>
      <SourceBuild RepoName="roslyn" ManagedOnly="true" />
    </Dependency>
    <Dependency Name="Microsoft.Build" Version="17.8.0-preview-23418-03" CoherentParentDependency="Microsoft.NET.Sdk">
      <Uri>https://github.com/dotnet/msbuild</Uri>
      <Sha>0125fc9fb838951c8750135c71336aa1f5e868a9</Sha>
      <SourceBuild RepoName="msbuild" ManagedOnly="true" />
    </Dependency>
    <Dependency Name="NuGet.Build.Tasks" Version="6.8.0-preview.1.69" CoherentParentDependency="Microsoft.NET.Sdk">
      <Uri>https://github.com/nuget/nuget.client</Uri>
      <Sha>e873b496daa6839a86f4b820d15945a9aad98e3d</Sha>
>>>>>>> e14caf94
      <SourceBuildTarball RepoName="nuget-client" ManagedOnly="true" />
    </Dependency>
    <Dependency Name="Microsoft.ApplicationInsights" Version="2.0.0">
      <Uri>https://github.com/Microsoft/ApplicationInsights-dotnet</Uri>
      <Sha>53b80940842204f78708a538628288ff5d741a1d</Sha>
    </Dependency>
    <Dependency Name="Microsoft.NET.Workload.Emscripten.Current.Manifest-8.0.100.Transport" Version="8.0.0-rc.1.23415.5" CoherentParentDependency="Microsoft.NETCore.App.Runtime.win-x64">
      <Uri>https://github.com/dotnet/emsdk</Uri>
      <Sha>66dbaefff04250dc72849f0172e0c53bcfb3ab38</Sha>
      <SourceBuild RepoName="emsdk" ManagedOnly="true" />
    </Dependency>
    <Dependency Name="Microsoft.Deployment.DotNet.Releases" Version="1.0.0-preview.6.23407.1" CoherentParentDependency="Microsoft.NET.Sdk">
      <Uri>https://github.com/dotnet/deployment-tools</Uri>
      <Sha>850f61abed37b617a41fd59b63a37c284af6801d</Sha>
    </Dependency>
    <!-- Explicit dependency because Microsoft.Deployment.DotNet.Releases has different versioning
         than the SB intermediate -->
    <Dependency Name="Microsoft.SourceBuild.Intermediate.deployment-tools" Version="8.0.0-preview.6.23407.1" CoherentParentDependency="Microsoft.NET.Sdk">
      <Uri>https://github.com/dotnet/deployment-tools</Uri>
      <Sha>850f61abed37b617a41fd59b63a37c284af6801d</Sha>
      <SourceBuild RepoName="deployment-tools" ManagedOnly="true" />
    </Dependency>
    <Dependency Name="Microsoft.SourceBuild.Intermediate.source-build-externals" Version="8.0.0-alpha.1.23461.2">
      <Uri>https://github.com/dotnet/source-build-externals</Uri>
      <Sha>f379c3367804237751f13311b5dddbfafc86be40</Sha>
      <SourceBuild RepoName="source-build-externals" ManagedOnly="true" />
    </Dependency>
    <Dependency Name="Microsoft.SourceBuild.Intermediate.symreader" Version="2.1.0-beta.23253.1">
      <Uri>https://github.com/dotnet/symreader</Uri>
      <Sha>2c8079e2e8e78c0cd11ac75a32014756136ecdb9</Sha>
      <SourceBuild RepoName="symreader" ManagedOnly="true" />
    </Dependency>
    <Dependency Name="System.CommandLine" Version="2.0.0-beta4.23307.1" CoherentParentDependency="Microsoft.NET.Sdk">
      <Uri>https://github.com/dotnet/command-line-api</Uri>
      <Sha>02fe27cd6a9b001c8feb7938e6ef4b3799745759</Sha>
    </Dependency>
    <Dependency Name="Microsoft.SourceBuild.Intermediate.command-line-api" Version="0.1.430701" CoherentParentDependency="Microsoft.NET.Sdk">
      <Uri>https://github.com/dotnet/command-line-api</Uri>
      <Sha>02fe27cd6a9b001c8feb7938e6ef4b3799745759</Sha>
      <SourceBuild RepoName="command-line-api" ManagedOnly="true" />
    </Dependency>
  </ProductDependencies>
  <ToolsetDependencies>
<<<<<<< HEAD
    <Dependency Name="Microsoft.DotNet.Arcade.Sdk" Version="8.0.0-beta.23451.1">
      <Uri>https://github.com/dotnet/arcade</Uri>
      <Sha>4665b3d04e1da3796b965c3c3e3b97f55c449a6e</Sha>
      <SourceBuild RepoName="arcade" ManagedOnly="true" />
    </Dependency>
    <Dependency Name="Microsoft.DotNet.CMake.Sdk" Version="8.0.0-beta.23451.1">
      <Uri>https://github.com/dotnet/arcade</Uri>
      <Sha>4665b3d04e1da3796b965c3c3e3b97f55c449a6e</Sha>
    </Dependency>
    <Dependency Name="Microsoft.DotNet.Build.Tasks.Installers" Version="8.0.0-beta.23451.1">
      <Uri>https://github.com/dotnet/arcade</Uri>
      <Sha>4665b3d04e1da3796b965c3c3e3b97f55c449a6e</Sha>
=======
    <Dependency Name="Microsoft.DotNet.Arcade.Sdk" Version="8.0.0-beta.23415.4">
      <Uri>https://github.com/dotnet/arcade</Uri>
      <Sha>46ff142f43e887d5f9a4d87ef39d72166f61db8d</Sha>
      <SourceBuild RepoName="arcade" ManagedOnly="true" />
    </Dependency>
    <Dependency Name="Microsoft.DotNet.CMake.Sdk" Version="8.0.0-beta.23415.4">
      <Uri>https://github.com/dotnet/arcade</Uri>
      <Sha>46ff142f43e887d5f9a4d87ef39d72166f61db8d</Sha>
    </Dependency>
    <Dependency Name="Microsoft.DotNet.Build.Tasks.Installers" Version="8.0.0-beta.23415.4">
      <Uri>https://github.com/dotnet/arcade</Uri>
      <Sha>46ff142f43e887d5f9a4d87ef39d72166f61db8d</Sha>
>>>>>>> e14caf94
    </Dependency>
    <Dependency Name="Microsoft.DotNet.Darc" Version="1.1.0-beta.23416.3">
      <Uri>https://github.com/dotnet/arcade-services</Uri>
      <Sha>5d63a226d022fda90cae2c239e882ad253baa758</Sha>
    </Dependency>
    <Dependency Name="Microsoft.DotNet.DarcLib" Version="1.1.0-beta.23416.3">
      <Uri>https://github.com/dotnet/arcade-services</Uri>
      <Sha>5d63a226d022fda90cae2c239e882ad253baa758</Sha>
    </Dependency>
    <Dependency Name="Microsoft.Extensions.Logging.Console" Version="8.0.0-alpha.1.22557.12">
      <Uri>https://github.com/dotnet/runtime</Uri>
      <Sha>af841c8b33cecc92d74222298f1e45bf7bf3d90a</Sha>
    </Dependency>
    <Dependency Name="Microsoft.SourceBuild.Intermediate.source-build-reference-packages" Version="8.0.0-alpha.1.23457.1">
      <Uri>https://github.com/dotnet/source-build-reference-packages</Uri>
      <Sha>18302345498a62222dd3c236b3d1d140dbaed43d</Sha>
      <SourceBuild RepoName="source-build-reference-packages" ManagedOnly="true" />
    </Dependency>
<<<<<<< HEAD
    <Dependency Name="Microsoft.DotNet.XliffTasks" Version="1.0.0-beta.23426.1" CoherentParentDependency="Microsoft.DotNet.Arcade.Sdk">
      <Uri>https://github.com/dotnet/xliff-tasks</Uri>
      <Sha>194f32828726c3f1f63f79f3dc09b9e99c157b11</Sha>
=======
    <Dependency Name="Microsoft.DotNet.XliffTasks" Version="1.0.0-beta.23415.1" CoherentParentDependency="Microsoft.DotNet.Arcade.Sdk">
      <Uri>https://github.com/dotnet/xliff-tasks</Uri>
      <Sha>649a1e75101b701d753ee41efbe9038f9b23a0db</Sha>
>>>>>>> e14caf94
      <SourceBuild RepoName="xliff-tasks" ManagedOnly="true" />
    </Dependency>
  </ToolsetDependencies>
</Dependencies><|MERGE_RESOLUTION|>--- conflicted
+++ resolved
@@ -5,69 +5,27 @@
       Source-build uses transitive dependency resolution to determine correct build SHA of all product contributing repos.
       The order of dependencies is important and should not be modified without approval from dotnet/source-build-internal.
     -->
-<<<<<<< HEAD
-    <Dependency Name="Microsoft.WindowsDesktop.App.Ref" Version="8.0.0-rc.2.23454.1" CoherentParentDependency="Microsoft.NET.Sdk">
-      <Uri>https://github.com/dotnet/windowsdesktop</Uri>
-      <Sha>3448a09e0e9d66c5ac4696e205de52036961c6aa</Sha>
-    </Dependency>
-    <Dependency Name="VS.Redist.Common.WindowsDesktop.SharedFramework.x64.8.0" Version="8.0.0-rc.2.23454.1" CoherentParentDependency="Microsoft.NET.Sdk">
-      <Uri>https://github.com/dotnet/windowsdesktop</Uri>
-      <Sha>3448a09e0e9d66c5ac4696e205de52036961c6aa</Sha>
-    </Dependency>
-    <Dependency Name="VS.Redist.Common.WindowsDesktop.TargetingPack.x64.8.0" Version="8.0.0-rc.2.23454.1" CoherentParentDependency="Microsoft.NET.Sdk">
-      <Uri>https://github.com/dotnet/windowsdesktop</Uri>
-      <Sha>3448a09e0e9d66c5ac4696e205de52036961c6aa</Sha>
-    </Dependency>
-    <Dependency Name="Microsoft.WindowsDesktop.App.Runtime.win-x64" Version="8.0.0-rc.2.23454.1" CoherentParentDependency="Microsoft.NET.Sdk">
-      <Uri>https://github.com/dotnet/windowsdesktop</Uri>
-      <Sha>3448a09e0e9d66c5ac4696e205de52036961c6aa</Sha>
-    </Dependency>
-    <Dependency Name="VS.Redist.Common.NetCore.SharedFramework.x64.8.0" Version="8.0.0-rc.2.23431.9" CoherentParentDependency="Microsoft.NET.Sdk">
-      <Uri>https://github.com/dotnet/runtime</Uri>
-      <Sha>3c48925a6c1ab31865b4438a6cb88242d1a8fe4d</Sha>
+    <Dependency Name="Microsoft.WindowsDesktop.App.Ref" Version="8.0.0-rc.1.23420.5" CoherentParentDependency="Microsoft.NET.Sdk">
+      <Uri>https://dev.azure.com/dnceng/internal/_git/dotnet-windowsdesktop</Uri>
+      <Sha>5929eec40dae0d39074bbf023b245c692edb5fee</Sha>
+    </Dependency>
+    <Dependency Name="VS.Redist.Common.WindowsDesktop.SharedFramework.x64.8.0" Version="8.0.0-rc.1.23420.5" CoherentParentDependency="Microsoft.NET.Sdk">
+      <Uri>https://dev.azure.com/dnceng/internal/_git/dotnet-windowsdesktop</Uri>
+      <Sha>5929eec40dae0d39074bbf023b245c692edb5fee</Sha>
+    </Dependency>
+    <Dependency Name="VS.Redist.Common.WindowsDesktop.TargetingPack.x64.8.0" Version="8.0.0-rc.1.23420.5" CoherentParentDependency="Microsoft.NET.Sdk">
+      <Uri>https://dev.azure.com/dnceng/internal/_git/dotnet-windowsdesktop</Uri>
+      <Sha>5929eec40dae0d39074bbf023b245c692edb5fee</Sha>
+    </Dependency>
+    <Dependency Name="Microsoft.WindowsDesktop.App.Runtime.win-x64" Version="8.0.0-rc.1.23420.5" CoherentParentDependency="Microsoft.NET.Sdk">
+      <Uri>https://dev.azure.com/dnceng/internal/_git/dotnet-windowsdesktop</Uri>
+      <Sha>5929eec40dae0d39074bbf023b245c692edb5fee</Sha>
+    </Dependency>
+    <Dependency Name="VS.Redist.Common.NetCore.SharedFramework.x64.8.0" Version="8.0.0-rc.1.23419.4" CoherentParentDependency="Microsoft.NET.Sdk">
+      <Uri>https://dev.azure.com/dnceng/internal/_git/dotnet-runtime</Uri>
+      <Sha>92959931a32a37a19d8e1b1684edc6db0857d7de</Sha>
       <SourceBuild RepoName="runtime" ManagedOnly="false" />
     </Dependency>
-    <Dependency Name="Microsoft.NETCore.App.Ref" Version="8.0.0-rc.2.23431.9" CoherentParentDependency="Microsoft.NET.Sdk">
-      <Uri>https://github.com/dotnet/runtime</Uri>
-      <Sha>3c48925a6c1ab31865b4438a6cb88242d1a8fe4d</Sha>
-    </Dependency>
-    <Dependency Name="VS.Redist.Common.NetCore.TargetingPack.x64.8.0" Version="8.0.0-rc.2.23431.9" CoherentParentDependency="Microsoft.NET.Sdk">
-      <Uri>https://github.com/dotnet/runtime</Uri>
-      <Sha>3c48925a6c1ab31865b4438a6cb88242d1a8fe4d</Sha>
-    </Dependency>
-    <Dependency Name="Microsoft.NETCore.App.Runtime.win-x64" Version="8.0.0-rc.2.23431.9" CoherentParentDependency="Microsoft.NET.Sdk">
-      <Uri>https://github.com/dotnet/runtime</Uri>
-      <Sha>3c48925a6c1ab31865b4438a6cb88242d1a8fe4d</Sha>
-    </Dependency>
-    <Dependency Name="Microsoft.NETCore.App.Host.win-x64" Version="8.0.0-rc.2.23431.9" CoherentParentDependency="Microsoft.NET.Sdk">
-      <Uri>https://github.com/dotnet/runtime</Uri>
-      <Sha>3c48925a6c1ab31865b4438a6cb88242d1a8fe4d</Sha>
-    </Dependency>
-    <Dependency Name="Microsoft.NETCore.DotNetHostResolver" Version="8.0.0-rc.2.23431.9" CoherentParentDependency="Microsoft.NET.Sdk">
-      <Uri>https://github.com/dotnet/runtime</Uri>
-      <Sha>3c48925a6c1ab31865b4438a6cb88242d1a8fe4d</Sha>
-=======
-    <Dependency Name="Microsoft.WindowsDesktop.App.Ref" Version="8.0.0-rc.1.23420.5" CoherentParentDependency="Microsoft.NET.Sdk">
-      <Uri>https://dev.azure.com/dnceng/internal/_git/dotnet-windowsdesktop</Uri>
-      <Sha>5929eec40dae0d39074bbf023b245c692edb5fee</Sha>
-    </Dependency>
-    <Dependency Name="VS.Redist.Common.WindowsDesktop.SharedFramework.x64.8.0" Version="8.0.0-rc.1.23420.5" CoherentParentDependency="Microsoft.NET.Sdk">
-      <Uri>https://dev.azure.com/dnceng/internal/_git/dotnet-windowsdesktop</Uri>
-      <Sha>5929eec40dae0d39074bbf023b245c692edb5fee</Sha>
-    </Dependency>
-    <Dependency Name="VS.Redist.Common.WindowsDesktop.TargetingPack.x64.8.0" Version="8.0.0-rc.1.23420.5" CoherentParentDependency="Microsoft.NET.Sdk">
-      <Uri>https://dev.azure.com/dnceng/internal/_git/dotnet-windowsdesktop</Uri>
-      <Sha>5929eec40dae0d39074bbf023b245c692edb5fee</Sha>
-    </Dependency>
-    <Dependency Name="Microsoft.WindowsDesktop.App.Runtime.win-x64" Version="8.0.0-rc.1.23420.5" CoherentParentDependency="Microsoft.NET.Sdk">
-      <Uri>https://dev.azure.com/dnceng/internal/_git/dotnet-windowsdesktop</Uri>
-      <Sha>5929eec40dae0d39074bbf023b245c692edb5fee</Sha>
-    </Dependency>
-    <Dependency Name="VS.Redist.Common.NetCore.SharedFramework.x64.8.0" Version="8.0.0-rc.1.23419.4" CoherentParentDependency="Microsoft.NET.Sdk">
-      <Uri>https://dev.azure.com/dnceng/internal/_git/dotnet-runtime</Uri>
-      <Sha>92959931a32a37a19d8e1b1684edc6db0857d7de</Sha>
-      <SourceBuild RepoName="runtime" ManagedOnly="false" />
-    </Dependency>
     <Dependency Name="Microsoft.NETCore.App.Ref" Version="8.0.0-rc.1.23419.4" CoherentParentDependency="Microsoft.NET.Sdk">
       <Uri>https://dev.azure.com/dnceng/internal/_git/dotnet-runtime</Uri>
       <Sha>92959931a32a37a19d8e1b1684edc6db0857d7de</Sha>
@@ -87,7 +45,6 @@
     <Dependency Name="Microsoft.NETCore.DotNetHostResolver" Version="8.0.0-rc.1.23419.4" CoherentParentDependency="Microsoft.NET.Sdk">
       <Uri>https://dev.azure.com/dnceng/internal/_git/dotnet-runtime</Uri>
       <Sha>92959931a32a37a19d8e1b1684edc6db0857d7de</Sha>
->>>>>>> e14caf94
     </Dependency>
     <!-- Change blob version in GenerateLayout.targets if this is unpinned to service targeting pack -->
     <!-- No new netstandard.library planned for 3.1 timeframe at this time. -->
@@ -95,107 +52,55 @@
       <Uri>https://github.com/dotnet/core-setup</Uri>
       <Sha>7d57652f33493fa022125b7f63aad0d70c52d810</Sha>
     </Dependency>
-<<<<<<< HEAD
-    <Dependency Name="Microsoft.NETCore.Platforms" Version="8.0.0-rc.2.23431.9" CoherentParentDependency="Microsoft.NET.Sdk">
-      <Uri>https://github.com/dotnet/runtime</Uri>
-      <Sha>3c48925a6c1ab31865b4438a6cb88242d1a8fe4d</Sha>
-    </Dependency>
-    <Dependency Name="Microsoft.AspNetCore.App.Ref" Version="8.0.0-rc.2.23455.8" CoherentParentDependency="Microsoft.NET.Sdk">
-      <Uri>https://github.com/dotnet/aspnetcore</Uri>
-      <Sha>2772a78349d08056eacbb229dfec342ca8b69664</Sha>
-    </Dependency>
-    <Dependency Name="Microsoft.AspNetCore.App.Ref.Internal" Version="8.0.0-rc.2.23455.8" CoherentParentDependency="Microsoft.NET.Sdk">
-      <Uri>https://github.com/dotnet/aspnetcore</Uri>
-      <Sha>2772a78349d08056eacbb229dfec342ca8b69664</Sha>
-    </Dependency>
-    <Dependency Name="Microsoft.AspNetCore.App.Runtime.win-x64" Version="8.0.0-rc.2.23455.8" CoherentParentDependency="Microsoft.NET.Sdk">
-      <Uri>https://github.com/dotnet/aspnetcore</Uri>
-      <Sha>2772a78349d08056eacbb229dfec342ca8b69664</Sha>
+    <Dependency Name="Microsoft.NETCore.Platforms" Version="8.0.0-rc.1.23419.4" CoherentParentDependency="Microsoft.NET.Sdk">
+      <Uri>https://dev.azure.com/dnceng/internal/_git/dotnet-runtime</Uri>
+      <Sha>92959931a32a37a19d8e1b1684edc6db0857d7de</Sha>
+    </Dependency>
+    <Dependency Name="Microsoft.AspNetCore.App.Ref" Version="8.0.0-rc.1.23421.29" CoherentParentDependency="Microsoft.NET.Sdk">
+      <Uri>https://dev.azure.com/dnceng/internal/_git/dotnet-aspnetcore</Uri>
+      <Sha>8ad057426fa6a27cd648b05684afddab9d97d3d9</Sha>
+    </Dependency>
+    <Dependency Name="Microsoft.AspNetCore.App.Ref.Internal" Version="8.0.0-rc.1.23421.29" CoherentParentDependency="Microsoft.NET.Sdk">
+      <Uri>https://dev.azure.com/dnceng/internal/_git/dotnet-aspnetcore</Uri>
+      <Sha>8ad057426fa6a27cd648b05684afddab9d97d3d9</Sha>
+    </Dependency>
+    <Dependency Name="Microsoft.AspNetCore.App.Runtime.win-x64" Version="8.0.0-rc.1.23421.29" CoherentParentDependency="Microsoft.NET.Sdk">
+      <Uri>https://dev.azure.com/dnceng/internal/_git/dotnet-aspnetcore</Uri>
+      <Sha>8ad057426fa6a27cd648b05684afddab9d97d3d9</Sha>
       <SourceBuild RepoName="aspnetcore" ManagedOnly="true" />
     </Dependency>
-    <Dependency Name="VS.Redist.Common.AspNetCore.SharedFramework.x64.8.0" Version="8.0.0-rc.2.23455.8" CoherentParentDependency="Microsoft.NET.Sdk">
-      <Uri>https://github.com/dotnet/aspnetcore</Uri>
-      <Sha>2772a78349d08056eacbb229dfec342ca8b69664</Sha>
-    </Dependency>
-    <Dependency Name="dotnet-dev-certs" Version="8.0.0-rc.2.23455.8" CoherentParentDependency="Microsoft.NET.Sdk">
-      <Uri>https://github.com/dotnet/aspnetcore</Uri>
-      <Sha>2772a78349d08056eacbb229dfec342ca8b69664</Sha>
-    </Dependency>
-    <Dependency Name="dotnet-user-jwts" Version="8.0.0-rc.2.23455.8" CoherentParentDependency="Microsoft.NET.Sdk">
-      <Uri>https://github.com/dotnet/aspnetcore</Uri>
-      <Sha>2772a78349d08056eacbb229dfec342ca8b69664</Sha>
-    </Dependency>
-    <Dependency Name="dotnet-user-secrets" Version="8.0.0-rc.2.23455.8" CoherentParentDependency="Microsoft.NET.Sdk">
-      <Uri>https://github.com/dotnet/aspnetcore</Uri>
-      <Sha>2772a78349d08056eacbb229dfec342ca8b69664</Sha>
-    </Dependency>
-    <Dependency Name="Microsoft.DotNet.Common.ItemTemplates" Version="8.0.100-rc.2.23456.9">
-      <Uri>https://github.com/dotnet/sdk</Uri>
-      <Sha>1ec35b7c1ba24a8c7eefd9d6010b6c55ca8505d7</Sha>
-    </Dependency>
-    <Dependency Name="Microsoft.TemplateEngine.Cli" Version="8.0.100-rc.2.23456.9">
-      <Uri>https://github.com/dotnet/sdk</Uri>
-      <Sha>1ec35b7c1ba24a8c7eefd9d6010b6c55ca8505d7</Sha>
-    </Dependency>
-    <Dependency Name="Microsoft.NET.Sdk" Version="8.0.100-rc.2.23456.9">
-      <Uri>https://github.com/dotnet/sdk</Uri>
-      <Sha>1ec35b7c1ba24a8c7eefd9d6010b6c55ca8505d7</Sha>
+    <Dependency Name="VS.Redist.Common.AspNetCore.SharedFramework.x64.8.0" Version="8.0.0-rc.1.23421.29" CoherentParentDependency="Microsoft.NET.Sdk">
+      <Uri>https://dev.azure.com/dnceng/internal/_git/dotnet-aspnetcore</Uri>
+      <Sha>8ad057426fa6a27cd648b05684afddab9d97d3d9</Sha>
+    </Dependency>
+    <Dependency Name="dotnet-dev-certs" Version="8.0.0-rc.1.23421.29" CoherentParentDependency="Microsoft.NET.Sdk">
+      <Uri>https://dev.azure.com/dnceng/internal/_git/dotnet-aspnetcore</Uri>
+      <Sha>8ad057426fa6a27cd648b05684afddab9d97d3d9</Sha>
+    </Dependency>
+    <Dependency Name="dotnet-user-jwts" Version="8.0.0-rc.1.23421.29" CoherentParentDependency="Microsoft.NET.Sdk">
+      <Uri>https://dev.azure.com/dnceng/internal/_git/dotnet-aspnetcore</Uri>
+      <Sha>8ad057426fa6a27cd648b05684afddab9d97d3d9</Sha>
+    </Dependency>
+    <Dependency Name="dotnet-user-secrets" Version="8.0.0-rc.1.23421.29" CoherentParentDependency="Microsoft.NET.Sdk">
+      <Uri>https://dev.azure.com/dnceng/internal/_git/dotnet-aspnetcore</Uri>
+      <Sha>8ad057426fa6a27cd648b05684afddab9d97d3d9</Sha>
+    </Dependency>
+    <Dependency Name="Microsoft.DotNet.Common.ItemTemplates" Version="8.0.100-rc.1.23455.21">
+      <Uri>https://dev.azure.com/dnceng/internal/_git/dotnet-sdk</Uri>
+      <Sha>113ba90fd02bb7241a8b4ef2a23d13cbd908cd19</Sha>
+    </Dependency>
+    <Dependency Name="Microsoft.TemplateEngine.Cli" Version="8.0.100-rc.1.23455.21">
+      <Uri>https://dev.azure.com/dnceng/internal/_git/dotnet-sdk</Uri>
+      <Sha>113ba90fd02bb7241a8b4ef2a23d13cbd908cd19</Sha>
+    </Dependency>
+    <Dependency Name="Microsoft.NET.Sdk" Version="8.0.100-rc.1.23455.21">
+      <Uri>https://dev.azure.com/dnceng/internal/_git/dotnet-sdk</Uri>
+      <Sha>113ba90fd02bb7241a8b4ef2a23d13cbd908cd19</Sha>
       <SourceBuild RepoName="sdk" ManagedOnly="true" />
     </Dependency>
-    <Dependency Name="Microsoft.DotNet.MSBuildSdkResolver" Version="8.0.100-rc.2.23456.9">
-      <Uri>https://github.com/dotnet/sdk</Uri>
-      <Sha>1ec35b7c1ba24a8c7eefd9d6010b6c55ca8505d7</Sha>
-=======
-    <Dependency Name="Microsoft.NETCore.Platforms" Version="8.0.0-rc.1.23419.4" CoherentParentDependency="Microsoft.NET.Sdk">
-      <Uri>https://dev.azure.com/dnceng/internal/_git/dotnet-runtime</Uri>
-      <Sha>92959931a32a37a19d8e1b1684edc6db0857d7de</Sha>
-    </Dependency>
-    <Dependency Name="Microsoft.AspNetCore.App.Ref" Version="8.0.0-rc.1.23421.29" CoherentParentDependency="Microsoft.NET.Sdk">
-      <Uri>https://dev.azure.com/dnceng/internal/_git/dotnet-aspnetcore</Uri>
-      <Sha>8ad057426fa6a27cd648b05684afddab9d97d3d9</Sha>
-    </Dependency>
-    <Dependency Name="Microsoft.AspNetCore.App.Ref.Internal" Version="8.0.0-rc.1.23421.29" CoherentParentDependency="Microsoft.NET.Sdk">
-      <Uri>https://dev.azure.com/dnceng/internal/_git/dotnet-aspnetcore</Uri>
-      <Sha>8ad057426fa6a27cd648b05684afddab9d97d3d9</Sha>
-    </Dependency>
-    <Dependency Name="Microsoft.AspNetCore.App.Runtime.win-x64" Version="8.0.0-rc.1.23421.29" CoherentParentDependency="Microsoft.NET.Sdk">
-      <Uri>https://dev.azure.com/dnceng/internal/_git/dotnet-aspnetcore</Uri>
-      <Sha>8ad057426fa6a27cd648b05684afddab9d97d3d9</Sha>
-      <SourceBuild RepoName="aspnetcore" ManagedOnly="true" />
-    </Dependency>
-    <Dependency Name="VS.Redist.Common.AspNetCore.SharedFramework.x64.8.0" Version="8.0.0-rc.1.23421.29" CoherentParentDependency="Microsoft.NET.Sdk">
-      <Uri>https://dev.azure.com/dnceng/internal/_git/dotnet-aspnetcore</Uri>
-      <Sha>8ad057426fa6a27cd648b05684afddab9d97d3d9</Sha>
-    </Dependency>
-    <Dependency Name="dotnet-dev-certs" Version="8.0.0-rc.1.23421.29" CoherentParentDependency="Microsoft.NET.Sdk">
-      <Uri>https://dev.azure.com/dnceng/internal/_git/dotnet-aspnetcore</Uri>
-      <Sha>8ad057426fa6a27cd648b05684afddab9d97d3d9</Sha>
-    </Dependency>
-    <Dependency Name="dotnet-user-jwts" Version="8.0.0-rc.1.23421.29" CoherentParentDependency="Microsoft.NET.Sdk">
-      <Uri>https://dev.azure.com/dnceng/internal/_git/dotnet-aspnetcore</Uri>
-      <Sha>8ad057426fa6a27cd648b05684afddab9d97d3d9</Sha>
-    </Dependency>
-    <Dependency Name="dotnet-user-secrets" Version="8.0.0-rc.1.23421.29" CoherentParentDependency="Microsoft.NET.Sdk">
-      <Uri>https://dev.azure.com/dnceng/internal/_git/dotnet-aspnetcore</Uri>
-      <Sha>8ad057426fa6a27cd648b05684afddab9d97d3d9</Sha>
-    </Dependency>
-    <Dependency Name="Microsoft.DotNet.Common.ItemTemplates" Version="8.0.100-rc.1.23455.21">
-      <Uri>https://dev.azure.com/dnceng/internal/_git/dotnet-sdk</Uri>
-      <Sha>113ba90fd02bb7241a8b4ef2a23d13cbd908cd19</Sha>
-    </Dependency>
-    <Dependency Name="Microsoft.TemplateEngine.Cli" Version="8.0.100-rc.1.23455.21">
-      <Uri>https://dev.azure.com/dnceng/internal/_git/dotnet-sdk</Uri>
-      <Sha>113ba90fd02bb7241a8b4ef2a23d13cbd908cd19</Sha>
-    </Dependency>
-    <Dependency Name="Microsoft.NET.Sdk" Version="8.0.100-rc.1.23455.21">
-      <Uri>https://dev.azure.com/dnceng/internal/_git/dotnet-sdk</Uri>
-      <Sha>113ba90fd02bb7241a8b4ef2a23d13cbd908cd19</Sha>
-      <SourceBuild RepoName="sdk" ManagedOnly="true" />
-    </Dependency>
     <Dependency Name="Microsoft.DotNet.MSBuildSdkResolver" Version="8.0.100-rc.1.23455.21">
       <Uri>https://dev.azure.com/dnceng/internal/_git/dotnet-sdk</Uri>
       <Sha>113ba90fd02bb7241a8b4ef2a23d13cbd908cd19</Sha>
->>>>>>> e14caf94
     </Dependency>
     <Dependency Name="Microsoft.DotNet.Test.ProjectTemplates.2.1" Version="1.0.2-beta4.22406.1">
       <Uri>https://github.com/dotnet/test-templates</Uri>
@@ -219,47 +124,6 @@
       <Sha>1e5f3603af2277910aad946736ee23283e7f3e16</Sha>
     </Dependency>
     <!-- For coherency purposes, these versions should be gated by the versions of winforms and wpf routed via windowsdesktop -->
-<<<<<<< HEAD
-    <Dependency Name="Microsoft.Dotnet.WinForms.ProjectTemplates" Version="8.0.0-rc.2.23452.2" CoherentParentDependency="Microsoft.WindowsDesktop.App.Runtime.win-x64">
-      <Uri>https://github.com/dotnet/winforms</Uri>
-      <Sha>0c37f29dd1c771f4134388dc80b11e5727810731</Sha>
-    </Dependency>
-    <Dependency Name="Microsoft.DotNet.Wpf.ProjectTemplates" Version="8.0.0-rc.2.23452.4" CoherentParentDependency="Microsoft.WindowsDesktop.App.Runtime.win-x64">
-      <Uri>https://github.com/dotnet/wpf</Uri>
-      <Sha>921e0f8a13ded54098cf33245e3b0413ec7b386c</Sha>
-    </Dependency>
-    <Dependency Name="Microsoft.FSharp.Compiler" Version="12.8.0-beta.23455.5" CoherentParentDependency="Microsoft.NET.Sdk">
-      <Uri>https://github.com/dotnet/fsharp</Uri>
-      <Sha>14e0fd5687ff76b7a8a3b68276d610c48399be70</Sha>
-    </Dependency>
-    <Dependency Name="Microsoft.SourceBuild.Intermediate.fsharp" Version="8.0.100-beta.23455.5" CoherentParentDependency="Microsoft.NET.Sdk">
-      <Uri>https://github.com/dotnet/fsharp</Uri>
-      <Sha>14e0fd5687ff76b7a8a3b68276d610c48399be70</Sha>
-      <SourceBuild RepoName="fsharp" ManagedOnly="true" />
-    </Dependency>
-    <Dependency Name="Microsoft.NET.Test.Sdk" Version="17.8.0-preview-23431-02" CoherentParentDependency="Microsoft.NET.Sdk">
-      <Uri>https://github.com/microsoft/vstest</Uri>
-      <Sha>de95035550cad9e1b3ed3c9e31b599a883646205</Sha>
-      <SourceBuild RepoName="vstest" ManagedOnly="true" />
-    </Dependency>
-    <Dependency Name="Microsoft.NET.ILLink.Tasks" Version="8.0.0-rc.2.23431.9" CoherentParentDependency="Microsoft.NET.Sdk">
-      <Uri>https://github.com/dotnet/runtime</Uri>
-      <Sha>3c48925a6c1ab31865b4438a6cb88242d1a8fe4d</Sha>
-    </Dependency>
-    <Dependency Name="Microsoft.Net.Compilers.Toolset" Version="4.8.0-3.23455.1" CoherentParentDependency="Microsoft.NET.Sdk">
-      <Uri>https://github.com/dotnet/roslyn</Uri>
-      <Sha>4fc2468c2cddaac23c8435c51b45bc5c18c4025a</Sha>
-      <SourceBuild RepoName="roslyn" ManagedOnly="true" />
-    </Dependency>
-    <Dependency Name="Microsoft.Build" Version="17.8.0-preview-23431-02" CoherentParentDependency="Microsoft.NET.Sdk">
-      <Uri>https://github.com/dotnet/msbuild</Uri>
-      <Sha>3c910ba83fc9dbd8e12f50dddc8c381404f928c4</Sha>
-      <SourceBuild RepoName="msbuild" ManagedOnly="true" />
-    </Dependency>
-    <Dependency Name="NuGet.Build.Tasks" Version="6.8.0-preview.1.90" CoherentParentDependency="Microsoft.NET.Sdk">
-      <Uri>https://github.com/nuget/nuget.client</Uri>
-      <Sha>6179a99102a23adaafa80bb14034225390242c1d</Sha>
-=======
     <Dependency Name="Microsoft.Dotnet.WinForms.ProjectTemplates" Version="8.0.0-rc.1.23419.5" CoherentParentDependency="Microsoft.WindowsDesktop.App.Runtime.win-x64">
       <Uri>https://dev.azure.com/dnceng/internal/_git/dotnet-winforms</Uri>
       <Sha>5b91bede9ddc0b672b76010bdf18c2ac2b673221</Sha>
@@ -299,7 +163,6 @@
     <Dependency Name="NuGet.Build.Tasks" Version="6.8.0-preview.1.69" CoherentParentDependency="Microsoft.NET.Sdk">
       <Uri>https://github.com/nuget/nuget.client</Uri>
       <Sha>e873b496daa6839a86f4b820d15945a9aad98e3d</Sha>
->>>>>>> e14caf94
       <SourceBuildTarball RepoName="nuget-client" ManagedOnly="true" />
     </Dependency>
     <Dependency Name="Microsoft.ApplicationInsights" Version="2.0.0">
@@ -343,20 +206,6 @@
     </Dependency>
   </ProductDependencies>
   <ToolsetDependencies>
-<<<<<<< HEAD
-    <Dependency Name="Microsoft.DotNet.Arcade.Sdk" Version="8.0.0-beta.23451.1">
-      <Uri>https://github.com/dotnet/arcade</Uri>
-      <Sha>4665b3d04e1da3796b965c3c3e3b97f55c449a6e</Sha>
-      <SourceBuild RepoName="arcade" ManagedOnly="true" />
-    </Dependency>
-    <Dependency Name="Microsoft.DotNet.CMake.Sdk" Version="8.0.0-beta.23451.1">
-      <Uri>https://github.com/dotnet/arcade</Uri>
-      <Sha>4665b3d04e1da3796b965c3c3e3b97f55c449a6e</Sha>
-    </Dependency>
-    <Dependency Name="Microsoft.DotNet.Build.Tasks.Installers" Version="8.0.0-beta.23451.1">
-      <Uri>https://github.com/dotnet/arcade</Uri>
-      <Sha>4665b3d04e1da3796b965c3c3e3b97f55c449a6e</Sha>
-=======
     <Dependency Name="Microsoft.DotNet.Arcade.Sdk" Version="8.0.0-beta.23415.4">
       <Uri>https://github.com/dotnet/arcade</Uri>
       <Sha>46ff142f43e887d5f9a4d87ef39d72166f61db8d</Sha>
@@ -369,7 +218,6 @@
     <Dependency Name="Microsoft.DotNet.Build.Tasks.Installers" Version="8.0.0-beta.23415.4">
       <Uri>https://github.com/dotnet/arcade</Uri>
       <Sha>46ff142f43e887d5f9a4d87ef39d72166f61db8d</Sha>
->>>>>>> e14caf94
     </Dependency>
     <Dependency Name="Microsoft.DotNet.Darc" Version="1.1.0-beta.23416.3">
       <Uri>https://github.com/dotnet/arcade-services</Uri>
@@ -388,15 +236,9 @@
       <Sha>18302345498a62222dd3c236b3d1d140dbaed43d</Sha>
       <SourceBuild RepoName="source-build-reference-packages" ManagedOnly="true" />
     </Dependency>
-<<<<<<< HEAD
-    <Dependency Name="Microsoft.DotNet.XliffTasks" Version="1.0.0-beta.23426.1" CoherentParentDependency="Microsoft.DotNet.Arcade.Sdk">
-      <Uri>https://github.com/dotnet/xliff-tasks</Uri>
-      <Sha>194f32828726c3f1f63f79f3dc09b9e99c157b11</Sha>
-=======
     <Dependency Name="Microsoft.DotNet.XliffTasks" Version="1.0.0-beta.23415.1" CoherentParentDependency="Microsoft.DotNet.Arcade.Sdk">
       <Uri>https://github.com/dotnet/xliff-tasks</Uri>
       <Sha>649a1e75101b701d753ee41efbe9038f9b23a0db</Sha>
->>>>>>> e14caf94
       <SourceBuild RepoName="xliff-tasks" ManagedOnly="true" />
     </Dependency>
   </ToolsetDependencies>
