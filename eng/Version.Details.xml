--- conflicted
+++ resolved
@@ -1,35 +1,6 @@
 <?xml version="1.0" encoding="utf-8"?>
 <Dependencies>
   <ProductDependencies>
-<<<<<<< HEAD
-    <Dependency Name="Microsoft.WindowsDesktop.App.Ref" Version="3.1.0-preview3.19553.2">
-      <Uri>https://github.com/dotnet/core-setup</Uri>
-      <Sha>13f35c3d86a40ff811bfde0b64cfb86431c19d15</Sha>
-    </Dependency>
-    <Dependency Name="Microsoft.WindowsDesktop.App.Runtime.win-x64" Version="3.1.0-preview3.19553.2">
-      <Uri>https://github.com/dotnet/core-setup</Uri>
-      <Sha>13f35c3d86a40ff811bfde0b64cfb86431c19d15</Sha>
-    </Dependency>
-    <Dependency Name="Microsoft.NETCore.App.Ref" Version="3.1.0-preview3.19553.2">
-      <Uri>https://github.com/dotnet/core-setup</Uri>
-      <Sha>13f35c3d86a40ff811bfde0b64cfb86431c19d15</Sha>
-    </Dependency>
-    <Dependency Name="Microsoft.NETCore.App.Internal" Version="3.1.0-preview3.19553.2">
-      <Uri>https://github.com/dotnet/core-setup</Uri>
-      <Sha>13f35c3d86a40ff811bfde0b64cfb86431c19d15</Sha>
-    </Dependency>
-    <Dependency Name="Microsoft.NETCore.App.Runtime.win-x64" Version="3.1.0-preview3.19553.2">
-      <Uri>https://github.com/dotnet/core-setup</Uri>
-      <Sha>13f35c3d86a40ff811bfde0b64cfb86431c19d15</Sha>
-    </Dependency>
-    <Dependency Name="Microsoft.NETCore.App.Host.win-x64" Version="3.1.0-preview3.19553.2">
-      <Uri>https://github.com/dotnet/core-setup</Uri>
-      <Sha>13f35c3d86a40ff811bfde0b64cfb86431c19d15</Sha>
-    </Dependency>
-    <Dependency Name="Microsoft.NETCore.DotNetHostResolver" Version="3.1.0-preview3.19553.2">
-      <Uri>https://github.com/dotnet/core-setup</Uri>
-      <Sha>13f35c3d86a40ff811bfde0b64cfb86431c19d15</Sha>
-=======
     <Dependency Name="Microsoft.WindowsDesktop.App.Ref" Version="5.0.0-alpha.1.19554.2">
       <Uri>https://github.com/dotnet/windowsdesktop</Uri>
       <Sha>d3215f99757e8f5863ff8164d540bd262166ff18</Sha>
@@ -61,7 +32,6 @@
     <Dependency Name="Microsoft.NETCore.DotNetHostResolver" Version="5.0.0-alpha.1.19554.1">
       <Uri>https://github.com/dotnet/core-setup</Uri>
       <Sha>59b0c432ab3622cde2d2e1fe35150b7ff64e5f96</Sha>
->>>>>>> 9ecf4bcf
     </Dependency>
     <!-- Change blob version in GenerateLayout.targets if this is unpinned to service targeting pack -->
     <!-- No new netstandard.library planned for 3.1 timeframe at this time. -->
@@ -69,35 +39,6 @@
       <Uri>https://github.com/dotnet/core-setup</Uri>
       <Sha>7d57652f33493fa022125b7f63aad0d70c52d810</Sha>
     </Dependency>
-<<<<<<< HEAD
-    <Dependency Name="Microsoft.NETCore.Platforms" Version="3.1.0-preview3.19551.4" CoherentParentDependency="Microsoft.NetCore.App.Internal">
-      <Uri>https://github.com/dotnet/corefx</Uri>
-      <Sha>046765913dff824f9ed0f2d2fe0fb9b111906cf5</Sha>
-    </Dependency>
-    <Dependency Name="Microsoft.AspNetCore.App.Ref" Version="3.1.0-preview3.19553.2">
-      <Uri>https://github.com/aspnet/AspNetCore</Uri>
-      <Sha>da20a1208694e8ed361a44d1225bd92d1ca1729a</Sha>
-    </Dependency>
-    <Dependency Name="Microsoft.AspNetCore.App.Runtime.win-x64" Version="3.1.0-preview3.19553.2">
-      <Uri>https://github.com/aspnet/AspNetCore</Uri>
-      <Sha>da20a1208694e8ed361a44d1225bd92d1ca1729a</Sha>
-    </Dependency>
-    <Dependency Name="Microsoft.AspNetCore.DeveloperCertificates.XPlat" Version="3.1.0-preview3.19553.2">
-      <Uri>https://github.com/aspnet/AspNetCore</Uri>
-      <Sha>da20a1208694e8ed361a44d1225bd92d1ca1729a</Sha>
-    </Dependency>
-    <Dependency Name="dotnet-dev-certs" Version="3.1.0-preview3.19553.2">
-      <Uri>https://github.com/aspnet/AspNetCore</Uri>
-      <Sha>da20a1208694e8ed361a44d1225bd92d1ca1729a</Sha>
-    </Dependency>
-    <Dependency Name="dotnet-user-secrets" Version="3.1.0-preview3.19553.2">
-      <Uri>https://github.com/aspnet/AspNetCore</Uri>
-      <Sha>da20a1208694e8ed361a44d1225bd92d1ca1729a</Sha>
-    </Dependency>
-    <Dependency Name="dotnet-watch" Version="3.1.0-preview3.19553.2">
-      <Uri>https://github.com/aspnet/AspNetCore</Uri>
-      <Sha>da20a1208694e8ed361a44d1225bd92d1ca1729a</Sha>
-=======
     <Dependency Name="Microsoft.NETCore.Platforms" Version="5.0.0-alpha.1.19553.8" CoherentParentDependency="Microsoft.NetCore.App.Internal">
       <Uri>https://github.com/dotnet/corefx</Uri>
       <Sha>15e7e1569a8c3a5502c476c31b60e06d633b3efa</Sha>
@@ -125,7 +66,6 @@
     <Dependency Name="dotnet-watch" Version="5.0.0-alpha1.19553.1">
       <Uri>https://github.com/aspnet/AspNetCore</Uri>
       <Sha>dba39d60c89b743d45411ba6bc6b02b5a8019032</Sha>
->>>>>>> 9ecf4bcf
     </Dependency>
     <Dependency Name="Microsoft.DotNet.Test.ProjectTemplates.3.1" Version="1.0.2-beta4.19465.1">
       <Uri>https://github.com/dotnet/test-templates</Uri>
@@ -135,28 +75,6 @@
       <Uri>https://github.com/dotnet/templating</Uri>
       <Sha>6f180514b4aefc006d50c07c947da61e0ac2ed4c</Sha>
     </Dependency>
-<<<<<<< HEAD
-    <Dependency Name="Microsoft.Dotnet.Toolset.Internal" Version="3.1.100-preview3.19553.9">
-      <Uri>https://github.com/dotnet/toolset</Uri>
-      <Sha>03f891808be9383ab5dc5bb7aee935c331649507</Sha>
-    </Dependency>
-    <Dependency Name="Microsoft.NET.Sdk" Version="3.1.100-preview3.19553.1" CoherentParentDependency="Microsoft.Dotnet.Toolset.Internal">
-      <Uri>https://github.com/dotnet/sdk</Uri>
-      <Sha>cecb7196560c8b8b732ef9c07494cac7e0745c76</Sha>
-    </Dependency>
-    <Dependency Name="Microsoft.DotNet.MSBuildSdkResolver" Version="3.1.100-preview3.19553.3" CoherentParentDependency="Microsoft.Dotnet.Toolset.Internal">
-      <Uri>https://github.com/dotnet/cli</Uri>
-      <Sha>cef679a0db78024555057298fbcf7ff356427ee0</Sha>
-    </Dependency>
-    <!-- For coherency purposes, these versions should be gated by the versions of winforms and wpf routed via core setup -->
-    <Dependency Name="Microsoft.Dotnet.WinForms.ProjectTemplates" Version="4.8.1-preview1.19552.1" CoherentParentDependency="Microsoft.WindowsDesktop.App.Runtime.win-x64">
-      <Uri>https://github.com/dotnet/winforms</Uri>
-      <Sha>4475da4f210f28bff944084d5b3e96880f1c51f8</Sha>
-    </Dependency>
-    <Dependency Name="Microsoft.DotNet.Wpf.ProjectTemplates" Version="3.1.0-preview2.19553.1" CoherentParentDependency="Microsoft.WindowsDesktop.App.Runtime.win-x64">
-      <Uri>https://github.com/dotnet/wpf</Uri>
-      <Sha>3dfee2019cb6e2294cdfed441f1ac0e6026ceff7</Sha>
-=======
     <Dependency Name="Microsoft.Dotnet.Toolset.Internal" Version="5.0.100-alpha.1.19553.2">
       <Uri>https://github.com/dotnet/toolset</Uri>
       <Sha>72f6a95f9845348f3da9c9b018afc4a145ba2909</Sha>
@@ -177,7 +95,6 @@
     <Dependency Name="Microsoft.DotNet.Wpf.ProjectTemplates" Version="5.0.0-alpha1.19462.16" CoherentParentDependency="Microsoft.WindowsDesktop.App.Runtime.win-x64">
       <Uri>https://github.com/dotnet/wpf</Uri>
       <Sha>11a8ba5060577dbddae4303e53583f8d4a82f172</Sha>
->>>>>>> 9ecf4bcf
     </Dependency>
     <!-- This is so that WCF packages are included in the final drop for official releases. -->
     <!-- Replace with better solution, see https://github.com/dotnet/arcade/issues/4162 -->
