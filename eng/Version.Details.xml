<?xml version="1.0" encoding="utf-8"?>
<Dependencies>
  <ProductDependencies>
    <Dependency Name="Microsoft.WindowsDesktop.App.Ref" Version="6.0.2" CoherentParentDependency="Microsoft.NET.Sdk">
      <Uri>https://dev.azure.com/dnceng/internal/_git/dotnet-windowsdesktop</Uri>
      <Sha>9fbd3ecd250dda95f93b0123ab017efb1e0e6033</Sha>
    </Dependency>
    <Dependency Name="VS.Redist.Common.WindowsDesktop.SharedFramework.x64.6.0" Version="6.0.2-servicing.22064.6" CoherentParentDependency="Microsoft.NET.Sdk">
      <Uri>https://dev.azure.com/dnceng/internal/_git/dotnet-windowsdesktop</Uri>
      <Sha>9fbd3ecd250dda95f93b0123ab017efb1e0e6033</Sha>
    </Dependency>
    <Dependency Name="VS.Redist.Common.WindowsDesktop.TargetingPack.x64.6.0" Version="6.0.2-servicing.22064.6" CoherentParentDependency="Microsoft.NET.Sdk">
      <Uri>https://dev.azure.com/dnceng/internal/_git/dotnet-windowsdesktop</Uri>
      <Sha>9fbd3ecd250dda95f93b0123ab017efb1e0e6033</Sha>
    </Dependency>
    <Dependency Name="Microsoft.WindowsDesktop.App.Runtime.win-x64" Version="6.0.2" CoherentParentDependency="Microsoft.NET.Sdk">
      <Uri>https://dev.azure.com/dnceng/internal/_git/dotnet-windowsdesktop</Uri>
      <Sha>9fbd3ecd250dda95f93b0123ab017efb1e0e6033</Sha>
    </Dependency>
    <Dependency Name="VS.Redist.Common.NetCore.SharedFramework.x64.6.0" Version="6.0.2-servicing.22064.6" CoherentParentDependency="Microsoft.NET.Sdk">
      <Uri>https://dev.azure.com/dnceng/internal/_git/dotnet-runtime</Uri>
      <Sha>839cdfb0ecca5e0be3dbccd926e7651ef50fdf10</Sha>
    </Dependency>
    <Dependency Name="Microsoft.NETCore.App.Ref" Version="6.0.2" CoherentParentDependency="Microsoft.NET.Sdk">
      <Uri>https://dev.azure.com/dnceng/internal/_git/dotnet-runtime</Uri>
      <Sha>839cdfb0ecca5e0be3dbccd926e7651ef50fdf10</Sha>
    </Dependency>
    <Dependency Name="VS.Redist.Common.NetCore.TargetingPack.x64.6.0" Version="6.0.2-servicing.22064.6" CoherentParentDependency="Microsoft.NET.Sdk">
      <Uri>https://dev.azure.com/dnceng/internal/_git/dotnet-runtime</Uri>
      <Sha>839cdfb0ecca5e0be3dbccd926e7651ef50fdf10</Sha>
    </Dependency>
    <Dependency Name="Microsoft.NETCore.App.Runtime.win-x64" Version="6.0.2" CoherentParentDependency="Microsoft.NET.Sdk">
      <Uri>https://dev.azure.com/dnceng/internal/_git/dotnet-runtime</Uri>
      <Sha>839cdfb0ecca5e0be3dbccd926e7651ef50fdf10</Sha>
      <SourceBuildTarball RepoName="runtime" ManagedOnly="true" />
    </Dependency>
    <Dependency Name="Microsoft.NETCore.App.Host.win-x64" Version="6.0.2" CoherentParentDependency="Microsoft.NET.Sdk">
      <Uri>https://dev.azure.com/dnceng/internal/_git/dotnet-runtime</Uri>
      <Sha>839cdfb0ecca5e0be3dbccd926e7651ef50fdf10</Sha>
    </Dependency>
    <Dependency Name="Microsoft.NETCore.DotNetHostResolver" Version="6.0.2" CoherentParentDependency="Microsoft.NET.Sdk">
      <Uri>https://dev.azure.com/dnceng/internal/_git/dotnet-runtime</Uri>
      <Sha>839cdfb0ecca5e0be3dbccd926e7651ef50fdf10</Sha>
    </Dependency>
    <!-- Change blob version in GenerateLayout.targets if this is unpinned to service targeting pack -->
    <!-- No new netstandard.library planned for 3.1 timeframe at this time. -->
    <Dependency Name="NETStandard.Library.Ref" Version="2.1.0" Pinned="true">
      <Uri>https://github.com/dotnet/core-setup</Uri>
      <Sha>7d57652f33493fa022125b7f63aad0d70c52d810</Sha>
    </Dependency>
    <Dependency Name="Microsoft.NETCore.Platforms" Version="6.0.1" CoherentParentDependency="Microsoft.NET.Sdk">
      <Uri>https://dev.azure.com/dnceng/internal/_git/dotnet-runtime</Uri>
      <Sha>3a25a7f1cc446b60678ed25c9d829420d6321eba</Sha>
    </Dependency>
    <Dependency Name="Microsoft.AspNetCore.App.Ref" Version="6.0.2" CoherentParentDependency="Microsoft.NET.Sdk">
      <Uri>https://dev.azure.com/dnceng/internal/_git/dotnet-aspnetcore</Uri>
      <Sha>1dcf7acfacf0fe154adcc23270cb0da11ff44ace</Sha>
    </Dependency>
    <Dependency Name="Microsoft.AspNetCore.App.Ref.Internal" Version="6.0.2-servicing.22064.12" CoherentParentDependency="Microsoft.NET.Sdk">
      <Uri>https://dev.azure.com/dnceng/internal/_git/dotnet-aspnetcore</Uri>
      <Sha>1dcf7acfacf0fe154adcc23270cb0da11ff44ace</Sha>
    </Dependency>
    <Dependency Name="Microsoft.AspNetCore.App.Runtime.win-x64" Version="6.0.2" CoherentParentDependency="Microsoft.NET.Sdk">
      <Uri>https://dev.azure.com/dnceng/internal/_git/dotnet-aspnetcore</Uri>
      <Sha>1dcf7acfacf0fe154adcc23270cb0da11ff44ace</Sha>
      <SourceBuildTarball RepoName="aspnetcore" ManagedOnly="true" />
    </Dependency>
    <Dependency Name="VS.Redist.Common.AspNetCore.SharedFramework.x64.6.0" Version="6.0.2-servicing.22064.12" CoherentParentDependency="Microsoft.NET.Sdk">
      <Uri>https://dev.azure.com/dnceng/internal/_git/dotnet-aspnetcore</Uri>
      <Sha>1dcf7acfacf0fe154adcc23270cb0da11ff44ace</Sha>
    </Dependency>
    <Dependency Name="dotnet-dev-certs" Version="6.0.2-servicing.22064.12" CoherentParentDependency="Microsoft.NET.Sdk">
      <Uri>https://dev.azure.com/dnceng/internal/_git/dotnet-aspnetcore</Uri>
      <Sha>1dcf7acfacf0fe154adcc23270cb0da11ff44ace</Sha>
    </Dependency>
    <Dependency Name="dotnet-user-secrets" Version="6.0.2-servicing.22064.12" CoherentParentDependency="Microsoft.NET.Sdk">
      <Uri>https://dev.azure.com/dnceng/internal/_git/dotnet-aspnetcore</Uri>
      <Sha>1dcf7acfacf0fe154adcc23270cb0da11ff44ace</Sha>
    </Dependency>
    <Dependency Name="Microsoft.DotNet.Test.ProjectTemplates.2.1" Version="1.0.2-beta4.22064.3">
      <Uri>https://github.com/dotnet/test-templates</Uri>
      <Sha>c40ef7e056b48e011c43a21354d6790ba6b8b4fc</Sha>
    </Dependency>
    <Dependency Name="Microsoft.DotNet.Test.ProjectTemplates.5.0" Version="1.0.2-beta4.22064.3">
      <Uri>https://github.com/dotnet/test-templates</Uri>
      <Sha>c40ef7e056b48e011c43a21354d6790ba6b8b4fc</Sha>
    </Dependency>
    <Dependency Name="Microsoft.DotNet.Test.ProjectTemplates.6.0" Version="1.0.2-beta4.22064.3">
      <Uri>https://github.com/dotnet/test-templates</Uri>
      <Sha>c40ef7e056b48e011c43a21354d6790ba6b8b4fc</Sha>
      <SourceBuild RepoName="test-templates" ManagedOnly="true" />
    </Dependency>
    <Dependency Name="Microsoft.DotNet.Common.ItemTemplates" Version="6.0.300-preview.22122.2" CoherentParentDependency="Microsoft.NET.Sdk">
      <Uri>https://github.com/dotnet/templating</Uri>
      <Sha>3e441597e4d6d360f29e705b3278a36f6632de3a</Sha>
    </Dependency>
    <Dependency Name="Microsoft.TemplateEngine.Cli" Version="6.0.300-preview.22122.2" CoherentParentDependency="Microsoft.NET.Sdk">
      <Uri>https://github.com/dotnet/templating</Uri>
      <Sha>3e441597e4d6d360f29e705b3278a36f6632de3a</Sha>
      <SourceBuild RepoName="templating" ManagedOnly="true" />
    </Dependency>
    <Dependency Name="Microsoft.DotNet.Common.ProjectTemplates.6.0" Version="6.0.300-preview.22122.2" CoherentParentDependency="Microsoft.NET.Sdk">
      <Uri>https://github.com/dotnet/templating</Uri>
      <Sha>3e441597e4d6d360f29e705b3278a36f6632de3a</Sha>
    </Dependency>
    <Dependency Name="Microsoft.NET.Sdk" Version="6.0.300-preview.22125.1">
      <Uri>https://github.com/dotnet/sdk</Uri>
      <Sha>7479313e8276a9e1aa67de23c6dfb5019af733e3</Sha>
      <SourceBuild RepoName="sdk" ManagedOnly="true" />
    </Dependency>
    <Dependency Name="Microsoft.DotNet.MSBuildSdkResolver" Version="6.0.300-preview.22125.1">
      <Uri>https://github.com/dotnet/sdk</Uri>
      <Sha>7479313e8276a9e1aa67de23c6dfb5019af733e3</Sha>
    </Dependency>
    <!-- For coherency purposes, these versions should be gated by the versions of winforms and wpf routed via windowsdesktop -->
    <Dependency Name="Microsoft.Dotnet.WinForms.ProjectTemplates" Version="6.0.2-servicing.22064.7" CoherentParentDependency="Microsoft.WindowsDesktop.App.Runtime.win-x64">
      <Uri>https://dev.azure.com/dnceng/internal/_git/dotnet-winforms</Uri>
      <Sha>5ad241b9633924db40503de19cb502bb0aca7718</Sha>
    </Dependency>
    <Dependency Name="Microsoft.DotNet.Wpf.ProjectTemplates" Version="6.0.2-servicing.22064.8" CoherentParentDependency="Microsoft.WindowsDesktop.App.Runtime.win-x64">
      <Uri>https://dev.azure.com/dnceng/internal/_git/dotnet-wpf</Uri>
      <Sha>fb76229895cae74c1adc62c2411a0730a2f3759b</Sha>
    </Dependency>
<<<<<<< HEAD
    <Dependency Name="Microsoft.FSharp.Compiler" Version="12.0.1-beta.22057.4" CoherentParentDependency="Microsoft.NET.Sdk">
      <Uri>https://github.com/dotnet/fsharp</Uri>
      <Sha>7200973937f45e4e270b27634b0550d2954668d3</Sha>
    </Dependency>
    <Dependency Name="Microsoft.SourceBuild.Intermediate.fsharp" Version="6.0.2-beta.22057.4" CoherentParentDependency="Microsoft.NET.Sdk">
      <Uri>https://github.com/dotnet/fsharp</Uri>
      <Sha>7200973937f45e4e270b27634b0550d2954668d3</Sha>
=======
    <Dependency Name="Microsoft.FSharp.Compiler" Version="12.0.2-beta.22123.2" CoherentParentDependency="Microsoft.NET.Sdk">
      <Uri>https://github.com/dotnet/fsharp</Uri>
      <Sha>506fc08d8051bd924066afc34d44577f787b3d40</Sha>
    </Dependency>
    <Dependency Name="Microsoft.SourceBuild.Intermediate.fsharp" Version="6.0.3-beta.22123.2" CoherentParentDependency="Microsoft.NET.Sdk">
      <Uri>https://github.com/dotnet/fsharp</Uri>
      <Sha>506fc08d8051bd924066afc34d44577f787b3d40</Sha>
>>>>>>> c5b0a459
      <SourceBuild RepoName="fsharp" ManagedOnly="true" />
    </Dependency>
    <Dependency Name="Microsoft.NET.Test.Sdk" Version="17.1.0-release-20220113-05" CoherentParentDependency="Microsoft.NET.Sdk">
      <Uri>https://github.com/microsoft/vstest</Uri>
      <Sha>d3c6439b04452047cb62fc645ce341a034bdb5be</Sha>
      <SourceBuildTarball RepoName="vstest" ManagedOnly="true" />
    </Dependency>
<<<<<<< HEAD
    <Dependency Name="Microsoft.NET.ILLink.Tasks" Version="6.0.200-1.22081.5" CoherentParentDependency="Microsoft.NET.Sdk">
      <Uri>https://github.com/dotnet/linker</Uri>
      <Sha>cc3dc76c374152f86ff73aa02f35782b713908c6</Sha>
=======
    <Dependency Name="Microsoft.NET.ILLink.Tasks" Version="6.0.200-1.22124.2" CoherentParentDependency="Microsoft.NET.Sdk">
      <Uri>https://github.com/dotnet/linker</Uri>
      <Sha>e9cfb5413a6a7a7b5bfc3b9a73671be2b18642cf</Sha>
>>>>>>> c5b0a459
      <SourceBuild RepoName="linker" ManagedOnly="true" />
      <RepoName>linker</RepoName>
    </Dependency>
    <Dependency Name="Microsoft.Net.Compilers.Toolset" Version="4.1.0-3.22075.3" CoherentParentDependency="Microsoft.NET.Sdk">
      <Uri>https://github.com/dotnet/roslyn</Uri>
      <Sha>592501cbb9c9394072a245c15b3458ff88155d85</Sha>
      <SourceBuild RepoName="roslyn" ManagedOnly="true" />
    </Dependency>
<<<<<<< HEAD
    <Dependency Name="Microsoft.Build" Version="17.1.0" CoherentParentDependency="Microsoft.NET.Sdk">
      <Uri>https://github.com/dotnet/msbuild</Uri>
      <Sha>ae57d105c6094d8d59fe42f557ad0dcb46ec285e</Sha>
=======
    <Dependency Name="Microsoft.Build" Version="17.2.0-preview-22123-01" CoherentParentDependency="Microsoft.NET.Sdk">
      <Uri>https://github.com/dotnet/msbuild</Uri>
      <Sha>047227bd7da32799676c63059b4c430b4bd51bd6</Sha>
>>>>>>> c5b0a459
      <SourceBuildTarball RepoName="msbuild" ManagedOnly="true" />
    </Dependency>
    <Dependency Name="NuGet.Build.Tasks" Version="6.1.0-rc.103" CoherentParentDependency="Microsoft.NET.Sdk">
      <Uri>https://github.com/nuget/nuget.client</Uri>
      <Sha>f1906d3d581e0ea0bdd282134208d654f8447880</Sha>
      <SourceBuildTarball RepoName="nuget-client" ManagedOnly="true" />
    </Dependency>
    <Dependency Name="Microsoft.ApplicationInsights" Version="2.0.0">
      <Uri>https://github.com/Microsoft/ApplicationInsights-dotnet</Uri>
      <Sha>53b80940842204f78708a538628288ff5d741a1d</Sha>
    </Dependency>
    <!-- Temporarily pinning Microsoft.Web.Xdt until strict coherency is enabled by default -->
    <Dependency Name="Microsoft.Web.Xdt" Version="5.0.0-preview.21431.1" CoherentParentDependency="Microsoft.NET.Sdk" Pinned="true">
      <Uri>https://github.com/dotnet/xdt</Uri>
      <Sha>698fdad58fa64a55f16cd9562c90224cc498ed02</Sha>
      <SourceBuildTarball RepoName="xdt" ManagedOnly="true" />
    </Dependency>
    <Dependency Name="Microsoft.NET.Workload.Emscripten.Manifest-6.0.200" Version="6.0.1" CoherentParentDependency="VS.Redist.Common.NetCore.SharedFramework.x64.6.0">
      <Uri>https://github.com/dotnet/emsdk</Uri>
      <Sha>e8ffccbd683205bf94e406e43556f8baca07dc5b</Sha>
    </Dependency>
    <Dependency Name="Microsoft.SourceBuild.Intermediate.source-build" Version="0.1.0-alpha.1.21519.2" CoherentParentDependency="Microsoft.NET.Sdk">
      <Uri>https://github.com/dotnet/source-build</Uri>
      <Sha>10d0f7e94aa45889155c312f51cfc01bf326b853</Sha>
      <SourceBuild RepoName="source-build" ManagedOnly="true" />
    </Dependency>
    <Dependency Name="Microsoft.DotNet.Cli.CommandLine" Version="1.0.0-preview.21310.2">
      <Uri>https://github.com/dotnet/clicommandlineparser</Uri>
      <Sha>3198bf5660cad3dab85f5475bf1fda9688146e3f</Sha>
      <SourceBuildTarball RepoName="clicommandlineparser" ManagedOnly="true" />
    </Dependency>
    <Dependency Name="Microsoft.Deployment.DotNet.Releases" Version="1.0.247101">
      <Uri>https://github.com/dotnet/deployment-tools</Uri>
      <Sha>7431bf2f3c204cbbc326c8d55ce4ac5cad7661d6</Sha>
      <SourceBuildTarball RepoName="deployment-tools" ManagedOnly="true" />
    </Dependency>
    <Dependency Name="Microsoft.SourceBuild.Intermediate.diagnostics" Version="5.0.0-preview.21506.1">
      <Uri>https://github.com/dotnet/diagnostics</Uri>
      <Sha>ab3eb7a525e31dc6fb4d9cc0b7154fa2be58dac1</Sha>
      <SourceBuildTarball RepoName="diagnostics" ManagedOnly="true" />
    </Dependency>
    <Dependency Name="Microsoft.SourceBuild.Intermediate.symreader" Version="1.4.0-beta2-21475-02">
      <Uri>https://github.com/dotnet/symreader</Uri>
      <Sha>7b9791daa3a3477eb22ec805946c9fff8b42d8ca</Sha>
      <SourceBuildTarball RepoName="symreader" ManagedOnly="true" />
    </Dependency>
  </ProductDependencies>
  <ToolsetDependencies>
    <Dependency Name="Microsoft.DotNet.Arcade.Sdk" Version="6.0.0-beta.22107.2">
      <Uri>https://github.com/dotnet/arcade</Uri>
      <Sha>fe5cc1841d12196d94a4ae3b276cb92d8d7ca73d</Sha>
      <SourceBuild RepoName="arcade" ManagedOnly="true" />
    </Dependency>
    <Dependency Name="Microsoft.DotNet.CMake.Sdk" Version="6.0.0-beta.22107.2">
      <Uri>https://github.com/dotnet/arcade</Uri>
      <Sha>fe5cc1841d12196d94a4ae3b276cb92d8d7ca73d</Sha>
      <SourceBuild RepoName="arcade" ManagedOnly="true" />
    </Dependency>
    <Dependency Name="Microsoft.DotNet.Build.Tasks.Installers" Version="6.0.0-beta.22107.2">
      <Uri>https://github.com/dotnet/arcade</Uri>
      <Sha>fe5cc1841d12196d94a4ae3b276cb92d8d7ca73d</Sha>
    </Dependency>
    <Dependency Name="Microsoft.SourceBuild.Intermediate.source-build-reference-packages" Version="6.0.0-servicing.22151.1">
      <Uri>https://github.com/dotnet/source-build-reference-packages</Uri>
      <Sha>61308aa42850264930ffef9ad070b04e14ab74f7</Sha>
      <SourceBuildTarball RepoName="source-build-reference-packages" ManagedOnly="true" />
    </Dependency>
    <Dependency Name="Microsoft.SourceLink.GitHub" Version="1.1.0-beta-21480-02" CoherentParentDependency="Microsoft.DotNet.Arcade.Sdk">
      <Uri>https://github.com/dotnet/sourcelink</Uri>
      <Sha>8031e5220baf2acad991e661d8308b783d2acf3e</Sha>
      <SourceBuild RepoName="sourcelink" ManagedOnly="true" />
    </Dependency>
    <Dependency Name="Microsoft.DotNet.XliffTasks" Version="1.0.0-beta.21431.1" CoherentParentDependency="Microsoft.DotNet.Arcade.Sdk">
      <Uri>https://github.com/dotnet/xliff-tasks</Uri>
      <Sha>bc3233146e1fcd393ed471d5005333c83363e0fe</Sha>
      <SourceBuild RepoName="xliff-tasks" ManagedOnly="true" />
    </Dependency>
  </ToolsetDependencies>
</Dependencies><|MERGE_RESOLUTION|>--- conflicted
+++ resolved
@@ -121,15 +121,6 @@
       <Uri>https://dev.azure.com/dnceng/internal/_git/dotnet-wpf</Uri>
       <Sha>fb76229895cae74c1adc62c2411a0730a2f3759b</Sha>
     </Dependency>
-<<<<<<< HEAD
-    <Dependency Name="Microsoft.FSharp.Compiler" Version="12.0.1-beta.22057.4" CoherentParentDependency="Microsoft.NET.Sdk">
-      <Uri>https://github.com/dotnet/fsharp</Uri>
-      <Sha>7200973937f45e4e270b27634b0550d2954668d3</Sha>
-    </Dependency>
-    <Dependency Name="Microsoft.SourceBuild.Intermediate.fsharp" Version="6.0.2-beta.22057.4" CoherentParentDependency="Microsoft.NET.Sdk">
-      <Uri>https://github.com/dotnet/fsharp</Uri>
-      <Sha>7200973937f45e4e270b27634b0550d2954668d3</Sha>
-=======
     <Dependency Name="Microsoft.FSharp.Compiler" Version="12.0.2-beta.22123.2" CoherentParentDependency="Microsoft.NET.Sdk">
       <Uri>https://github.com/dotnet/fsharp</Uri>
       <Sha>506fc08d8051bd924066afc34d44577f787b3d40</Sha>
@@ -137,7 +128,6 @@
     <Dependency Name="Microsoft.SourceBuild.Intermediate.fsharp" Version="6.0.3-beta.22123.2" CoherentParentDependency="Microsoft.NET.Sdk">
       <Uri>https://github.com/dotnet/fsharp</Uri>
       <Sha>506fc08d8051bd924066afc34d44577f787b3d40</Sha>
->>>>>>> c5b0a459
       <SourceBuild RepoName="fsharp" ManagedOnly="true" />
     </Dependency>
     <Dependency Name="Microsoft.NET.Test.Sdk" Version="17.1.0-release-20220113-05" CoherentParentDependency="Microsoft.NET.Sdk">
@@ -145,15 +135,9 @@
       <Sha>d3c6439b04452047cb62fc645ce341a034bdb5be</Sha>
       <SourceBuildTarball RepoName="vstest" ManagedOnly="true" />
     </Dependency>
-<<<<<<< HEAD
-    <Dependency Name="Microsoft.NET.ILLink.Tasks" Version="6.0.200-1.22081.5" CoherentParentDependency="Microsoft.NET.Sdk">
-      <Uri>https://github.com/dotnet/linker</Uri>
-      <Sha>cc3dc76c374152f86ff73aa02f35782b713908c6</Sha>
-=======
     <Dependency Name="Microsoft.NET.ILLink.Tasks" Version="6.0.200-1.22124.2" CoherentParentDependency="Microsoft.NET.Sdk">
       <Uri>https://github.com/dotnet/linker</Uri>
       <Sha>e9cfb5413a6a7a7b5bfc3b9a73671be2b18642cf</Sha>
->>>>>>> c5b0a459
       <SourceBuild RepoName="linker" ManagedOnly="true" />
       <RepoName>linker</RepoName>
     </Dependency>
@@ -162,15 +146,9 @@
       <Sha>592501cbb9c9394072a245c15b3458ff88155d85</Sha>
       <SourceBuild RepoName="roslyn" ManagedOnly="true" />
     </Dependency>
-<<<<<<< HEAD
-    <Dependency Name="Microsoft.Build" Version="17.1.0" CoherentParentDependency="Microsoft.NET.Sdk">
-      <Uri>https://github.com/dotnet/msbuild</Uri>
-      <Sha>ae57d105c6094d8d59fe42f557ad0dcb46ec285e</Sha>
-=======
     <Dependency Name="Microsoft.Build" Version="17.2.0-preview-22123-01" CoherentParentDependency="Microsoft.NET.Sdk">
       <Uri>https://github.com/dotnet/msbuild</Uri>
       <Sha>047227bd7da32799676c63059b4c430b4bd51bd6</Sha>
->>>>>>> c5b0a459
       <SourceBuildTarball RepoName="msbuild" ManagedOnly="true" />
     </Dependency>
     <Dependency Name="NuGet.Build.Tasks" Version="6.1.0-rc.103" CoherentParentDependency="Microsoft.NET.Sdk">
