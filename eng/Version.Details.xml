<?xml version="1.0" encoding="utf-8"?>
<Dependencies>
  <ProductDependencies>
    <Dependency Name="Microsoft.WindowsDesktop.App.Ref" Version="7.0.4" CoherentParentDependency="Microsoft.NET.Sdk">
      <Uri>https://dev.azure.com/dnceng/internal/_git/dotnet-windowsdesktop</Uri>
      <Sha>27813f8dc98831931e881b37d1847be3300e76fc</Sha>
    </Dependency>
    <Dependency Name="VS.Redist.Common.WindowsDesktop.SharedFramework.x64.7.0" Version="7.0.4-servicing.23118.3" CoherentParentDependency="Microsoft.NET.Sdk">
      <Uri>https://dev.azure.com/dnceng/internal/_git/dotnet-windowsdesktop</Uri>
      <Sha>27813f8dc98831931e881b37d1847be3300e76fc</Sha>
    </Dependency>
    <Dependency Name="VS.Redist.Common.WindowsDesktop.TargetingPack.x64.7.0" Version="7.0.4-servicing.23118.3" CoherentParentDependency="Microsoft.NET.Sdk">
      <Uri>https://dev.azure.com/dnceng/internal/_git/dotnet-windowsdesktop</Uri>
      <Sha>27813f8dc98831931e881b37d1847be3300e76fc</Sha>
    </Dependency>
    <Dependency Name="Microsoft.WindowsDesktop.App.Runtime.win-x64" Version="7.0.4" CoherentParentDependency="Microsoft.NET.Sdk">
      <Uri>https://dev.azure.com/dnceng/internal/_git/dotnet-windowsdesktop</Uri>
      <Sha>27813f8dc98831931e881b37d1847be3300e76fc</Sha>
    </Dependency>
    <Dependency Name="VS.Redist.Common.NetCore.SharedFramework.x64.7.0" Version="7.0.4-servicing.23115.8" CoherentParentDependency="Microsoft.NET.Sdk">
      <Uri>https://dev.azure.com/dnceng/internal/_git/dotnet-runtime</Uri>
      <Sha>0a396acafe9a7d46bce11f4338dbb3dd0d99b1b4</Sha>
    </Dependency>
    <Dependency Name="Microsoft.NETCore.App.Ref" Version="7.0.4" CoherentParentDependency="Microsoft.NET.Sdk">
      <Uri>https://dev.azure.com/dnceng/internal/_git/dotnet-runtime</Uri>
      <Sha>0a396acafe9a7d46bce11f4338dbb3dd0d99b1b4</Sha>
    </Dependency>
    <Dependency Name="VS.Redist.Common.NetCore.TargetingPack.x64.7.0" Version="7.0.4-servicing.23115.8" CoherentParentDependency="Microsoft.NET.Sdk">
      <Uri>https://dev.azure.com/dnceng/internal/_git/dotnet-runtime</Uri>
      <Sha>0a396acafe9a7d46bce11f4338dbb3dd0d99b1b4</Sha>
    </Dependency>
    <Dependency Name="Microsoft.NETCore.App.Runtime.win-x64" Version="7.0.4" CoherentParentDependency="Microsoft.NET.Sdk">
      <Uri>https://dev.azure.com/dnceng/internal/_git/dotnet-runtime</Uri>
      <Sha>0a396acafe9a7d46bce11f4338dbb3dd0d99b1b4</Sha>
      <SourceBuildTarball RepoName="runtime" ManagedOnly="true" />
    </Dependency>
    <Dependency Name="Microsoft.NETCore.App.Host.win-x64" Version="7.0.4" CoherentParentDependency="Microsoft.NET.Sdk">
      <Uri>https://dev.azure.com/dnceng/internal/_git/dotnet-runtime</Uri>
      <Sha>0a396acafe9a7d46bce11f4338dbb3dd0d99b1b4</Sha>
    </Dependency>
    <Dependency Name="Microsoft.NETCore.DotNetHostResolver" Version="7.0.4" CoherentParentDependency="Microsoft.NET.Sdk">
      <Uri>https://dev.azure.com/dnceng/internal/_git/dotnet-runtime</Uri>
      <Sha>0a396acafe9a7d46bce11f4338dbb3dd0d99b1b4</Sha>
    </Dependency>
    <!-- Change blob version in GenerateLayout.targets if this is unpinned to service targeting pack -->
    <!-- No new netstandard.library planned for 3.1 timeframe at this time. -->
    <Dependency Name="NETStandard.Library.Ref" Version="2.1.0" Pinned="true">
      <Uri>https://github.com/dotnet/core-setup</Uri>
      <Sha>7d57652f33493fa022125b7f63aad0d70c52d810</Sha>
    </Dependency>
    <Dependency Name="Microsoft.NETCore.Platforms" Version="7.0.1" CoherentParentDependency="Microsoft.NET.Sdk">
      <Uri>https://dev.azure.com/dnceng/internal/_git/dotnet-runtime</Uri>
      <Sha>0a396acafe9a7d46bce11f4338dbb3dd0d99b1b4</Sha>
    </Dependency>
    <Dependency Name="Microsoft.AspNetCore.App.Ref" Version="7.0.4" CoherentParentDependency="Microsoft.NET.Sdk">
      <Uri>https://dev.azure.com/dnceng/internal/_git/dotnet-aspnetcore</Uri>
      <Sha>e56abc45c4f8adc518abfc11a59849d616431e2c</Sha>
    </Dependency>
    <Dependency Name="Microsoft.AspNetCore.App.Ref.Internal" Version="7.0.4-servicing.23119.3" CoherentParentDependency="Microsoft.NET.Sdk">
      <Uri>https://dev.azure.com/dnceng/internal/_git/dotnet-aspnetcore</Uri>
      <Sha>e56abc45c4f8adc518abfc11a59849d616431e2c</Sha>
      <SourceBuild RepoName="aspnetcore" ManagedOnly="true" />
    </Dependency>
    <Dependency Name="Microsoft.AspNetCore.App.Runtime.win-x64" Version="7.0.4" CoherentParentDependency="Microsoft.NET.Sdk">
      <Uri>https://dev.azure.com/dnceng/internal/_git/dotnet-aspnetcore</Uri>
      <Sha>e56abc45c4f8adc518abfc11a59849d616431e2c</Sha>
    </Dependency>
    <Dependency Name="VS.Redist.Common.AspNetCore.SharedFramework.x64.7.0" Version="7.0.4-servicing.23119.3" CoherentParentDependency="Microsoft.NET.Sdk">
      <Uri>https://dev.azure.com/dnceng/internal/_git/dotnet-aspnetcore</Uri>
      <Sha>e56abc45c4f8adc518abfc11a59849d616431e2c</Sha>
    </Dependency>
    <Dependency Name="dotnet-dev-certs" Version="7.0.4-servicing.23119.3" CoherentParentDependency="Microsoft.NET.Sdk">
      <Uri>https://dev.azure.com/dnceng/internal/_git/dotnet-aspnetcore</Uri>
      <Sha>e56abc45c4f8adc518abfc11a59849d616431e2c</Sha>
    </Dependency>
    <Dependency Name="dotnet-user-jwts" Version="7.0.4-servicing.23119.3" CoherentParentDependency="Microsoft.NET.Sdk">
      <Uri>https://dev.azure.com/dnceng/internal/_git/dotnet-aspnetcore</Uri>
      <Sha>e56abc45c4f8adc518abfc11a59849d616431e2c</Sha>
    </Dependency>
    <Dependency Name="dotnet-user-secrets" Version="7.0.4-servicing.23119.3" CoherentParentDependency="Microsoft.NET.Sdk">
      <Uri>https://dev.azure.com/dnceng/internal/_git/dotnet-aspnetcore</Uri>
      <Sha>e56abc45c4f8adc518abfc11a59849d616431e2c</Sha>
    </Dependency>
    <Dependency Name="Microsoft.DotNet.Test.ProjectTemplates.2.1" Version="1.0.2-beta4.22406.1">
      <Uri>https://github.com/dotnet/test-templates</Uri>
      <Sha>0385265f4d0b6413d64aea0223172366a9b9858c</Sha>
    </Dependency>
    <Dependency Name="Microsoft.DotNet.Test.ProjectTemplates.5.0" Version="1.1.0-rc.23115.1">
      <Uri>https://github.com/dotnet/test-templates</Uri>
      <Sha>94c498e399eb1cbb7290ed1e42564589a259312a</Sha>
    </Dependency>
    <Dependency Name="Microsoft.DotNet.Test.ProjectTemplates.6.0" Version="1.1.0-rc.23115.1">
      <Uri>https://github.com/dotnet/test-templates</Uri>
      <Sha>94c498e399eb1cbb7290ed1e42564589a259312a</Sha>
    </Dependency>
    <Dependency Name="Microsoft.DotNet.Test.ProjectTemplates.7.0" Version="1.1.0-rc.23115.1">
      <Uri>https://github.com/dotnet/test-templates</Uri>
      <Sha>94c498e399eb1cbb7290ed1e42564589a259312a</Sha>
      <SourceBuild RepoName="test-templates" ManagedOnly="true" />
    </Dependency>
<<<<<<< HEAD
    <Dependency Name="Microsoft.DotNet.Common.ItemTemplates" Version="7.0.203">
      <Uri>https://dev.azure.com/dnceng/internal/_git/dotnet-sdk</Uri>
      <Sha>0e787bcc8c233f3fdcac7156d1f103fabee3c5b4</Sha>
    </Dependency>
    <Dependency Name="Microsoft.TemplateEngine.Cli" Version="7.0.203-servicing.23159.19">
      <Uri>https://dev.azure.com/dnceng/internal/_git/dotnet-sdk</Uri>
      <Sha>0e787bcc8c233f3fdcac7156d1f103fabee3c5b4</Sha>
    </Dependency>
    <Dependency Name="Microsoft.NET.Sdk" Version="7.0.203-servicing.23159.19">
      <Uri>https://dev.azure.com/dnceng/internal/_git/dotnet-sdk</Uri>
      <Sha>0e787bcc8c233f3fdcac7156d1f103fabee3c5b4</Sha>
      <SourceBuild RepoName="sdk" ManagedOnly="true" />
    </Dependency>
    <Dependency Name="Microsoft.DotNet.MSBuildSdkResolver" Version="7.0.203-servicing.23159.19">
      <Uri>https://dev.azure.com/dnceng/internal/_git/dotnet-sdk</Uri>
      <Sha>0e787bcc8c233f3fdcac7156d1f103fabee3c5b4</Sha>
=======
    <Dependency Name="Microsoft.DotNet.Common.ItemTemplates" Version="7.0.202">
      <Uri>https://dev.azure.com/dnceng/internal/_git/dotnet-sdk</Uri>
      <Sha>288f1065b0d882689bdbee4a91ceb34617fc9f96</Sha>
    </Dependency>
    <Dependency Name="Microsoft.TemplateEngine.Cli" Version="7.0.202-servicing.23128.1">
      <Uri>https://dev.azure.com/dnceng/internal/_git/dotnet-sdk</Uri>
      <Sha>288f1065b0d882689bdbee4a91ceb34617fc9f96</Sha>
    </Dependency>
    <Dependency Name="Microsoft.NET.Sdk" Version="7.0.202-servicing.23128.1">
      <Uri>https://dev.azure.com/dnceng/internal/_git/dotnet-sdk</Uri>
      <Sha>288f1065b0d882689bdbee4a91ceb34617fc9f96</Sha>
      <SourceBuild RepoName="sdk" ManagedOnly="true" />
    </Dependency>
    <Dependency Name="Microsoft.DotNet.MSBuildSdkResolver" Version="7.0.202-servicing.23128.1">
      <Uri>https://dev.azure.com/dnceng/internal/_git/dotnet-sdk</Uri>
      <Sha>288f1065b0d882689bdbee4a91ceb34617fc9f96</Sha>
>>>>>>> d8e8f7a0
    </Dependency>
    <!-- For coherency purposes, these versions should be gated by the versions of winforms and wpf routed via windowsdesktop -->
    <Dependency Name="Microsoft.Dotnet.WinForms.ProjectTemplates" Version="7.0.4-servicing.23117.7" CoherentParentDependency="Microsoft.WindowsDesktop.App.Runtime.win-x64">
      <Uri>https://dev.azure.com/dnceng/internal/_git/dotnet-winforms</Uri>
      <Sha>2f3cabf9537c7d9a9f2f61ea2ad49a4c10ac7d4b</Sha>
    </Dependency>
    <Dependency Name="Microsoft.DotNet.Wpf.ProjectTemplates" Version="7.0.4-servicing.23117.7" CoherentParentDependency="Microsoft.WindowsDesktop.App.Runtime.win-x64">
      <Uri>https://dev.azure.com/dnceng/internal/_git/dotnet-wpf</Uri>
      <Sha>0315841ebb89a21c717002224ad9d39f3c21320a</Sha>
    </Dependency>
    <Dependency Name="Microsoft.FSharp.Compiler" Version="12.5.0-beta.23069.2" CoherentParentDependency="Microsoft.NET.Sdk">
      <Uri>https://github.com/dotnet/fsharp</Uri>
      <Sha>e391694876e891d2cdc4089e62fe7b1138d8294e</Sha>
    </Dependency>
    <Dependency Name="Microsoft.SourceBuild.Intermediate.fsharp" Version="7.0.200-beta.23069.2" CoherentParentDependency="Microsoft.NET.Sdk">
      <Uri>https://github.com/dotnet/fsharp</Uri>
      <Sha>e391694876e891d2cdc4089e62fe7b1138d8294e</Sha>
      <SourceBuild RepoName="fsharp" ManagedOnly="true" />
    </Dependency>
    <Dependency Name="Microsoft.NET.Test.Sdk" Version="17.5.0-release-20221220-01" CoherentParentDependency="Microsoft.NET.Sdk">
      <Uri>https://github.com/microsoft/vstest</Uri>
      <Sha>be79eb4393631df7c6431ed1c0aa14c1bbaca731</Sha>
      <SourceBuild RepoName="vstest" ManagedOnly="true" />
    </Dependency>
    <Dependency Name="Microsoft.NET.ILLink.Tasks" Version="7.0.100-1.23062.2" CoherentParentDependency="Microsoft.NET.Sdk">
      <Uri>https://github.com/dotnet/linker</Uri>
      <Sha>19fa656d35252ccf926e6a6d783b16a2f094aaef</Sha>
      <SourceBuild RepoName="linker" ManagedOnly="true" />
      <RepoName>linker</RepoName>
    </Dependency>
<<<<<<< HEAD
    <Dependency Name="Microsoft.Net.Compilers.Toolset" Version="4.5.2-3.23152.4" CoherentParentDependency="Microsoft.NET.Sdk">
      <Uri>https://github.com/dotnet/roslyn</Uri>
      <Sha>019bee653d1f2c0d7500be262536e505f67117cf</Sha>
=======
    <Dependency Name="Microsoft.Net.Compilers.Toolset" Version="4.5.0-6.23127.3" CoherentParentDependency="Microsoft.NET.Sdk">
      <Uri>https://github.com/dotnet/roslyn</Uri>
      <Sha>e2bc27d266040403e0c6de24f29a6bdce5cc7231</Sha>
>>>>>>> d8e8f7a0
      <SourceBuild RepoName="roslyn" ManagedOnly="true" />
    </Dependency>
    <Dependency Name="Microsoft.Build" Version="17.5.0" CoherentParentDependency="Microsoft.NET.Sdk">
      <Uri>https://github.com/dotnet/msbuild</Uri>
      <Sha>6f08c67f3ed838dccfbcdab91e6bebc54a26fd94</Sha>
    </Dependency>
    <Dependency Name="Microsoft.SourceBuild.Intermediate.msbuild" Version="17.5.0-preview-23066-03">
      <Uri>https://github.com/dotnet/msbuild</Uri>
      <Sha>81ac93548ee1044f03d0ac363712bb778920ef8c</Sha>
      <SourceBuild RepoName="msbuild" ManagedOnly="true" />
    </Dependency>
    <Dependency Name="NuGet.Build.Tasks" Version="6.5.0-preview.3.136" CoherentParentDependency="Microsoft.NET.Sdk">
      <Uri>https://github.com/nuget/nuget.client</Uri>
      <Sha>743503cb3c7e9ced2602ee2e29c38d63cc339451</Sha>
      <SourceBuildTarball RepoName="nuget-client" ManagedOnly="true" />
    </Dependency>
    <Dependency Name="Microsoft.ApplicationInsights" Version="2.0.0">
      <Uri>https://github.com/Microsoft/ApplicationInsights-dotnet</Uri>
      <Sha>53b80940842204f78708a538628288ff5d741a1d</Sha>
    </Dependency>
    <Dependency Name="Microsoft.NET.Workload.Emscripten.net6.Manifest-7.0.100" Version="7.0.4" CoherentParentDependency="VS.Redist.Common.NetCore.SharedFramework.x64.7.0">
      <Uri>https://github.com/dotnet/emsdk</Uri>
      <Sha>ba16583f6b055e5a0623d817a48f1f2f15629e6b</Sha>
    </Dependency>
    <Dependency Name="Microsoft.NET.Workload.Emscripten.net7.Manifest-7.0.100" Version="7.0.4" CoherentParentDependency="VS.Redist.Common.NetCore.SharedFramework.x64.7.0">
      <Uri>https://github.com/dotnet/emsdk</Uri>
      <Sha>ba16583f6b055e5a0623d817a48f1f2f15629e6b</Sha>
    </Dependency>
    <Dependency Name="Microsoft.Deployment.DotNet.Releases" Version="1.0.0-preview5.1.22263.1">
      <Uri>https://github.com/dotnet/deployment-tools</Uri>
      <Sha>c3ad00ae84489071080a606f6a8e43c9a91a5cc2</Sha>
      <SourceBuildTarball RepoName="deployment-tools" ManagedOnly="true" />
    </Dependency>
    <Dependency Name="Microsoft.SourceBuild.Intermediate.source-build-externals" Version="7.0.0-alpha.1.22505.1">
      <Uri>https://github.com/dotnet/source-build-externals</Uri>
      <Sha>c47ba6c19d50081f90008da8bc61b3ac20348f20</Sha>
      <SourceBuild RepoName="source-build-externals" ManagedOnly="true" />
    </Dependency>
    <Dependency Name="Microsoft.SourceBuild.Intermediate.symreader" Version="1.4.0-beta2-21475-02">
      <Uri>https://github.com/dotnet/symreader</Uri>
      <Sha>7b9791daa3a3477eb22ec805946c9fff8b42d8ca</Sha>
      <SourceBuild RepoName="symreader" ManagedOnly="true" />
    </Dependency>
    <!-- temporary workaround for the wrong version of dotnet-format flowing into dotnet/sdk -->
    <Dependency Name="dotnet-format" Version="7.0.352001">
      <Uri>https://github.com/dotnet/format</Uri>
      <Sha>6a22157622e5da71ba0c43d23269352210bdb277</Sha>
      <SourceBuildTarball RepoName="format" ManagedOnly="true" />
    </Dependency>
  </ProductDependencies>
  <ToolsetDependencies>
    <Dependency Name="Microsoft.DotNet.Arcade.Sdk" Version="7.0.0-beta.23122.4">
      <Uri>https://github.com/dotnet/arcade</Uri>
      <Sha>2e0fab0209c66d181d93b0d03bc267db5bde75be</Sha>
      <SourceBuild RepoName="arcade" ManagedOnly="true" />
    </Dependency>
    <Dependency Name="Microsoft.DotNet.CMake.Sdk" Version="7.0.0-beta.23122.4">
      <Uri>https://github.com/dotnet/arcade</Uri>
      <Sha>2e0fab0209c66d181d93b0d03bc267db5bde75be</Sha>
    </Dependency>
    <Dependency Name="Microsoft.DotNet.Build.Tasks.Installers" Version="7.0.0-beta.23122.4">
      <Uri>https://github.com/dotnet/arcade</Uri>
      <Sha>2e0fab0209c66d181d93b0d03bc267db5bde75be</Sha>
    </Dependency>
    <Dependency Name="Microsoft.SourceBuild.Intermediate.source-build-reference-packages" Version="7.0.0-alpha.1.23063.1">
      <Uri>https://github.com/dotnet/source-build-reference-packages</Uri>
      <Sha>9964206e0dd215eee4ed199b9041a94e16ba4c45</Sha>
      <SourceBuild RepoName="source-build-reference-packages" ManagedOnly="true" />
    </Dependency>
    <Dependency Name="Microsoft.SourceLink.GitHub" Version="1.2.0-beta-22429-01" CoherentParentDependency="Microsoft.DotNet.Arcade.Sdk">
      <Uri>https://github.com/dotnet/sourcelink</Uri>
      <Sha>e57efa1ed395dd6975b33052719facb24f03ee0b</Sha>
      <SourceBuild RepoName="sourcelink" ManagedOnly="true" />
    </Dependency>
    <Dependency Name="Microsoft.DotNet.XliffTasks" Version="1.0.0-beta.22427.1" CoherentParentDependency="Microsoft.DotNet.Arcade.Sdk">
      <Uri>https://github.com/dotnet/xliff-tasks</Uri>
      <Sha>740189d758fb3bbdc118c5b6171ef1a7351a8c44</Sha>
      <SourceBuild RepoName="xliff-tasks" ManagedOnly="true" />
    </Dependency>
  </ToolsetDependencies>
</Dependencies><|MERGE_RESOLUTION|>--- conflicted
+++ resolved
@@ -98,7 +98,6 @@
       <Sha>94c498e399eb1cbb7290ed1e42564589a259312a</Sha>
       <SourceBuild RepoName="test-templates" ManagedOnly="true" />
     </Dependency>
-<<<<<<< HEAD
     <Dependency Name="Microsoft.DotNet.Common.ItemTemplates" Version="7.0.203">
       <Uri>https://dev.azure.com/dnceng/internal/_git/dotnet-sdk</Uri>
       <Sha>0e787bcc8c233f3fdcac7156d1f103fabee3c5b4</Sha>
@@ -115,24 +114,6 @@
     <Dependency Name="Microsoft.DotNet.MSBuildSdkResolver" Version="7.0.203-servicing.23159.19">
       <Uri>https://dev.azure.com/dnceng/internal/_git/dotnet-sdk</Uri>
       <Sha>0e787bcc8c233f3fdcac7156d1f103fabee3c5b4</Sha>
-=======
-    <Dependency Name="Microsoft.DotNet.Common.ItemTemplates" Version="7.0.202">
-      <Uri>https://dev.azure.com/dnceng/internal/_git/dotnet-sdk</Uri>
-      <Sha>288f1065b0d882689bdbee4a91ceb34617fc9f96</Sha>
-    </Dependency>
-    <Dependency Name="Microsoft.TemplateEngine.Cli" Version="7.0.202-servicing.23128.1">
-      <Uri>https://dev.azure.com/dnceng/internal/_git/dotnet-sdk</Uri>
-      <Sha>288f1065b0d882689bdbee4a91ceb34617fc9f96</Sha>
-    </Dependency>
-    <Dependency Name="Microsoft.NET.Sdk" Version="7.0.202-servicing.23128.1">
-      <Uri>https://dev.azure.com/dnceng/internal/_git/dotnet-sdk</Uri>
-      <Sha>288f1065b0d882689bdbee4a91ceb34617fc9f96</Sha>
-      <SourceBuild RepoName="sdk" ManagedOnly="true" />
-    </Dependency>
-    <Dependency Name="Microsoft.DotNet.MSBuildSdkResolver" Version="7.0.202-servicing.23128.1">
-      <Uri>https://dev.azure.com/dnceng/internal/_git/dotnet-sdk</Uri>
-      <Sha>288f1065b0d882689bdbee4a91ceb34617fc9f96</Sha>
->>>>>>> d8e8f7a0
     </Dependency>
     <!-- For coherency purposes, these versions should be gated by the versions of winforms and wpf routed via windowsdesktop -->
     <Dependency Name="Microsoft.Dotnet.WinForms.ProjectTemplates" Version="7.0.4-servicing.23117.7" CoherentParentDependency="Microsoft.WindowsDesktop.App.Runtime.win-x64">
@@ -163,15 +144,9 @@
       <SourceBuild RepoName="linker" ManagedOnly="true" />
       <RepoName>linker</RepoName>
     </Dependency>
-<<<<<<< HEAD
     <Dependency Name="Microsoft.Net.Compilers.Toolset" Version="4.5.2-3.23152.4" CoherentParentDependency="Microsoft.NET.Sdk">
       <Uri>https://github.com/dotnet/roslyn</Uri>
       <Sha>019bee653d1f2c0d7500be262536e505f67117cf</Sha>
-=======
-    <Dependency Name="Microsoft.Net.Compilers.Toolset" Version="4.5.0-6.23127.3" CoherentParentDependency="Microsoft.NET.Sdk">
-      <Uri>https://github.com/dotnet/roslyn</Uri>
-      <Sha>e2bc27d266040403e0c6de24f29a6bdce5cc7231</Sha>
->>>>>>> d8e8f7a0
       <SourceBuild RepoName="roslyn" ManagedOnly="true" />
     </Dependency>
     <Dependency Name="Microsoft.Build" Version="17.5.0" CoherentParentDependency="Microsoft.NET.Sdk">
