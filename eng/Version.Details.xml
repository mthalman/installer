--- conflicted
+++ resolved
@@ -5,7 +5,6 @@
       Source-build uses transitive dependency resolution to determine correct build SHA of all product contributing repos.
       The order of dependencies is important and should not be modified without approval from dotnet/source-build-internal.
     -->
-<<<<<<< HEAD
     <Dependency Name="Microsoft.WindowsDesktop.App.Ref" Version="9.0.0-alpha.1.23576.1" CoherentParentDependency="Microsoft.NET.Sdk">
       <Uri>https://github.com/dotnet/windowsdesktop</Uri>
       <Sha>c2ba2e4e71b06b9f14165f9902e54259fe42e129</Sha>
@@ -42,48 +41,6 @@
     <Dependency Name="Microsoft.NETCore.App.Host.win-x64" Version="9.0.0-alpha.1.23577.7" CoherentParentDependency="Microsoft.NET.Sdk">
       <Uri>https://github.com/dotnet/runtime</Uri>
       <Sha>a26802aa5793060c512359c2be83e9a4c51964c1</Sha>
-=======
-    <Dependency Name="Microsoft.WindowsDesktop.App.Ref" Version="8.0.0" CoherentParentDependency="Microsoft.NET.Sdk">
-      <Uri>https://dev.azure.com/dnceng/internal/_git/dotnet-windowsdesktop</Uri>
-      <Sha>c0170915ed6c164a594cd9d558d44aaf98fc6961</Sha>
-    </Dependency>
-    <Dependency Name="VS.Redist.Common.WindowsDesktop.SharedFramework.x64.8.0" Version="8.0.0-rtm.23551.1" CoherentParentDependency="Microsoft.NET.Sdk">
-      <Uri>https://dev.azure.com/dnceng/internal/_git/dotnet-windowsdesktop</Uri>
-      <Sha>c0170915ed6c164a594cd9d558d44aaf98fc6961</Sha>
-    </Dependency>
-    <Dependency Name="VS.Redist.Common.WindowsDesktop.TargetingPack.x64.8.0" Version="8.0.0-rtm.23551.1" CoherentParentDependency="Microsoft.NET.Sdk">
-      <Uri>https://dev.azure.com/dnceng/internal/_git/dotnet-windowsdesktop</Uri>
-      <Sha>c0170915ed6c164a594cd9d558d44aaf98fc6961</Sha>
-    </Dependency>
-    <Dependency Name="Microsoft.WindowsDesktop.App.Runtime.win-x64" Version="8.0.0" CoherentParentDependency="Microsoft.NET.Sdk">
-      <Uri>https://dev.azure.com/dnceng/internal/_git/dotnet-windowsdesktop</Uri>
-      <Sha>c0170915ed6c164a594cd9d558d44aaf98fc6961</Sha>
-    </Dependency>
-    <Dependency Name="VS.Redist.Common.NetCore.SharedFramework.x64.8.0" Version="8.0.0-rtm.23531.3" CoherentParentDependency="Microsoft.NET.Sdk">
-      <Uri>https://dev.azure.com/dnceng/internal/_git/dotnet-runtime</Uri>
-      <Sha>5535e31a712343a63f5d7d796cd874e563e5ac14</Sha>
-      <SourceBuild RepoName="runtime" ManagedOnly="false" />
-    </Dependency>
-    <Dependency Name="Microsoft.NETCore.App.Ref" Version="8.0.0" CoherentParentDependency="Microsoft.NET.Sdk">
-      <Uri>https://dev.azure.com/dnceng/internal/_git/dotnet-runtime</Uri>
-      <Sha>5535e31a712343a63f5d7d796cd874e563e5ac14</Sha>
-    </Dependency>
-    <Dependency Name="VS.Redist.Common.NetCore.TargetingPack.x64.8.0" Version="8.0.0-rtm.23531.3" CoherentParentDependency="Microsoft.NET.Sdk">
-      <Uri>https://dev.azure.com/dnceng/internal/_git/dotnet-runtime</Uri>
-      <Sha>5535e31a712343a63f5d7d796cd874e563e5ac14</Sha>
-    </Dependency>
-    <Dependency Name="Microsoft.NETCore.App.Runtime.win-x64" Version="8.0.0" CoherentParentDependency="Microsoft.NET.Sdk">
-      <Uri>https://dev.azure.com/dnceng/internal/_git/dotnet-runtime</Uri>
-      <Sha>5535e31a712343a63f5d7d796cd874e563e5ac14</Sha>
-    </Dependency>
-    <Dependency Name="Microsoft.NETCore.App.Host.win-x64" Version="8.0.0" CoherentParentDependency="Microsoft.NET.Sdk">
-      <Uri>https://dev.azure.com/dnceng/internal/_git/dotnet-runtime</Uri>
-      <Sha>5535e31a712343a63f5d7d796cd874e563e5ac14</Sha>
-    </Dependency>
-    <Dependency Name="Microsoft.NETCore.DotNetHostResolver" Version="8.0.0" CoherentParentDependency="Microsoft.NET.Sdk">
-      <Uri>https://dev.azure.com/dnceng/internal/_git/dotnet-runtime</Uri>
-      <Sha>5535e31a712343a63f5d7d796cd874e563e5ac14</Sha>
->>>>>>> 4cedb4a9
     </Dependency>
     <!-- Change blob version in GenerateLayout.targets if this is unpinned to service targeting pack -->
     <!-- No new netstandard.library planned for 3.1 timeframe at this time. -->
@@ -91,7 +48,6 @@
       <Uri>https://github.com/dotnet/core-setup</Uri>
       <Sha>7d57652f33493fa022125b7f63aad0d70c52d810</Sha>
     </Dependency>
-<<<<<<< HEAD
     <Dependency Name="Microsoft.NETCore.Platforms" Version="9.0.0-alpha.1.23577.7" CoherentParentDependency="Microsoft.NET.Sdk">
       <Uri>https://github.com/dotnet/runtime</Uri>
       <Sha>a26802aa5793060c512359c2be83e9a4c51964c1</Sha>
@@ -141,57 +97,6 @@
     <Dependency Name="Microsoft.DotNet.MSBuildSdkResolver" Version="9.0.100-alpha.1.23577.21">
       <Uri>https://github.com/dotnet/sdk</Uri>
       <Sha>96b3ef8aecc8e71f067e04ea02401b13bc8bcca7</Sha>
-=======
-    <Dependency Name="Microsoft.NETCore.Platforms" Version="8.0.0-rtm.23531.3" CoherentParentDependency="Microsoft.NET.Sdk">
-      <Uri>https://dev.azure.com/dnceng/internal/_git/dotnet-runtime</Uri>
-      <Sha>5535e31a712343a63f5d7d796cd874e563e5ac14</Sha>
-    </Dependency>
-    <Dependency Name="Microsoft.AspNetCore.App.Ref" Version="8.0.0" CoherentParentDependency="Microsoft.NET.Sdk">
-      <Uri>https://dev.azure.com/dnceng/internal/_git/dotnet-aspnetcore</Uri>
-      <Sha>3f1acb59718cadf111a0a796681e3d3509bb3381</Sha>
-    </Dependency>
-    <Dependency Name="Microsoft.AspNetCore.App.Ref.Internal" Version="8.0.0-rtm.23531.12" CoherentParentDependency="Microsoft.NET.Sdk">
-      <Uri>https://dev.azure.com/dnceng/internal/_git/dotnet-aspnetcore</Uri>
-      <Sha>3f1acb59718cadf111a0a796681e3d3509bb3381</Sha>
-      <SourceBuild RepoName="aspnetcore" ManagedOnly="true" />
-    </Dependency>
-    <Dependency Name="Microsoft.AspNetCore.App.Runtime.win-x64" Version="8.0.0" CoherentParentDependency="Microsoft.NET.Sdk">
-      <Uri>https://dev.azure.com/dnceng/internal/_git/dotnet-aspnetcore</Uri>
-      <Sha>3f1acb59718cadf111a0a796681e3d3509bb3381</Sha>
-    </Dependency>
-    <Dependency Name="VS.Redist.Common.AspNetCore.SharedFramework.x64.8.0" Version="8.0.0-rtm.23531.12" CoherentParentDependency="Microsoft.NET.Sdk">
-      <Uri>https://dev.azure.com/dnceng/internal/_git/dotnet-aspnetcore</Uri>
-      <Sha>3f1acb59718cadf111a0a796681e3d3509bb3381</Sha>
-    </Dependency>
-    <Dependency Name="dotnet-dev-certs" Version="8.0.0-rtm.23531.12" CoherentParentDependency="Microsoft.NET.Sdk">
-      <Uri>https://dev.azure.com/dnceng/internal/_git/dotnet-aspnetcore</Uri>
-      <Sha>3f1acb59718cadf111a0a796681e3d3509bb3381</Sha>
-    </Dependency>
-    <Dependency Name="dotnet-user-jwts" Version="8.0.0-rtm.23531.12" CoherentParentDependency="Microsoft.NET.Sdk">
-      <Uri>https://dev.azure.com/dnceng/internal/_git/dotnet-aspnetcore</Uri>
-      <Sha>3f1acb59718cadf111a0a796681e3d3509bb3381</Sha>
-    </Dependency>
-    <Dependency Name="dotnet-user-secrets" Version="8.0.0-rtm.23531.12" CoherentParentDependency="Microsoft.NET.Sdk">
-      <Uri>https://dev.azure.com/dnceng/internal/_git/dotnet-aspnetcore</Uri>
-      <Sha>3f1acb59718cadf111a0a796681e3d3509bb3381</Sha>
-    </Dependency>
-    <Dependency Name="Microsoft.DotNet.Common.ItemTemplates" Version="8.0.200-preview.23610.2">
-      <Uri>https://github.com/dotnet/sdk</Uri>
-      <Sha>69bb7de8da2b923445d9097247487af5961a2ae2</Sha>
-    </Dependency>
-    <Dependency Name="Microsoft.TemplateEngine.Cli" Version="8.0.200-preview.23610.2">
-      <Uri>https://github.com/dotnet/sdk</Uri>
-      <Sha>69bb7de8da2b923445d9097247487af5961a2ae2</Sha>
-    </Dependency>
-    <Dependency Name="Microsoft.NET.Sdk" Version="8.0.200-preview.23610.2">
-      <Uri>https://github.com/dotnet/sdk</Uri>
-      <Sha>69bb7de8da2b923445d9097247487af5961a2ae2</Sha>
-      <SourceBuild RepoName="sdk" ManagedOnly="true" />
-    </Dependency>
-    <Dependency Name="Microsoft.DotNet.MSBuildSdkResolver" Version="8.0.200-preview.23610.2">
-      <Uri>https://github.com/dotnet/sdk</Uri>
-      <Sha>69bb7de8da2b923445d9097247487af5961a2ae2</Sha>
->>>>>>> 4cedb4a9
     </Dependency>
     <Dependency Name="Microsoft.DotNet.Test.ProjectTemplates.2.1" Version="1.0.2-beta4.22406.1">
       <Uri>https://github.com/dotnet/test-templates</Uri>
@@ -211,18 +116,14 @@
       <SourceBuild RepoName="test-templates" ManagedOnly="true" />
     </Dependency>
     <Dependency Name="Microsoft.DotNet.Test.ProjectTemplates.8.0" Version="1.1.0-rc.23607.1">
-<<<<<<< HEAD
       <Uri>https://github.com/dotnet/test-templates</Uri>
       <Sha>45226f35518e3152b5a54ed7a90ae66bcae22944</Sha>
     </Dependency>
     <Dependency Name="Microsoft.DotNet.Test.ProjectTemplates.9.0" Version="1.1.0-rc.23607.1">
-=======
->>>>>>> 4cedb4a9
       <Uri>https://github.com/dotnet/test-templates</Uri>
       <Sha>45226f35518e3152b5a54ed7a90ae66bcae22944</Sha>
     </Dependency>
     <!-- For coherency purposes, these versions should be gated by the versions of winforms and wpf routed via windowsdesktop -->
-<<<<<<< HEAD
     <Dependency Name="Microsoft.Dotnet.WinForms.ProjectTemplates" Version="9.0.0-alpha.1.23575.1" CoherentParentDependency="Microsoft.WindowsDesktop.App.Runtime.win-x64">
       <Uri>https://github.com/dotnet/winforms</Uri>
       <Sha>0112f1b00b9608cd10bf9f92fad16b1bd84dc76f</Sha>
@@ -262,76 +163,23 @@
     <Dependency Name="NuGet.Build.Tasks" Version="6.9.0-preview.1.45" CoherentParentDependency="Microsoft.NET.Sdk">
       <Uri>https://github.com/nuget/nuget.client</Uri>
       <Sha>707c46e558b2b027d7ae942028c369e26545f10a</Sha>
-=======
-    <Dependency Name="Microsoft.Dotnet.WinForms.ProjectTemplates" Version="8.0.0-rtm.23531.5" CoherentParentDependency="Microsoft.WindowsDesktop.App.Runtime.win-x64">
-      <Uri>https://dev.azure.com/dnceng/internal/_git/dotnet-winforms</Uri>
-      <Sha>e4ede9b8979b9d2b1b1d4383f30a791414f0625b</Sha>
-    </Dependency>
-    <Dependency Name="Microsoft.DotNet.Wpf.ProjectTemplates" Version="8.0.0-rtm.23531.4" CoherentParentDependency="Microsoft.WindowsDesktop.App.Runtime.win-x64">
-      <Uri>https://dev.azure.com/dnceng/internal/_git/dotnet-wpf</Uri>
-      <Sha>239f8da8fbf8cf2a6cd0c793f0d02679bf4ccf6a</Sha>
-    </Dependency>
-    <Dependency Name="Microsoft.FSharp.Compiler" Version="12.8.200-beta.23608.3" CoherentParentDependency="Microsoft.NET.Sdk">
-      <Uri>https://github.com/dotnet/fsharp</Uri>
-      <Sha>e479cbe697a26f864e60ea49f02c278a8331f7bc</Sha>
-    </Dependency>
-    <Dependency Name="Microsoft.SourceBuild.Intermediate.fsharp" Version="8.0.200-beta.23608.3" CoherentParentDependency="Microsoft.NET.Sdk">
-      <Uri>https://github.com/dotnet/fsharp</Uri>
-      <Sha>e479cbe697a26f864e60ea49f02c278a8331f7bc</Sha>
-      <SourceBuild RepoName="fsharp" ManagedOnly="true" />
-    </Dependency>
-    <Dependency Name="Microsoft.NET.Test.Sdk" Version="17.9.0-preview-23606-01" CoherentParentDependency="Microsoft.NET.Sdk">
-      <Uri>https://github.com/microsoft/vstest</Uri>
-      <Sha>4572ac35d2bb1c3c8de81eab54cc99ec76f987c2</Sha>
-      <SourceBuild RepoName="vstest" ManagedOnly="true" />
-    </Dependency>
-    <Dependency Name="Microsoft.NET.ILLink.Tasks" Version="8.0.0" CoherentParentDependency="Microsoft.NET.Sdk">
-      <Uri>https://dev.azure.com/dnceng/internal/_git/dotnet-runtime</Uri>
-      <Sha>5535e31a712343a63f5d7d796cd874e563e5ac14</Sha>
-    </Dependency>
-    <Dependency Name="Microsoft.Net.Compilers.Toolset" Version="4.9.0-3.23608.9" CoherentParentDependency="Microsoft.NET.Sdk">
-      <Uri>https://github.com/dotnet/roslyn</Uri>
-      <Sha>8e4ab418a8f9703f7dfe3a66adc9b3876ef9382f</Sha>
-      <SourceBuild RepoName="roslyn" ManagedOnly="true" />
-    </Dependency>
-    <Dependency Name="Microsoft.Build" Version="17.9.0-preview-23605-02" CoherentParentDependency="Microsoft.NET.Sdk">
-      <Uri>https://github.com/dotnet/msbuild</Uri>
-      <Sha>2f3d37672a69142a13a62856b09034a915bedc70</Sha>
-    </Dependency>
-    <Dependency Name="NuGet.Build.Tasks" Version="6.9.0-preview.1.50" CoherentParentDependency="Microsoft.NET.Sdk">
-      <Uri>https://github.com/nuget/nuget.client</Uri>
-      <Sha>a59e64507383b64bcfbe9bf63b34aca946ab0da9</Sha>
->>>>>>> 4cedb4a9
       <SourceBuildTarball RepoName="nuget-client" ManagedOnly="true" />
     </Dependency>
     <Dependency Name="Microsoft.ApplicationInsights" Version="2.0.0">
       <Uri>https://github.com/Microsoft/ApplicationInsights-dotnet</Uri>
       <Sha>53b80940842204f78708a538628288ff5d741a1d</Sha>
     </Dependency>
-<<<<<<< HEAD
     <Dependency Name="Microsoft.NET.Workload.Emscripten.Current.Manifest-9.0.100.Transport" Version="9.0.0-alpha.1.23572.3" CoherentParentDependency="Microsoft.NETCore.App.Runtime.win-x64">
       <Uri>https://github.com/dotnet/emsdk</Uri>
       <Sha>74e4868be8423562ba8ec2aac522f94a8c2c9f37</Sha>
       <SourceBuild RepoName="emsdk" ManagedOnly="true" />
     </Dependency>
-    <Dependency Name="Microsoft.Deployment.DotNet.Releases" Version="2.0.0-preview.1.23509.2" CoherentParentDependency="Microsoft.NET.Sdk">
-=======
-    <Dependency Name="Microsoft.NET.Workload.Emscripten.Current.Manifest-8.0.100" Version="8.0.0" CoherentParentDependency="Microsoft.NETCore.App.Runtime.win-x64">
-      <Uri>https://github.com/dotnet/emsdk</Uri>
-      <Sha>2406616d0e3a31d80b326e27c156955bfa41c791</Sha>
-    </Dependency>
-    <Dependency Name="Microsoft.SourceBuild.Intermediate.emsdk" Version="8.0.0-rtm.23530.2" CoherentParentDependency="Microsoft.NETCore.App.Runtime.win-x64">
-      <Uri>https://github.com/dotnet/emsdk</Uri>
-      <Sha>2406616d0e3a31d80b326e27c156955bfa41c791</Sha>
-      <SourceBuild RepoName="emsdk" ManagedOnly="true" />
-    </Dependency>
     <Dependency Name="Microsoft.NET.Sdk.Aspire.Manifest-8.0.100" Version="8.0.0-preview.1.23557.2">
       <Uri>https://dev.azure.com/dnceng/internal/_git/dotnet-aspire</Uri>
       <Sha>48e42f59d64d84b404e904996a9ed61f2a17a569</Sha>
       <SourceBuild RepoName="aspire" ManagedOnly="true" />
     </Dependency>
-    <Dependency Name="Microsoft.Deployment.DotNet.Releases" Version="2.0.0-preview.1.23463.1" CoherentParentDependency="Microsoft.NET.Sdk">
->>>>>>> 4cedb4a9
+    <Dependency Name="Microsoft.Deployment.DotNet.Releases" Version="2.0.0-preview.1.23509.2" CoherentParentDependency="Microsoft.NET.Sdk">
       <Uri>https://github.com/dotnet/deployment-tools</Uri>
       <Sha>1d174267bf45dabbadb12602b1170329611fd219</Sha>
     </Dependency>
@@ -363,7 +211,6 @@
     </Dependency>
   </ProductDependencies>
   <ToolsetDependencies>
-<<<<<<< HEAD
     <Dependency Name="Microsoft.DotNet.Arcade.Sdk" Version="9.0.0-beta.23607.2">
       <Uri>https://github.com/dotnet/arcade</Uri>
       <Sha>3faeb9817f465151aa4bbcdb315f0a6170206760</Sha>
@@ -376,20 +223,6 @@
     <Dependency Name="Microsoft.DotNet.Build.Tasks.Installers" Version="9.0.0-beta.23607.2">
       <Uri>https://github.com/dotnet/arcade</Uri>
       <Sha>3faeb9817f465151aa4bbcdb315f0a6170206760</Sha>
-=======
-    <Dependency Name="Microsoft.DotNet.Arcade.Sdk" Version="8.0.0-beta.23564.4">
-      <Uri>https://github.com/dotnet/arcade</Uri>
-      <Sha>0aaeafef60933f87b0b50350313bb2fd77defb5d</Sha>
-      <SourceBuild RepoName="arcade" ManagedOnly="true" />
-    </Dependency>
-    <Dependency Name="Microsoft.DotNet.CMake.Sdk" Version="8.0.0-beta.23564.4">
-      <Uri>https://github.com/dotnet/arcade</Uri>
-      <Sha>0aaeafef60933f87b0b50350313bb2fd77defb5d</Sha>
-    </Dependency>
-    <Dependency Name="Microsoft.DotNet.Build.Tasks.Installers" Version="8.0.0-beta.23564.4">
-      <Uri>https://github.com/dotnet/arcade</Uri>
-      <Sha>0aaeafef60933f87b0b50350313bb2fd77defb5d</Sha>
->>>>>>> 4cedb4a9
     </Dependency>
     <Dependency Name="Microsoft.DotNet.Darc" Version="1.1.0-beta.23578.2">
       <Uri>https://github.com/dotnet/arcade-services</Uri>
