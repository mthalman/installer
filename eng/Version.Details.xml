--- conflicted
+++ resolved
@@ -1,15 +1,11 @@
 <?xml version="1.0" encoding="utf-8"?>
 <Dependencies>
   <ProductDependencies>
-<<<<<<< HEAD
-    <Dependency Name="Microsoft.WindowsDesktop.App.Ref" Version="8.0.0-rc.1.23402.2" CoherentParentDependency="Microsoft.NET.Sdk">
-=======
     <!--
       Source-build uses transitive dependency resolution to determine correct build SHA of all product contributing repos.
       The order of dependencies is important and should not be modified without approval from dotnet/source-build-internal.
     -->
-    <Dependency Name="Microsoft.WindowsDesktop.App.Ref" Version="8.0.0-rc.1.23381.1" CoherentParentDependency="Microsoft.NET.Sdk">
->>>>>>> 26626f3d
+    <Dependency Name="Microsoft.WindowsDesktop.App.Ref" Version="8.0.0-rc.1.23402.2" CoherentParentDependency="Microsoft.NET.Sdk">
       <Uri>https://github.com/dotnet/windowsdesktop</Uri>
       <Sha>b296c066b7e0ff30bdcfa6d97710cbc8c52e0cde</Sha>
     </Dependency>
@@ -89,22 +85,22 @@
       <Uri>https://github.com/dotnet/aspnetcore</Uri>
       <Sha>6a0dc6453864aecef674eb2dda5efb93237da8ab</Sha>
     </Dependency>
-    <Dependency Name="Microsoft.DotNet.Common.ItemTemplates" Version="8.0.100-rc.1.23401.23">
-      <Uri>https://github.com/dotnet/sdk</Uri>
-      <Sha>9d732b9cf69896f944a238670eed7edf41127af4</Sha>
-    </Dependency>
-    <Dependency Name="Microsoft.TemplateEngine.Cli" Version="8.0.100-rc.1.23401.23">
-      <Uri>https://github.com/dotnet/sdk</Uri>
-      <Sha>9d732b9cf69896f944a238670eed7edf41127af4</Sha>
-    </Dependency>
-    <Dependency Name="Microsoft.NET.Sdk" Version="8.0.100-rc.1.23401.23">
-      <Uri>https://github.com/dotnet/sdk</Uri>
-      <Sha>9d732b9cf69896f944a238670eed7edf41127af4</Sha>
+    <Dependency Name="Microsoft.DotNet.Common.ItemTemplates" Version="8.0.100-rc.1.23402.45">
+      <Uri>https://github.com/dotnet/sdk</Uri>
+      <Sha>fbbf32eab378af668ca264cff6c8e0358d25d1d3</Sha>
+    </Dependency>
+    <Dependency Name="Microsoft.TemplateEngine.Cli" Version="8.0.100-rc.1.23402.45">
+      <Uri>https://github.com/dotnet/sdk</Uri>
+      <Sha>fbbf32eab378af668ca264cff6c8e0358d25d1d3</Sha>
+    </Dependency>
+    <Dependency Name="Microsoft.NET.Sdk" Version="8.0.100-rc.1.23402.45">
+      <Uri>https://github.com/dotnet/sdk</Uri>
+      <Sha>fbbf32eab378af668ca264cff6c8e0358d25d1d3</Sha>
       <SourceBuild RepoName="sdk" ManagedOnly="true" />
     </Dependency>
-    <Dependency Name="Microsoft.DotNet.MSBuildSdkResolver" Version="8.0.100-rc.1.23401.23">
-      <Uri>https://github.com/dotnet/sdk</Uri>
-      <Sha>9d732b9cf69896f944a238670eed7edf41127af4</Sha>
+    <Dependency Name="Microsoft.DotNet.MSBuildSdkResolver" Version="8.0.100-rc.1.23402.45">
+      <Uri>https://github.com/dotnet/sdk</Uri>
+      <Sha>fbbf32eab378af668ca264cff6c8e0358d25d1d3</Sha>
     </Dependency>
     <Dependency Name="Microsoft.DotNet.Test.ProjectTemplates.2.1" Version="1.0.2-beta4.22406.1">
       <Uri>https://github.com/dotnet/test-templates</Uri>
@@ -127,26 +123,6 @@
       <Uri>https://github.com/dotnet/test-templates</Uri>
       <Sha>0b5cd2fb118d04da9b8719f681d215fab1bab7a5</Sha>
     </Dependency>
-<<<<<<< HEAD
-    <Dependency Name="Microsoft.DotNet.Common.ItemTemplates" Version="8.0.100-rc.1.23402.45">
-      <Uri>https://github.com/dotnet/sdk</Uri>
-      <Sha>fbbf32eab378af668ca264cff6c8e0358d25d1d3</Sha>
-    </Dependency>
-    <Dependency Name="Microsoft.TemplateEngine.Cli" Version="8.0.100-rc.1.23402.45">
-      <Uri>https://github.com/dotnet/sdk</Uri>
-      <Sha>fbbf32eab378af668ca264cff6c8e0358d25d1d3</Sha>
-    </Dependency>
-    <Dependency Name="Microsoft.NET.Sdk" Version="8.0.100-rc.1.23402.45">
-      <Uri>https://github.com/dotnet/sdk</Uri>
-      <Sha>fbbf32eab378af668ca264cff6c8e0358d25d1d3</Sha>
-      <SourceBuild RepoName="sdk" ManagedOnly="true" />
-    </Dependency>
-    <Dependency Name="Microsoft.DotNet.MSBuildSdkResolver" Version="8.0.100-rc.1.23402.45">
-      <Uri>https://github.com/dotnet/sdk</Uri>
-      <Sha>fbbf32eab378af668ca264cff6c8e0358d25d1d3</Sha>
-    </Dependency>
-=======
->>>>>>> 26626f3d
     <!-- For coherency purposes, these versions should be gated by the versions of winforms and wpf routed via windowsdesktop -->
     <Dependency Name="Microsoft.Dotnet.WinForms.ProjectTemplates" Version="8.0.0-rc.1.23401.3" CoherentParentDependency="Microsoft.WindowsDesktop.App.Runtime.win-x64">
       <Uri>https://github.com/dotnet/winforms</Uri>
