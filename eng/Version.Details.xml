<?xml version="1.0" encoding="utf-8"?>
<Dependencies>
  <ProductDependencies>
    <Dependency Name="Microsoft.WindowsDesktop.App.Ref" Version="8.0.0-alpha.1.22507.3" CoherentParentDependency="Microsoft.NET.Sdk">
      <Uri>https://github.com/dotnet/windowsdesktop</Uri>
      <Sha>ebdb19819eaabfd69d2998c41538a037a404546f</Sha>
    </Dependency>
    <Dependency Name="VS.Redist.Common.WindowsDesktop.SharedFramework.x64.8.0" Version="8.0.0-alpha.1.22507.3" CoherentParentDependency="Microsoft.NET.Sdk">
      <Uri>https://github.com/dotnet/windowsdesktop</Uri>
      <Sha>ebdb19819eaabfd69d2998c41538a037a404546f</Sha>
    </Dependency>
    <Dependency Name="VS.Redist.Common.WindowsDesktop.TargetingPack.x64.8.0" Version="8.0.0-alpha.1.22507.3" CoherentParentDependency="Microsoft.NET.Sdk">
      <Uri>https://github.com/dotnet/windowsdesktop</Uri>
      <Sha>ebdb19819eaabfd69d2998c41538a037a404546f</Sha>
    </Dependency>
    <Dependency Name="Microsoft.WindowsDesktop.App.Runtime.win-x64" Version="8.0.0-alpha.1.22507.3" CoherentParentDependency="Microsoft.NET.Sdk">
      <Uri>https://github.com/dotnet/windowsdesktop</Uri>
      <Sha>ebdb19819eaabfd69d2998c41538a037a404546f</Sha>
    </Dependency>
    <Dependency Name="runtime.linux-x64.Microsoft.NETCore.Runtime.ObjWriter" Version="1.0.0-alpha.1.22478.1" CoherentParentDependency="Microsoft.NETCore.App.Runtime.win-x64">
      <Uri>https://github.com/dotnet/llvm-project</Uri>
      <Sha>2e1187ef495010c65842a001f34c46006d5a01bc</Sha>
      <SourceBuildTarball RepoName="llvm-project" ManagedOnly="true" />
    </Dependency>
    <Dependency Name="VS.Redist.Common.NetCore.SharedFramework.x64.8.0" Version="8.0.0-alpha.1.22507.5" CoherentParentDependency="Microsoft.NET.Sdk">
      <Uri>https://github.com/dotnet/runtime</Uri>
      <Sha>636777273b152a34bb244b35527ca563735efa35</Sha>
    </Dependency>
    <Dependency Name="Microsoft.NETCore.App.Ref" Version="8.0.0-alpha.1.22507.5" CoherentParentDependency="Microsoft.NET.Sdk">
      <Uri>https://github.com/dotnet/runtime</Uri>
      <Sha>636777273b152a34bb244b35527ca563735efa35</Sha>
    </Dependency>
    <Dependency Name="VS.Redist.Common.NetCore.TargetingPack.x64.8.0" Version="8.0.0-alpha.1.22507.5" CoherentParentDependency="Microsoft.NET.Sdk">
      <Uri>https://github.com/dotnet/runtime</Uri>
      <Sha>636777273b152a34bb244b35527ca563735efa35</Sha>
    </Dependency>
    <Dependency Name="Microsoft.NETCore.App.Runtime.win-x64" Version="8.0.0-alpha.1.22507.5" CoherentParentDependency="Microsoft.NET.Sdk">
      <Uri>https://github.com/dotnet/runtime</Uri>
      <Sha>636777273b152a34bb244b35527ca563735efa35</Sha>
      <SourceBuildTarball RepoName="runtime" ManagedOnly="true" />
    </Dependency>
    <Dependency Name="Microsoft.NETCore.App.Host.win-x64" Version="8.0.0-alpha.1.22507.5" CoherentParentDependency="Microsoft.NET.Sdk">
      <Uri>https://github.com/dotnet/runtime</Uri>
      <Sha>636777273b152a34bb244b35527ca563735efa35</Sha>
    </Dependency>
    <Dependency Name="Microsoft.NETCore.DotNetHostResolver" Version="8.0.0-alpha.1.22507.5" CoherentParentDependency="Microsoft.NET.Sdk">
      <Uri>https://github.com/dotnet/runtime</Uri>
      <Sha>636777273b152a34bb244b35527ca563735efa35</Sha>
    </Dependency>
    <!-- Change blob version in GenerateLayout.targets if this is unpinned to service targeting pack -->
    <!-- No new netstandard.library planned for 3.1 timeframe at this time. -->
    <Dependency Name="NETStandard.Library.Ref" Version="2.1.0" Pinned="true">
      <Uri>https://github.com/dotnet/core-setup</Uri>
      <Sha>7d57652f33493fa022125b7f63aad0d70c52d810</Sha>
    </Dependency>
    <Dependency Name="Microsoft.NETCore.Platforms" Version="8.0.0-alpha.1.22507.5" CoherentParentDependency="Microsoft.NET.Sdk">
      <Uri>https://github.com/dotnet/runtime</Uri>
      <Sha>636777273b152a34bb244b35527ca563735efa35</Sha>
    </Dependency>
    <Dependency Name="Microsoft.AspNetCore.App.Ref" Version="8.0.0-alpha.1.22510.12" CoherentParentDependency="Microsoft.NET.Sdk">
      <Uri>https://github.com/dotnet/aspnetcore</Uri>
      <Sha>7d17cb5d2452bb1ac570d5b172099ab89d15431b</Sha>
    </Dependency>
    <Dependency Name="Microsoft.AspNetCore.App.Ref.Internal" Version="8.0.0-alpha.1.22510.12" CoherentParentDependency="Microsoft.NET.Sdk">
      <Uri>https://github.com/dotnet/aspnetcore</Uri>
      <Sha>7d17cb5d2452bb1ac570d5b172099ab89d15431b</Sha>
    </Dependency>
    <Dependency Name="Microsoft.AspNetCore.App.Runtime.win-x64" Version="8.0.0-alpha.1.22510.12" CoherentParentDependency="Microsoft.NET.Sdk">
      <Uri>https://github.com/dotnet/aspnetcore</Uri>
      <Sha>7d17cb5d2452bb1ac570d5b172099ab89d15431b</Sha>
      <SourceBuildTarball RepoName="aspnetcore" ManagedOnly="true" />
    </Dependency>
    <Dependency Name="VS.Redist.Common.AspNetCore.SharedFramework.x64.8.0" Version="8.0.0-alpha.1.22510.12" CoherentParentDependency="Microsoft.NET.Sdk">
      <Uri>https://github.com/dotnet/aspnetcore</Uri>
      <Sha>7d17cb5d2452bb1ac570d5b172099ab89d15431b</Sha>
    </Dependency>
    <Dependency Name="dotnet-dev-certs" Version="8.0.0-alpha.1.22510.12" CoherentParentDependency="Microsoft.NET.Sdk">
      <Uri>https://github.com/dotnet/aspnetcore</Uri>
      <Sha>7d17cb5d2452bb1ac570d5b172099ab89d15431b</Sha>
    </Dependency>
    <Dependency Name="dotnet-user-jwts" Version="8.0.0-alpha.1.22510.12" CoherentParentDependency="Microsoft.NET.Sdk">
      <Uri>https://github.com/dotnet/aspnetcore</Uri>
      <Sha>7d17cb5d2452bb1ac570d5b172099ab89d15431b</Sha>
    </Dependency>
    <Dependency Name="dotnet-user-secrets" Version="8.0.0-alpha.1.22510.12" CoherentParentDependency="Microsoft.NET.Sdk">
      <Uri>https://github.com/dotnet/aspnetcore</Uri>
      <Sha>7d17cb5d2452bb1ac570d5b172099ab89d15431b</Sha>
    </Dependency>
    <Dependency Name="Microsoft.DotNet.Test.ProjectTemplates.2.1" Version="1.0.2-beta4.22406.1">
      <Uri>https://github.com/dotnet/test-templates</Uri>
      <Sha>0385265f4d0b6413d64aea0223172366a9b9858c</Sha>
    </Dependency>
    <Dependency Name="Microsoft.DotNet.Test.ProjectTemplates.5.0" Version="1.0.2-beta4.22503.2">
      <Uri>https://github.com/dotnet/test-templates</Uri>
      <Sha>aaaa0c1826f97a9dfcc67e94136bf01010b55f23</Sha>
    </Dependency>
    <Dependency Name="Microsoft.DotNet.Test.ProjectTemplates.6.0" Version="1.0.2-beta4.22503.2">
      <Uri>https://github.com/dotnet/test-templates</Uri>
      <Sha>aaaa0c1826f97a9dfcc67e94136bf01010b55f23</Sha>
    </Dependency>
    <Dependency Name="Microsoft.DotNet.Test.ProjectTemplates.7.0" Version="1.0.2-beta4.22503.2">
      <Uri>https://github.com/dotnet/test-templates</Uri>
      <Sha>aaaa0c1826f97a9dfcc67e94136bf01010b55f23</Sha>
      <SourceBuild RepoName="test-templates" ManagedOnly="true" />
    </Dependency>
    <Dependency Name="Microsoft.DotNet.Common.ItemTemplates" Version="8.0.100-alpha.1.22511.14">
      <Uri>https://github.com/dotnet/sdk</Uri>
      <Sha>5865db4e5a4ed57439a772377146cf1c7322be5d</Sha>
    </Dependency>
    <Dependency Name="Microsoft.TemplateEngine.Cli" Version="8.0.100-alpha.1.22511.14">
      <Uri>https://github.com/dotnet/sdk</Uri>
      <Sha>5865db4e5a4ed57439a772377146cf1c7322be5d</Sha>
    </Dependency>
    <Dependency Name="Microsoft.NET.Sdk" Version="8.0.100-alpha.1.22511.14">
      <Uri>https://github.com/dotnet/sdk</Uri>
      <Sha>5865db4e5a4ed57439a772377146cf1c7322be5d</Sha>
      <SourceBuild RepoName="sdk" ManagedOnly="true" />
    </Dependency>
    <Dependency Name="Microsoft.DotNet.MSBuildSdkResolver" Version="8.0.100-alpha.1.22511.14">
      <Uri>https://github.com/dotnet/sdk</Uri>
      <Sha>5865db4e5a4ed57439a772377146cf1c7322be5d</Sha>
    </Dependency>
    <!-- For coherency purposes, these versions should be gated by the versions of winforms and wpf routed via windowsdesktop -->
    <Dependency Name="Microsoft.Dotnet.WinForms.ProjectTemplates" Version="8.0.0-alpha.1.22505.8" CoherentParentDependency="Microsoft.WindowsDesktop.App.Runtime.win-x64">
      <Uri>https://github.com/dotnet/winforms</Uri>
      <Sha>6042cca9a51875f4625e43bd2167e0d53984ab84</Sha>
    </Dependency>
    <Dependency Name="Microsoft.DotNet.Wpf.ProjectTemplates" Version="8.0.0-alpha.1.22506.1" CoherentParentDependency="Microsoft.WindowsDesktop.App.Runtime.win-x64">
      <Uri>https://github.com/dotnet/wpf</Uri>
      <Sha>af0545ca3d3c4f5bfd842fe8f0041d8e8979109d</Sha>
    </Dependency>
    <Dependency Name="Microsoft.FSharp.Compiler" Version="12.0.5-beta.22507.6" CoherentParentDependency="Microsoft.NET.Sdk">
      <Uri>https://github.com/dotnet/fsharp</Uri>
      <Sha>532a074f9b304325d8bcd554ac73a1183b74a8f0</Sha>
    </Dependency>
    <Dependency Name="Microsoft.SourceBuild.Intermediate.fsharp" Version="7.0.0-beta.22507.6" CoherentParentDependency="Microsoft.NET.Sdk">
      <Uri>https://github.com/dotnet/fsharp</Uri>
      <Sha>532a074f9b304325d8bcd554ac73a1183b74a8f0</Sha>
      <SourceBuild RepoName="fsharp" ManagedOnly="true" />
    </Dependency>
    <Dependency Name="Microsoft.NET.Test.Sdk" Version="17.5.0-preview-20221011-02" CoherentParentDependency="Microsoft.NET.Sdk">
      <Uri>https://github.com/microsoft/vstest</Uri>
      <Sha>fc037d44272691908ab77ca22db5bec7d5407ee6</Sha>
      <SourceBuildTarball RepoName="vstest" ManagedOnly="true" />
    </Dependency>
    <Dependency Name="Microsoft.NET.ILLink.Tasks" Version="7.0.100-1.22507.1" CoherentParentDependency="Microsoft.NET.Sdk">
      <Uri>https://github.com/dotnet/linker</Uri>
      <Sha>6000a84c7e0b3678af032c25b7319aefdd057f6c</Sha>
      <SourceBuild RepoName="linker" ManagedOnly="true" />
      <RepoName>linker</RepoName>
    </Dependency>
    <Dependency Name="Microsoft.Net.Compilers.Toolset" Version="4.4.0-3.22511.1" CoherentParentDependency="Microsoft.NET.Sdk">
      <Uri>https://github.com/dotnet/roslyn</Uri>
      <Sha>e4d6425dbd5e782ce572281e78669d5d68c55913</Sha>
      <SourceBuild RepoName="roslyn" ManagedOnly="true" />
    </Dependency>
    <Dependency Name="Microsoft.Build" Version="17.5.0-preview-22506-03" CoherentParentDependency="Microsoft.NET.Sdk">
      <Uri>https://github.com/dotnet/msbuild</Uri>
      <Sha>20ce296d6b3f4e63a511321c7e1a2f69a4ee63ef</Sha>
      <SourceBuildTarball RepoName="msbuild" ManagedOnly="true" />
    </Dependency>
    <Dependency Name="NuGet.Build.Tasks" Version="6.4.0-preview.3.107" CoherentParentDependency="Microsoft.NET.Sdk">
      <Uri>https://github.com/nuget/nuget.client</Uri>
      <Sha>1a082949ae5b6da7ca2cce047396c53ae1afdde7</Sha>
      <SourceBuildTarball RepoName="nuget-client" ManagedOnly="true" />
    </Dependency>
    <Dependency Name="Microsoft.ApplicationInsights" Version="2.0.0">
      <Uri>https://github.com/Microsoft/ApplicationInsights-dotnet</Uri>
      <Sha>53b80940842204f78708a538628288ff5d741a1d</Sha>
    </Dependency>
    <Dependency Name="Microsoft.NET.Workload.Emscripten.net6.Manifest-8.0.100" Version="8.0.0-alpha.1.22510.1">
      <Uri>https://github.com/dotnet/emsdk</Uri>
      <Sha>aecb1c71c70f6db44035602a879c57fa495d37e8</Sha>
    </Dependency>
    <Dependency Name="Microsoft.NET.Workload.Emscripten.net7.Manifest-8.0.100" Version="8.0.0-alpha.1.22510.1">
      <Uri>https://github.com/dotnet/emsdk</Uri>
      <Sha>aecb1c71c70f6db44035602a879c57fa495d37e8</Sha>
    </Dependency>
    <Dependency Name="Microsoft.Deployment.DotNet.Releases" Version="1.0.0-preview5.1.22263.1">
      <Uri>https://github.com/dotnet/deployment-tools</Uri>
      <Sha>c3ad00ae84489071080a606f6a8e43c9a91a5cc2</Sha>
      <SourceBuildTarball RepoName="deployment-tools" ManagedOnly="true" />
    </Dependency>
    <Dependency Name="Microsoft.SourceBuild.Intermediate.source-build-externals" Version="8.0.0-alpha.1.22510.1">
      <Uri>https://github.com/dotnet/source-build-externals</Uri>
      <Sha>04b6bbb27a7614a3e0731a31fa0514f7bfe77174</Sha>
      <SourceBuild RepoName="source-build-externals" ManagedOnly="true" />
    </Dependency>
    <Dependency Name="Microsoft.SourceBuild.Intermediate.symreader" Version="1.4.0-beta2-21475-02">
      <Uri>https://github.com/dotnet/symreader</Uri>
      <Sha>7b9791daa3a3477eb22ec805946c9fff8b42d8ca</Sha>
      <SourceBuild RepoName="symreader" ManagedOnly="true" />
    </Dependency>
  </ProductDependencies>
  <ToolsetDependencies>
<<<<<<< HEAD
    <Dependency Name="Microsoft.DotNet.Arcade.Sdk" Version="7.0.0-beta.22511.2">
      <Uri>https://github.com/dotnet/arcade</Uri>
      <Sha>f760da39566d1cfa90c89e38d8dfafb3d43f9cae</Sha>
      <SourceBuild RepoName="arcade" ManagedOnly="true" />
    </Dependency>
    <Dependency Name="Microsoft.DotNet.CMake.Sdk" Version="7.0.0-beta.22511.2">
      <Uri>https://github.com/dotnet/arcade</Uri>
      <Sha>f760da39566d1cfa90c89e38d8dfafb3d43f9cae</Sha>
    </Dependency>
    <Dependency Name="Microsoft.DotNet.Build.Tasks.Installers" Version="7.0.0-beta.22511.2">
      <Uri>https://github.com/dotnet/arcade</Uri>
      <Sha>f760da39566d1cfa90c89e38d8dfafb3d43f9cae</Sha>
=======
    <Dependency Name="Microsoft.DotNet.Arcade.Sdk" Version="8.0.0-beta.22511.1">
      <Uri>https://github.com/dotnet/arcade</Uri>
      <Sha>7cdba99308169f56130497633e600df49ecc7897</Sha>
      <SourceBuild RepoName="arcade" ManagedOnly="true" />
    </Dependency>
    <Dependency Name="Microsoft.DotNet.CMake.Sdk" Version="8.0.0-beta.22511.1">
      <Uri>https://github.com/dotnet/arcade</Uri>
      <Sha>7cdba99308169f56130497633e600df49ecc7897</Sha>
    </Dependency>
    <Dependency Name="Microsoft.DotNet.Build.Tasks.Installers" Version="8.0.0-beta.22511.1">
      <Uri>https://github.com/dotnet/arcade</Uri>
      <Sha>7cdba99308169f56130497633e600df49ecc7897</Sha>
>>>>>>> 1b80461e
    </Dependency>
    <Dependency Name="Microsoft.DotNet.DarcLib" Version="1.1.0-beta.22512.1">
      <Uri>https://github.com/dotnet/arcade-services</Uri>
      <Sha>537a89e203d461f66ad44377e8dc4f224a028831</Sha>
    </Dependency>
    <Dependency Name="Microsoft.Extensions.Logging.Console" Version="7.0.0-rc.1.22426.10">
      <Uri>https://github.com/dotnet/runtime</Uri>
      <Sha>06aceb7015f3bd2ff019ef5920d2354eb2ea2c92</Sha>
    </Dependency>
    <Dependency Name="Microsoft.SourceBuild.Intermediate.source-build-reference-packages" Version="8.0.0-alpha.1.22507.2">
      <Uri>https://github.com/dotnet/source-build-reference-packages</Uri>
      <Sha>bbba08adb8b3a76e49d9467dce53ea1b231828aa</Sha>
      <SourceBuildTarball RepoName="source-build-reference-packages" ManagedOnly="true" />
    </Dependency>
    <Dependency Name="Microsoft.SourceLink.GitHub" Version="1.2.0-beta-22503-03" CoherentParentDependency="Microsoft.DotNet.Arcade.Sdk">
      <Uri>https://github.com/dotnet/sourcelink</Uri>
      <Sha>4b112ab1f8ccb757fb31b5c1e24f16f75360295d</Sha>
      <SourceBuild RepoName="sourcelink" ManagedOnly="true" />
    </Dependency>
    <Dependency Name="Microsoft.DotNet.XliffTasks" Version="1.0.0-beta.22507.1" CoherentParentDependency="Microsoft.DotNet.Arcade.Sdk">
      <Uri>https://github.com/dotnet/xliff-tasks</Uri>
      <Sha>2aa899e3d0ddff13b189f34f0bed6dafe7dbfe8d</Sha>
      <SourceBuild RepoName="xliff-tasks" ManagedOnly="true" />
    </Dependency>
  </ToolsetDependencies>
</Dependencies><|MERGE_RESOLUTION|>--- conflicted
+++ resolved
@@ -193,20 +193,6 @@
     </Dependency>
   </ProductDependencies>
   <ToolsetDependencies>
-<<<<<<< HEAD
-    <Dependency Name="Microsoft.DotNet.Arcade.Sdk" Version="7.0.0-beta.22511.2">
-      <Uri>https://github.com/dotnet/arcade</Uri>
-      <Sha>f760da39566d1cfa90c89e38d8dfafb3d43f9cae</Sha>
-      <SourceBuild RepoName="arcade" ManagedOnly="true" />
-    </Dependency>
-    <Dependency Name="Microsoft.DotNet.CMake.Sdk" Version="7.0.0-beta.22511.2">
-      <Uri>https://github.com/dotnet/arcade</Uri>
-      <Sha>f760da39566d1cfa90c89e38d8dfafb3d43f9cae</Sha>
-    </Dependency>
-    <Dependency Name="Microsoft.DotNet.Build.Tasks.Installers" Version="7.0.0-beta.22511.2">
-      <Uri>https://github.com/dotnet/arcade</Uri>
-      <Sha>f760da39566d1cfa90c89e38d8dfafb3d43f9cae</Sha>
-=======
     <Dependency Name="Microsoft.DotNet.Arcade.Sdk" Version="8.0.0-beta.22511.1">
       <Uri>https://github.com/dotnet/arcade</Uri>
       <Sha>7cdba99308169f56130497633e600df49ecc7897</Sha>
@@ -219,7 +205,6 @@
     <Dependency Name="Microsoft.DotNet.Build.Tasks.Installers" Version="8.0.0-beta.22511.1">
       <Uri>https://github.com/dotnet/arcade</Uri>
       <Sha>7cdba99308169f56130497633e600df49ecc7897</Sha>
->>>>>>> 1b80461e
     </Dependency>
     <Dependency Name="Microsoft.DotNet.DarcLib" Version="1.1.0-beta.22512.1">
       <Uri>https://github.com/dotnet/arcade-services</Uri>
