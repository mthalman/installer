<?xml version="1.0" encoding="utf-8"?>
<Dependencies>
  <ProductDependencies>
    <Dependency Name="Microsoft.WindowsDesktop.App.Ref" Version="6.0.3" CoherentParentDependency="Microsoft.NET.Sdk">
      <Uri>https://dev.azure.com/dnceng/internal/_git/dotnet-windowsdesktop</Uri>
      <Sha>1217354ca79000178dca5bca83fe6ec490e1d2d6</Sha>
    </Dependency>
    <Dependency Name="VS.Redist.Common.WindowsDesktop.SharedFramework.x64.6.0" Version="6.0.3-servicing.22124.3" CoherentParentDependency="Microsoft.NET.Sdk">
      <Uri>https://dev.azure.com/dnceng/internal/_git/dotnet-windowsdesktop</Uri>
      <Sha>1217354ca79000178dca5bca83fe6ec490e1d2d6</Sha>
    </Dependency>
    <Dependency Name="VS.Redist.Common.WindowsDesktop.TargetingPack.x64.6.0" Version="6.0.3-servicing.22124.3" CoherentParentDependency="Microsoft.NET.Sdk">
      <Uri>https://dev.azure.com/dnceng/internal/_git/dotnet-windowsdesktop</Uri>
      <Sha>1217354ca79000178dca5bca83fe6ec490e1d2d6</Sha>
    </Dependency>
    <Dependency Name="Microsoft.WindowsDesktop.App.Runtime.win-x64" Version="6.0.3" CoherentParentDependency="Microsoft.NET.Sdk">
      <Uri>https://dev.azure.com/dnceng/internal/_git/dotnet-windowsdesktop</Uri>
      <Sha>1217354ca79000178dca5bca83fe6ec490e1d2d6</Sha>
    </Dependency>
    <Dependency Name="VS.Redist.Common.NetCore.SharedFramework.x64.6.0" Version="6.0.3-servicing.22123.9" CoherentParentDependency="Microsoft.NET.Sdk">
      <Uri>https://dev.azure.com/dnceng/internal/_git/dotnet-runtime</Uri>
      <Sha>c24d9a9c91c5d04b7b4de71f1a9f33ac35e09663</Sha>
    </Dependency>
    <Dependency Name="Microsoft.NETCore.App.Ref" Version="6.0.3" CoherentParentDependency="Microsoft.NET.Sdk">
      <Uri>https://dev.azure.com/dnceng/internal/_git/dotnet-runtime</Uri>
      <Sha>c24d9a9c91c5d04b7b4de71f1a9f33ac35e09663</Sha>
    </Dependency>
    <Dependency Name="VS.Redist.Common.NetCore.TargetingPack.x64.6.0" Version="6.0.3-servicing.22123.9" CoherentParentDependency="Microsoft.NET.Sdk">
      <Uri>https://dev.azure.com/dnceng/internal/_git/dotnet-runtime</Uri>
      <Sha>c24d9a9c91c5d04b7b4de71f1a9f33ac35e09663</Sha>
    </Dependency>
    <Dependency Name="Microsoft.NETCore.App.Runtime.win-x64" Version="6.0.3" CoherentParentDependency="Microsoft.NET.Sdk">
      <Uri>https://dev.azure.com/dnceng/internal/_git/dotnet-runtime</Uri>
      <Sha>c24d9a9c91c5d04b7b4de71f1a9f33ac35e09663</Sha>
      <SourceBuildTarball RepoName="runtime" ManagedOnly="true" />
    </Dependency>
    <Dependency Name="Microsoft.NETCore.App.Host.win-x64" Version="6.0.3" CoherentParentDependency="Microsoft.NET.Sdk">
      <Uri>https://dev.azure.com/dnceng/internal/_git/dotnet-runtime</Uri>
      <Sha>c24d9a9c91c5d04b7b4de71f1a9f33ac35e09663</Sha>
    </Dependency>
    <Dependency Name="Microsoft.NETCore.DotNetHostResolver" Version="6.0.3" CoherentParentDependency="Microsoft.NET.Sdk">
      <Uri>https://dev.azure.com/dnceng/internal/_git/dotnet-runtime</Uri>
      <Sha>c24d9a9c91c5d04b7b4de71f1a9f33ac35e09663</Sha>
    </Dependency>
    <!-- Change blob version in GenerateLayout.targets if this is unpinned to service targeting pack -->
    <!-- No new netstandard.library planned for 3.1 timeframe at this time. -->
    <Dependency Name="NETStandard.Library.Ref" Version="2.1.0" Pinned="true">
      <Uri>https://github.com/dotnet/core-setup</Uri>
      <Sha>7d57652f33493fa022125b7f63aad0d70c52d810</Sha>
    </Dependency>
    <Dependency Name="Microsoft.NETCore.Platforms" Version="6.0.2" CoherentParentDependency="Microsoft.NET.Sdk">
      <Uri>https://dev.azure.com/dnceng/internal/_git/dotnet-runtime</Uri>
      <Sha>c24d9a9c91c5d04b7b4de71f1a9f33ac35e09663</Sha>
    </Dependency>
    <Dependency Name="Microsoft.AspNetCore.App.Ref" Version="6.0.3" CoherentParentDependency="Microsoft.NET.Sdk">
      <Uri>https://dev.azure.com/dnceng/internal/_git/dotnet-aspnetcore</Uri>
      <Sha>c911002ab43b7b989ed67090f2a48d9073d5118d</Sha>
    </Dependency>
    <Dependency Name="Microsoft.AspNetCore.App.Ref.Internal" Version="6.0.3-servicing.22124.1" CoherentParentDependency="Microsoft.NET.Sdk">
      <Uri>https://dev.azure.com/dnceng/internal/_git/dotnet-aspnetcore</Uri>
      <Sha>c911002ab43b7b989ed67090f2a48d9073d5118d</Sha>
    </Dependency>
    <Dependency Name="Microsoft.AspNetCore.App.Runtime.win-x64" Version="6.0.3" CoherentParentDependency="Microsoft.NET.Sdk">
      <Uri>https://dev.azure.com/dnceng/internal/_git/dotnet-aspnetcore</Uri>
      <Sha>c911002ab43b7b989ed67090f2a48d9073d5118d</Sha>
      <SourceBuildTarball RepoName="aspnetcore" ManagedOnly="true" />
    </Dependency>
    <Dependency Name="VS.Redist.Common.AspNetCore.SharedFramework.x64.6.0" Version="6.0.3-servicing.22124.1" CoherentParentDependency="Microsoft.NET.Sdk">
      <Uri>https://dev.azure.com/dnceng/internal/_git/dotnet-aspnetcore</Uri>
      <Sha>c911002ab43b7b989ed67090f2a48d9073d5118d</Sha>
    </Dependency>
    <Dependency Name="dotnet-dev-certs" Version="6.0.3-servicing.22124.1" CoherentParentDependency="Microsoft.NET.Sdk">
      <Uri>https://dev.azure.com/dnceng/internal/_git/dotnet-aspnetcore</Uri>
      <Sha>c911002ab43b7b989ed67090f2a48d9073d5118d</Sha>
    </Dependency>
    <Dependency Name="dotnet-user-secrets" Version="6.0.3-servicing.22124.1" CoherentParentDependency="Microsoft.NET.Sdk">
      <Uri>https://dev.azure.com/dnceng/internal/_git/dotnet-aspnetcore</Uri>
      <Sha>c911002ab43b7b989ed67090f2a48d9073d5118d</Sha>
    </Dependency>
    <Dependency Name="Microsoft.DotNet.Test.ProjectTemplates.2.1" Version="1.0.2-beta4.22064.3">
      <Uri>https://github.com/dotnet/test-templates</Uri>
      <Sha>c40ef7e056b48e011c43a21354d6790ba6b8b4fc</Sha>
    </Dependency>
    <Dependency Name="Microsoft.DotNet.Test.ProjectTemplates.5.0" Version="1.0.2-beta4.22064.3">
      <Uri>https://github.com/dotnet/test-templates</Uri>
      <Sha>c40ef7e056b48e011c43a21354d6790ba6b8b4fc</Sha>
    </Dependency>
    <Dependency Name="Microsoft.DotNet.Test.ProjectTemplates.6.0" Version="1.0.2-beta4.22064.3">
      <Uri>https://github.com/dotnet/test-templates</Uri>
      <Sha>c40ef7e056b48e011c43a21354d6790ba6b8b4fc</Sha>
      <SourceBuild RepoName="test-templates" ManagedOnly="true" />
    </Dependency>
<<<<<<< HEAD
    <Dependency Name="Microsoft.DotNet.Common.ItemTemplates" Version="6.0.300-preview.22160.1" CoherentParentDependency="Microsoft.NET.Sdk">
      <Uri>https://github.com/dotnet/templating</Uri>
      <Sha>554c414ebc1b9ae9e876f3d486beeee69370e413</Sha>
    </Dependency>
    <Dependency Name="Microsoft.TemplateEngine.Cli" Version="6.0.300-preview.22160.1" CoherentParentDependency="Microsoft.NET.Sdk">
      <Uri>https://github.com/dotnet/templating</Uri>
      <Sha>554c414ebc1b9ae9e876f3d486beeee69370e413</Sha>
      <SourceBuild RepoName="templating" ManagedOnly="true" />
    </Dependency>
    <Dependency Name="Microsoft.DotNet.Common.ProjectTemplates.6.0" Version="6.0.300-preview.22160.1" CoherentParentDependency="Microsoft.NET.Sdk">
      <Uri>https://github.com/dotnet/templating</Uri>
      <Sha>554c414ebc1b9ae9e876f3d486beeee69370e413</Sha>
    </Dependency>
    <Dependency Name="Microsoft.NET.Sdk" Version="6.0.300-preview.22160.6">
      <Uri>https://github.com/dotnet/sdk</Uri>
      <Sha>11809d681b04ed4d0700437e04e55230f170087d</Sha>
      <SourceBuild RepoName="sdk" ManagedOnly="true" />
    </Dependency>
    <Dependency Name="Microsoft.DotNet.MSBuildSdkResolver" Version="6.0.300-preview.22160.6">
      <Uri>https://github.com/dotnet/sdk</Uri>
      <Sha>11809d681b04ed4d0700437e04e55230f170087d</Sha>
=======
    <Dependency Name="Microsoft.DotNet.Common.ItemTemplates" Version="6.0.201" CoherentParentDependency="Microsoft.NET.Sdk">
      <Uri>https://dev.azure.com/dnceng/internal/_git/dotnet-templating</Uri>
      <Sha>eeae34ecb55d49616c9cd79bebfd6978b9ee54a0</Sha>
    </Dependency>
    <Dependency Name="Microsoft.TemplateEngine.Cli" Version="6.0.201-servicing.22123.7" CoherentParentDependency="Microsoft.NET.Sdk">
      <Uri>https://dev.azure.com/dnceng/internal/_git/dotnet-templating</Uri>
      <Sha>eeae34ecb55d49616c9cd79bebfd6978b9ee54a0</Sha>
      <SourceBuild RepoName="templating" ManagedOnly="true" />
    </Dependency>
    <Dependency Name="Microsoft.DotNet.Common.ProjectTemplates.6.0" Version="6.0.201" CoherentParentDependency="Microsoft.NET.Sdk">
      <Uri>https://dev.azure.com/dnceng/internal/_git/dotnet-templating</Uri>
      <Sha>eeae34ecb55d49616c9cd79bebfd6978b9ee54a0</Sha>
    </Dependency>
    <Dependency Name="Microsoft.NET.Sdk" Version="6.0.201-servicing.22124.17">
      <Uri>https://dev.azure.com/dnceng/internal/_git/dotnet-sdk</Uri>
      <Sha>11428db5b702966c7750a82c099718a398a1aa15</Sha>
      <SourceBuild RepoName="sdk" ManagedOnly="true" />
    </Dependency>
    <Dependency Name="Microsoft.DotNet.MSBuildSdkResolver" Version="6.0.201-servicing.22124.17">
      <Uri>https://dev.azure.com/dnceng/internal/_git/dotnet-sdk</Uri>
      <Sha>11428db5b702966c7750a82c099718a398a1aa15</Sha>
>>>>>>> 6f507e2b
    </Dependency>
    <!-- For coherency purposes, these versions should be gated by the versions of winforms and wpf routed via windowsdesktop -->
    <Dependency Name="Microsoft.Dotnet.WinForms.ProjectTemplates" Version="6.0.3-servicing.22123.7" CoherentParentDependency="Microsoft.WindowsDesktop.App.Runtime.win-x64">
      <Uri>https://dev.azure.com/dnceng/internal/_git/dotnet-winforms</Uri>
      <Sha>1f426c90a9589dabc16d114aa91bfea9f21f8571</Sha>
    </Dependency>
    <Dependency Name="Microsoft.DotNet.Wpf.ProjectTemplates" Version="6.0.3-servicing.22124.2" CoherentParentDependency="Microsoft.WindowsDesktop.App.Runtime.win-x64">
      <Uri>https://dev.azure.com/dnceng/internal/_git/dotnet-wpf</Uri>
      <Sha>560f243910f407df33fd5cdf06e2a857684f4bc7</Sha>
    </Dependency>
    <Dependency Name="Microsoft.FSharp.Compiler" Version="12.0.3-beta.22159.2" CoherentParentDependency="Microsoft.NET.Sdk">
      <Uri>https://github.com/dotnet/fsharp</Uri>
      <Sha>3dea7433d11e978a85c9079886582cba96721d9e</Sha>
    </Dependency>
    <Dependency Name="Microsoft.SourceBuild.Intermediate.fsharp" Version="6.0.4-beta.22159.2" CoherentParentDependency="Microsoft.NET.Sdk">
      <Uri>https://github.com/dotnet/fsharp</Uri>
      <Sha>3dea7433d11e978a85c9079886582cba96721d9e</Sha>
      <SourceBuild RepoName="fsharp" ManagedOnly="true" />
    </Dependency>
    <Dependency Name="Microsoft.NET.Test.Sdk" Version="17.2.0-release-20220209-04" CoherentParentDependency="Microsoft.NET.Sdk">
      <Uri>https://github.com/microsoft/vstest</Uri>
      <Sha>75765f2afc7425f47efde1a59a8eb86cf81658f9</Sha>
      <SourceBuildTarball RepoName="vstest" ManagedOnly="true" />
    </Dependency>
<<<<<<< HEAD
    <Dependency Name="Microsoft.NET.ILLink.Tasks" Version="6.0.200-1.22124.2" CoherentParentDependency="Microsoft.NET.Sdk">
      <Uri>https://github.com/dotnet/linker</Uri>
      <Sha>e9cfb5413a6a7a7b5bfc3b9a73671be2b18642cf</Sha>
      <SourceBuild RepoName="linker" ManagedOnly="true" />
      <RepoName>linker</RepoName>
    </Dependency>
    <Dependency Name="Microsoft.Net.Compilers.Toolset" Version="4.2.0-2.22159.10" CoherentParentDependency="Microsoft.NET.Sdk">
      <Uri>https://github.com/dotnet/roslyn</Uri>
      <Sha>f3a5bad242b7a7b8149ae644de0a61c2f1bffc8d</Sha>
=======
    <Dependency Name="Microsoft.NET.ILLink.Tasks" Version="6.0.200-1.22122.2" CoherentParentDependency="Microsoft.NET.Sdk">
      <Uri>https://github.com/dotnet/linker</Uri>
      <Sha>4a231cedcaf6b93b04d07e5f7670e88e5fa937fe</Sha>
      <SourceBuild RepoName="linker" ManagedOnly="true" />
      <RepoName>linker</RepoName>
    </Dependency>
    <Dependency Name="Microsoft.Net.Compilers.Toolset" Version="4.1.0-5.22116.13" CoherentParentDependency="Microsoft.NET.Sdk">
      <Uri>https://github.com/dotnet/roslyn</Uri>
      <Sha>dbffaa4a4e4507b8e8dcf0cae6e3209d32113391</Sha>
>>>>>>> 6f507e2b
      <SourceBuild RepoName="roslyn" ManagedOnly="true" />
    </Dependency>
    <Dependency Name="Microsoft.Build" Version="17.2.0-preview-22154-03" CoherentParentDependency="Microsoft.NET.Sdk">
      <Uri>https://github.com/dotnet/msbuild</Uri>
      <Sha>2e82c9f3f5feaa9444e67c4509c25f98fb1ea500</Sha>
      <SourceBuildTarball RepoName="msbuild" ManagedOnly="true" />
    </Dependency>
    <Dependency Name="NuGet.Build.Tasks" Version="6.2.0-preview.2.91" CoherentParentDependency="Microsoft.NET.Sdk">
      <Uri>https://github.com/nuget/nuget.client</Uri>
      <Sha>db1acf828845c4f6177d3acae0abab1ac6b9a1c5</Sha>
      <SourceBuildTarball RepoName="nuget-client" ManagedOnly="true" />
    </Dependency>
    <Dependency Name="Microsoft.ApplicationInsights" Version="2.0.0">
      <Uri>https://github.com/Microsoft/ApplicationInsights-dotnet</Uri>
      <Sha>53b80940842204f78708a538628288ff5d741a1d</Sha>
    </Dependency>
    <!-- Temporarily pinning Microsoft.Web.Xdt until strict coherency is enabled by default -->
    <Dependency Name="Microsoft.Web.Xdt" Version="5.0.0-preview.21431.1" CoherentParentDependency="Microsoft.NET.Sdk" Pinned="true">
      <Uri>https://github.com/dotnet/xdt</Uri>
      <Sha>698fdad58fa64a55f16cd9562c90224cc498ed02</Sha>
      <SourceBuildTarball RepoName="xdt" ManagedOnly="true" />
    </Dependency>
<<<<<<< HEAD
    <Dependency Name="Microsoft.NET.Workload.Emscripten.Manifest-6.0.200" Version="6.0.1">
=======
    <Dependency Name="Microsoft.NET.Workload.Emscripten.Manifest-6.0.100" Version="6.0.2" CoherentParentDependency="VS.Redist.Common.NetCore.SharedFramework.x64.6.0">
>>>>>>> 6f507e2b
      <Uri>https://github.com/dotnet/emsdk</Uri>
      <Sha>ee0a97a0009c0e048789126253fea7994db676ac</Sha>
    </Dependency>
    <Dependency Name="Microsoft.NET.Workload.Emscripten.Manifest-6.0.200" Version="6.0.2" CoherentParentDependency="VS.Redist.Common.NetCore.SharedFramework.x64.6.0">
      <Uri>https://github.com/dotnet/emsdk</Uri>
      <Sha>ee0a97a0009c0e048789126253fea7994db676ac</Sha>
    </Dependency>
    <Dependency Name="Microsoft.SourceBuild.Intermediate.source-build" Version="0.1.0-alpha.1.21616.4" CoherentParentDependency="Microsoft.NET.Sdk">
      <Uri>https://github.com/dotnet/source-build</Uri>
      <Sha>90bdf447e1b97605f109b34243ab8c9f215308e9</Sha>
      <SourceBuild RepoName="source-build" ManagedOnly="true" />
    </Dependency>
    <Dependency Name="Microsoft.DotNet.Cli.CommandLine" Version="1.0.0-preview.21310.2">
      <Uri>https://github.com/dotnet/clicommandlineparser</Uri>
      <Sha>3198bf5660cad3dab85f5475bf1fda9688146e3f</Sha>
      <SourceBuildTarball RepoName="clicommandlineparser" ManagedOnly="true" />
    </Dependency>
    <Dependency Name="Microsoft.Deployment.DotNet.Releases" Version="1.0.247101">
      <Uri>https://github.com/dotnet/deployment-tools</Uri>
      <Sha>7431bf2f3c204cbbc326c8d55ce4ac5cad7661d6</Sha>
      <SourceBuildTarball RepoName="deployment-tools" ManagedOnly="true" />
    </Dependency>
    <Dependency Name="Microsoft.SourceBuild.Intermediate.diagnostics" Version="5.0.0-preview.21506.1">
      <Uri>https://github.com/dotnet/diagnostics</Uri>
      <Sha>ab3eb7a525e31dc6fb4d9cc0b7154fa2be58dac1</Sha>
      <SourceBuildTarball RepoName="diagnostics" ManagedOnly="true" />
    </Dependency>
    <Dependency Name="Microsoft.SourceBuild.Intermediate.symreader" Version="1.4.0-beta2-21475-02">
      <Uri>https://github.com/dotnet/symreader</Uri>
      <Sha>7b9791daa3a3477eb22ec805946c9fff8b42d8ca</Sha>
      <SourceBuildTarball RepoName="symreader" ManagedOnly="true" />
    </Dependency>
  </ProductDependencies>
  <ToolsetDependencies>
    <Dependency Name="Microsoft.DotNet.Arcade.Sdk" Version="6.0.0-beta.22159.8">
      <Uri>https://github.com/dotnet/arcade</Uri>
      <Sha>4f4c8c392d1c51e630f4571e39a095da7fb172c5</Sha>
      <SourceBuild RepoName="arcade" ManagedOnly="true" />
    </Dependency>
    <Dependency Name="Microsoft.DotNet.CMake.Sdk" Version="6.0.0-beta.22159.8">
      <Uri>https://github.com/dotnet/arcade</Uri>
      <Sha>4f4c8c392d1c51e630f4571e39a095da7fb172c5</Sha>
      <SourceBuild RepoName="arcade" ManagedOnly="true" />
    </Dependency>
    <Dependency Name="Microsoft.DotNet.Build.Tasks.Installers" Version="6.0.0-beta.22159.8">
      <Uri>https://github.com/dotnet/arcade</Uri>
      <Sha>4f4c8c392d1c51e630f4571e39a095da7fb172c5</Sha>
    </Dependency>
<<<<<<< HEAD
    <Dependency Name="Microsoft.SourceBuild.Intermediate.source-build-reference-packages" Version="6.0.0-servicing.22160.1">
      <Uri>https://github.com/dotnet/source-build-reference-packages</Uri>
      <Sha>2125d910fc86ff6cd4f834d32f70f0290b31fd96</Sha>
=======
    <Dependency Name="Microsoft.SourceBuild.Intermediate.source-build-reference-packages" Version="6.0.0-servicing.22158.2">
      <Uri>https://github.com/dotnet/source-build-reference-packages</Uri>
      <Sha>2bd5e08a5ede56b51ea88ac3deecde19c5c520cb</Sha>
>>>>>>> 6f507e2b
      <SourceBuildTarball RepoName="source-build-reference-packages" ManagedOnly="true" />
    </Dependency>
    <Dependency Name="Microsoft.SourceLink.GitHub" Version="1.1.0-beta-21480-02" CoherentParentDependency="Microsoft.DotNet.Arcade.Sdk">
      <Uri>https://github.com/dotnet/sourcelink</Uri>
      <Sha>8031e5220baf2acad991e661d8308b783d2acf3e</Sha>
      <SourceBuild RepoName="sourcelink" ManagedOnly="true" />
    </Dependency>
    <Dependency Name="Microsoft.DotNet.XliffTasks" Version="1.0.0-beta.21431.1" CoherentParentDependency="Microsoft.DotNet.Arcade.Sdk">
      <Uri>https://github.com/dotnet/xliff-tasks</Uri>
      <Sha>bc3233146e1fcd393ed471d5005333c83363e0fe</Sha>
      <SourceBuild RepoName="xliff-tasks" ManagedOnly="true" />
    </Dependency>
  </ToolsetDependencies>
</Dependencies><|MERGE_RESOLUTION|>--- conflicted
+++ resolved
@@ -90,7 +90,6 @@
       <Sha>c40ef7e056b48e011c43a21354d6790ba6b8b4fc</Sha>
       <SourceBuild RepoName="test-templates" ManagedOnly="true" />
     </Dependency>
-<<<<<<< HEAD
     <Dependency Name="Microsoft.DotNet.Common.ItemTemplates" Version="6.0.300-preview.22160.1" CoherentParentDependency="Microsoft.NET.Sdk">
       <Uri>https://github.com/dotnet/templating</Uri>
       <Sha>554c414ebc1b9ae9e876f3d486beeee69370e413</Sha>
@@ -112,29 +111,6 @@
     <Dependency Name="Microsoft.DotNet.MSBuildSdkResolver" Version="6.0.300-preview.22160.6">
       <Uri>https://github.com/dotnet/sdk</Uri>
       <Sha>11809d681b04ed4d0700437e04e55230f170087d</Sha>
-=======
-    <Dependency Name="Microsoft.DotNet.Common.ItemTemplates" Version="6.0.201" CoherentParentDependency="Microsoft.NET.Sdk">
-      <Uri>https://dev.azure.com/dnceng/internal/_git/dotnet-templating</Uri>
-      <Sha>eeae34ecb55d49616c9cd79bebfd6978b9ee54a0</Sha>
-    </Dependency>
-    <Dependency Name="Microsoft.TemplateEngine.Cli" Version="6.0.201-servicing.22123.7" CoherentParentDependency="Microsoft.NET.Sdk">
-      <Uri>https://dev.azure.com/dnceng/internal/_git/dotnet-templating</Uri>
-      <Sha>eeae34ecb55d49616c9cd79bebfd6978b9ee54a0</Sha>
-      <SourceBuild RepoName="templating" ManagedOnly="true" />
-    </Dependency>
-    <Dependency Name="Microsoft.DotNet.Common.ProjectTemplates.6.0" Version="6.0.201" CoherentParentDependency="Microsoft.NET.Sdk">
-      <Uri>https://dev.azure.com/dnceng/internal/_git/dotnet-templating</Uri>
-      <Sha>eeae34ecb55d49616c9cd79bebfd6978b9ee54a0</Sha>
-    </Dependency>
-    <Dependency Name="Microsoft.NET.Sdk" Version="6.0.201-servicing.22124.17">
-      <Uri>https://dev.azure.com/dnceng/internal/_git/dotnet-sdk</Uri>
-      <Sha>11428db5b702966c7750a82c099718a398a1aa15</Sha>
-      <SourceBuild RepoName="sdk" ManagedOnly="true" />
-    </Dependency>
-    <Dependency Name="Microsoft.DotNet.MSBuildSdkResolver" Version="6.0.201-servicing.22124.17">
-      <Uri>https://dev.azure.com/dnceng/internal/_git/dotnet-sdk</Uri>
-      <Sha>11428db5b702966c7750a82c099718a398a1aa15</Sha>
->>>>>>> 6f507e2b
     </Dependency>
     <!-- For coherency purposes, these versions should be gated by the versions of winforms and wpf routed via windowsdesktop -->
     <Dependency Name="Microsoft.Dotnet.WinForms.ProjectTemplates" Version="6.0.3-servicing.22123.7" CoherentParentDependency="Microsoft.WindowsDesktop.App.Runtime.win-x64">
@@ -159,7 +135,6 @@
       <Sha>75765f2afc7425f47efde1a59a8eb86cf81658f9</Sha>
       <SourceBuildTarball RepoName="vstest" ManagedOnly="true" />
     </Dependency>
-<<<<<<< HEAD
     <Dependency Name="Microsoft.NET.ILLink.Tasks" Version="6.0.200-1.22124.2" CoherentParentDependency="Microsoft.NET.Sdk">
       <Uri>https://github.com/dotnet/linker</Uri>
       <Sha>e9cfb5413a6a7a7b5bfc3b9a73671be2b18642cf</Sha>
@@ -169,17 +144,6 @@
     <Dependency Name="Microsoft.Net.Compilers.Toolset" Version="4.2.0-2.22159.10" CoherentParentDependency="Microsoft.NET.Sdk">
       <Uri>https://github.com/dotnet/roslyn</Uri>
       <Sha>f3a5bad242b7a7b8149ae644de0a61c2f1bffc8d</Sha>
-=======
-    <Dependency Name="Microsoft.NET.ILLink.Tasks" Version="6.0.200-1.22122.2" CoherentParentDependency="Microsoft.NET.Sdk">
-      <Uri>https://github.com/dotnet/linker</Uri>
-      <Sha>4a231cedcaf6b93b04d07e5f7670e88e5fa937fe</Sha>
-      <SourceBuild RepoName="linker" ManagedOnly="true" />
-      <RepoName>linker</RepoName>
-    </Dependency>
-    <Dependency Name="Microsoft.Net.Compilers.Toolset" Version="4.1.0-5.22116.13" CoherentParentDependency="Microsoft.NET.Sdk">
-      <Uri>https://github.com/dotnet/roslyn</Uri>
-      <Sha>dbffaa4a4e4507b8e8dcf0cae6e3209d32113391</Sha>
->>>>>>> 6f507e2b
       <SourceBuild RepoName="roslyn" ManagedOnly="true" />
     </Dependency>
     <Dependency Name="Microsoft.Build" Version="17.2.0-preview-22154-03" CoherentParentDependency="Microsoft.NET.Sdk">
@@ -202,11 +166,7 @@
       <Sha>698fdad58fa64a55f16cd9562c90224cc498ed02</Sha>
       <SourceBuildTarball RepoName="xdt" ManagedOnly="true" />
     </Dependency>
-<<<<<<< HEAD
     <Dependency Name="Microsoft.NET.Workload.Emscripten.Manifest-6.0.200" Version="6.0.1">
-=======
-    <Dependency Name="Microsoft.NET.Workload.Emscripten.Manifest-6.0.100" Version="6.0.2" CoherentParentDependency="VS.Redist.Common.NetCore.SharedFramework.x64.6.0">
->>>>>>> 6f507e2b
       <Uri>https://github.com/dotnet/emsdk</Uri>
       <Sha>ee0a97a0009c0e048789126253fea7994db676ac</Sha>
     </Dependency>
@@ -255,15 +215,9 @@
       <Uri>https://github.com/dotnet/arcade</Uri>
       <Sha>4f4c8c392d1c51e630f4571e39a095da7fb172c5</Sha>
     </Dependency>
-<<<<<<< HEAD
     <Dependency Name="Microsoft.SourceBuild.Intermediate.source-build-reference-packages" Version="6.0.0-servicing.22160.1">
       <Uri>https://github.com/dotnet/source-build-reference-packages</Uri>
       <Sha>2125d910fc86ff6cd4f834d32f70f0290b31fd96</Sha>
-=======
-    <Dependency Name="Microsoft.SourceBuild.Intermediate.source-build-reference-packages" Version="6.0.0-servicing.22158.2">
-      <Uri>https://github.com/dotnet/source-build-reference-packages</Uri>
-      <Sha>2bd5e08a5ede56b51ea88ac3deecde19c5c520cb</Sha>
->>>>>>> 6f507e2b
       <SourceBuildTarball RepoName="source-build-reference-packages" ManagedOnly="true" />
     </Dependency>
     <Dependency Name="Microsoft.SourceLink.GitHub" Version="1.1.0-beta-21480-02" CoherentParentDependency="Microsoft.DotNet.Arcade.Sdk">
