<?xml version="1.0" encoding="utf-8"?>
<Dependencies>
  <ProductDependencies>
    <Dependency Name="Microsoft.WindowsDesktop.App.Ref" Version="7.0.0" CoherentParentDependency="Microsoft.NET.Sdk">
      <Uri>https://dev.azure.com/dnceng/internal/_git/dotnet-windowsdesktop</Uri>
      <Sha>417429fc040af552532bb07aad29e5e8639b840f</Sha>
    </Dependency>
    <Dependency Name="VS.Redist.Common.WindowsDesktop.SharedFramework.x64.7.0" Version="7.0.0-rtm.22519.1" CoherentParentDependency="Microsoft.NET.Sdk">
      <Uri>https://dev.azure.com/dnceng/internal/_git/dotnet-windowsdesktop</Uri>
      <Sha>417429fc040af552532bb07aad29e5e8639b840f</Sha>
    </Dependency>
    <Dependency Name="VS.Redist.Common.WindowsDesktop.TargetingPack.x64.7.0" Version="7.0.0-rtm.22519.1" CoherentParentDependency="Microsoft.NET.Sdk">
      <Uri>https://dev.azure.com/dnceng/internal/_git/dotnet-windowsdesktop</Uri>
      <Sha>417429fc040af552532bb07aad29e5e8639b840f</Sha>
    </Dependency>
    <Dependency Name="Microsoft.WindowsDesktop.App.Runtime.win-x64" Version="7.0.0" CoherentParentDependency="Microsoft.NET.Sdk">
      <Uri>https://dev.azure.com/dnceng/internal/_git/dotnet-windowsdesktop</Uri>
      <Sha>417429fc040af552532bb07aad29e5e8639b840f</Sha>
    </Dependency>
    <Dependency Name="VS.Redist.Common.NetCore.SharedFramework.x64.7.0" Version="7.0.0-rtm.22518.5" CoherentParentDependency="Microsoft.NET.Sdk">
      <Uri>https://dev.azure.com/dnceng/internal/_git/dotnet-runtime</Uri>
      <Sha>d099f075e45d2aa6007a22b71b45a08758559f80</Sha>
    </Dependency>
    <Dependency Name="Microsoft.NETCore.App.Ref" Version="7.0.0" CoherentParentDependency="Microsoft.NET.Sdk">
      <Uri>https://dev.azure.com/dnceng/internal/_git/dotnet-runtime</Uri>
      <Sha>d099f075e45d2aa6007a22b71b45a08758559f80</Sha>
    </Dependency>
    <Dependency Name="VS.Redist.Common.NetCore.TargetingPack.x64.7.0" Version="7.0.0-rtm.22518.5" CoherentParentDependency="Microsoft.NET.Sdk">
      <Uri>https://dev.azure.com/dnceng/internal/_git/dotnet-runtime</Uri>
      <Sha>d099f075e45d2aa6007a22b71b45a08758559f80</Sha>
    </Dependency>
    <Dependency Name="Microsoft.NETCore.App.Runtime.win-x64" Version="7.0.0" CoherentParentDependency="Microsoft.NET.Sdk">
      <Uri>https://dev.azure.com/dnceng/internal/_git/dotnet-runtime</Uri>
      <Sha>d099f075e45d2aa6007a22b71b45a08758559f80</Sha>
      <SourceBuildTarball RepoName="runtime" ManagedOnly="true" />
    </Dependency>
    <Dependency Name="Microsoft.NETCore.App.Host.win-x64" Version="7.0.0" CoherentParentDependency="Microsoft.NET.Sdk">
      <Uri>https://dev.azure.com/dnceng/internal/_git/dotnet-runtime</Uri>
      <Sha>d099f075e45d2aa6007a22b71b45a08758559f80</Sha>
    </Dependency>
    <Dependency Name="Microsoft.NETCore.DotNetHostResolver" Version="7.0.0" CoherentParentDependency="Microsoft.NET.Sdk">
      <Uri>https://dev.azure.com/dnceng/internal/_git/dotnet-runtime</Uri>
      <Sha>d099f075e45d2aa6007a22b71b45a08758559f80</Sha>
    </Dependency>
    <!-- Change blob version in GenerateLayout.targets if this is unpinned to service targeting pack -->
    <!-- No new netstandard.library planned for 3.1 timeframe at this time. -->
    <Dependency Name="NETStandard.Library.Ref" Version="2.1.0" Pinned="true">
      <Uri>https://github.com/dotnet/core-setup</Uri>
      <Sha>7d57652f33493fa022125b7f63aad0d70c52d810</Sha>
    </Dependency>
    <Dependency Name="Microsoft.NETCore.Platforms" Version="7.0.0" CoherentParentDependency="Microsoft.NET.Sdk">
      <Uri>https://dev.azure.com/dnceng/internal/_git/dotnet-runtime</Uri>
      <Sha>d099f075e45d2aa6007a22b71b45a08758559f80</Sha>
    </Dependency>
    <Dependency Name="Microsoft.AspNetCore.App.Ref" Version="7.0.0" CoherentParentDependency="Microsoft.NET.Sdk">
      <Uri>https://dev.azure.com/dnceng/internal/_git/dotnet-aspnetcore</Uri>
      <Sha>bb01bbf4433e27289b99001b7de6a582879d1835</Sha>
    </Dependency>
    <Dependency Name="Microsoft.AspNetCore.App.Ref.Internal" Version="7.0.0-rtm.22518.19" CoherentParentDependency="Microsoft.NET.Sdk">
      <Uri>https://dev.azure.com/dnceng/internal/_git/dotnet-aspnetcore</Uri>
      <Sha>bb01bbf4433e27289b99001b7de6a582879d1835</Sha>
      <SourceBuild RepoName="aspnetcore" ManagedOnly="true" />
    </Dependency>
    <Dependency Name="Microsoft.AspNetCore.App.Runtime.win-x64" Version="7.0.0" CoherentParentDependency="Microsoft.NET.Sdk">
      <Uri>https://dev.azure.com/dnceng/internal/_git/dotnet-aspnetcore</Uri>
      <Sha>bb01bbf4433e27289b99001b7de6a582879d1835</Sha>
    </Dependency>
    <Dependency Name="VS.Redist.Common.AspNetCore.SharedFramework.x64.7.0" Version="7.0.0-rtm.22518.19" CoherentParentDependency="Microsoft.NET.Sdk">
      <Uri>https://dev.azure.com/dnceng/internal/_git/dotnet-aspnetcore</Uri>
      <Sha>bb01bbf4433e27289b99001b7de6a582879d1835</Sha>
    </Dependency>
    <Dependency Name="dotnet-dev-certs" Version="7.0.0-rtm.22518.19" CoherentParentDependency="Microsoft.NET.Sdk">
      <Uri>https://dev.azure.com/dnceng/internal/_git/dotnet-aspnetcore</Uri>
      <Sha>bb01bbf4433e27289b99001b7de6a582879d1835</Sha>
    </Dependency>
    <Dependency Name="dotnet-user-jwts" Version="7.0.0-rtm.22518.19" CoherentParentDependency="Microsoft.NET.Sdk">
      <Uri>https://dev.azure.com/dnceng/internal/_git/dotnet-aspnetcore</Uri>
      <Sha>bb01bbf4433e27289b99001b7de6a582879d1835</Sha>
    </Dependency>
    <Dependency Name="dotnet-user-secrets" Version="7.0.0-rtm.22518.19" CoherentParentDependency="Microsoft.NET.Sdk">
      <Uri>https://dev.azure.com/dnceng/internal/_git/dotnet-aspnetcore</Uri>
      <Sha>bb01bbf4433e27289b99001b7de6a582879d1835</Sha>
    </Dependency>
    <Dependency Name="Microsoft.DotNet.Test.ProjectTemplates.2.1" Version="1.0.2-beta4.22406.1">
      <Uri>https://github.com/dotnet/test-templates</Uri>
      <Sha>0385265f4d0b6413d64aea0223172366a9b9858c</Sha>
    </Dependency>
    <Dependency Name="Microsoft.DotNet.Test.ProjectTemplates.5.0" Version="1.0.2-beta4.22503.2">
      <Uri>https://github.com/dotnet/test-templates</Uri>
      <Sha>aaaa0c1826f97a9dfcc67e94136bf01010b55f23</Sha>
    </Dependency>
    <Dependency Name="Microsoft.DotNet.Test.ProjectTemplates.6.0" Version="1.0.2-beta4.22503.2">
      <Uri>https://github.com/dotnet/test-templates</Uri>
      <Sha>aaaa0c1826f97a9dfcc67e94136bf01010b55f23</Sha>
    </Dependency>
    <Dependency Name="Microsoft.DotNet.Test.ProjectTemplates.7.0" Version="1.0.2-beta4.22503.2">
      <Uri>https://github.com/dotnet/test-templates</Uri>
      <Sha>aaaa0c1826f97a9dfcc67e94136bf01010b55f23</Sha>
      <SourceBuild RepoName="test-templates" ManagedOnly="true" />
    </Dependency>
    <Dependency Name="Microsoft.DotNet.Common.ItemTemplates" Version="7.0.100">
      <Uri>https://dev.azure.com/dnceng/internal/_git/dotnet-sdk</Uri>
<<<<<<< HEAD
      <Sha>86457a8ee126653ca38a5330a68e380a1da158e8</Sha>
    </Dependency>
    <Dependency Name="Microsoft.TemplateEngine.Cli" Version="7.0.100-rtm.22525.10">
      <Uri>https://dev.azure.com/dnceng/internal/_git/dotnet-sdk</Uri>
      <Sha>86457a8ee126653ca38a5330a68e380a1da158e8</Sha>
    </Dependency>
    <Dependency Name="Microsoft.NET.Sdk" Version="7.0.100-rtm.22525.10">
      <Uri>https://dev.azure.com/dnceng/internal/_git/dotnet-sdk</Uri>
      <Sha>86457a8ee126653ca38a5330a68e380a1da158e8</Sha>
      <SourceBuild RepoName="sdk" ManagedOnly="true" />
    </Dependency>
    <Dependency Name="Microsoft.DotNet.MSBuildSdkResolver" Version="7.0.100-rtm.22525.10">
      <Uri>https://dev.azure.com/dnceng/internal/_git/dotnet-sdk</Uri>
      <Sha>86457a8ee126653ca38a5330a68e380a1da158e8</Sha>
=======
      <Sha>882a576873b701f79d6584e4a0cf84036fdcd83f</Sha>
    </Dependency>
    <Dependency Name="Microsoft.TemplateEngine.Cli" Version="7.0.100-rtm.22521.7">
      <Uri>https://dev.azure.com/dnceng/internal/_git/dotnet-sdk</Uri>
      <Sha>882a576873b701f79d6584e4a0cf84036fdcd83f</Sha>
    </Dependency>
    <Dependency Name="Microsoft.NET.Sdk" Version="7.0.100-rtm.22521.7">
      <Uri>https://dev.azure.com/dnceng/internal/_git/dotnet-sdk</Uri>
      <Sha>882a576873b701f79d6584e4a0cf84036fdcd83f</Sha>
      <SourceBuild RepoName="sdk" ManagedOnly="true" />
    </Dependency>
    <Dependency Name="Microsoft.DotNet.MSBuildSdkResolver" Version="7.0.100-rtm.22521.7">
      <Uri>https://dev.azure.com/dnceng/internal/_git/dotnet-sdk</Uri>
      <Sha>882a576873b701f79d6584e4a0cf84036fdcd83f</Sha>
>>>>>>> cbfa5973
    </Dependency>
    <!-- For coherency purposes, these versions should be gated by the versions of winforms and wpf routed via windowsdesktop -->
    <Dependency Name="Microsoft.Dotnet.WinForms.ProjectTemplates" Version="7.0.0-rtm.22518.7" CoherentParentDependency="Microsoft.WindowsDesktop.App.Runtime.win-x64">
      <Uri>https://dev.azure.com/dnceng/internal/_git/dotnet-winforms</Uri>
      <Sha>e83409daa530605da4eb5f847c6740a520325d25</Sha>
    </Dependency>
    <Dependency Name="Microsoft.DotNet.Wpf.ProjectTemplates" Version="7.0.0-rtm.22518.2" CoherentParentDependency="Microsoft.WindowsDesktop.App.Runtime.win-x64">
      <Uri>https://dev.azure.com/dnceng/internal/_git/dotnet-wpf</Uri>
      <Sha>636e2b7a00a434a354a126f510a56e16ce3c6bbc</Sha>
    </Dependency>
    <Dependency Name="Microsoft.FSharp.Compiler" Version="12.4.0-beta.22513.10" CoherentParentDependency="Microsoft.NET.Sdk">
      <Uri>https://github.com/dotnet/fsharp</Uri>
      <Sha>c370ee09c2eebcc750a59e9c10e52792679f896e</Sha>
    </Dependency>
    <Dependency Name="Microsoft.SourceBuild.Intermediate.fsharp" Version="7.0.0-beta.22513.10" CoherentParentDependency="Microsoft.NET.Sdk">
      <Uri>https://github.com/dotnet/fsharp</Uri>
      <Sha>c370ee09c2eebcc750a59e9c10e52792679f896e</Sha>
      <SourceBuild RepoName="fsharp" ManagedOnly="true" />
    </Dependency>
    <Dependency Name="Microsoft.NET.Test.Sdk" Version="17.4.0-release-20221019-01" CoherentParentDependency="Microsoft.NET.Sdk">
      <Uri>https://github.com/microsoft/vstest</Uri>
      <Sha>c02ece877c62577810f893c44279ce79af820112</Sha>
      <SourceBuild RepoName="vstest" ManagedOnly="true" />
    </Dependency>
    <Dependency Name="Microsoft.NET.ILLink.Tasks" Version="7.0.100-1.22471.3" CoherentParentDependency="Microsoft.NET.Sdk">
      <Uri>https://github.com/dotnet/linker</Uri>
      <Sha>219e84c88def8276179f66282b2f7cb5f1d0d126</Sha>
      <SourceBuild RepoName="linker" ManagedOnly="true" />
      <RepoName>linker</RepoName>
    </Dependency>
    <Dependency Name="Microsoft.Net.Compilers.Toolset" Version="4.4.0-4.22520.11" CoherentParentDependency="Microsoft.NET.Sdk">
      <Uri>https://github.com/dotnet/roslyn</Uri>
      <Sha>9e075f038a19d493244bc18997fc52a6c6eefa72</Sha>
      <SourceBuild RepoName="roslyn" ManagedOnly="true" />
    </Dependency>
    <Dependency Name="Microsoft.Build" Version="17.4.0" CoherentParentDependency="Microsoft.NET.Sdk">
      <Uri>https://github.com/dotnet/msbuild</Uri>
      <Sha>18d5aef85920037c9d6ff49b1215a4daf515197f</Sha>
      <SourceBuildTarball RepoName="msbuild" ManagedOnly="true" />
    </Dependency>
    <Dependency Name="NuGet.Build.Tasks" Version="6.4.0-rc.117" CoherentParentDependency="Microsoft.NET.Sdk">
      <Uri>https://github.com/nuget/nuget.client</Uri>
      <Sha>125f673fd1cdb3cc012f62aa3ce764d2460b89eb</Sha>
      <SourceBuildTarball RepoName="nuget-client" ManagedOnly="true" />
    </Dependency>
    <Dependency Name="Microsoft.ApplicationInsights" Version="2.0.0">
      <Uri>https://github.com/Microsoft/ApplicationInsights-dotnet</Uri>
      <Sha>53b80940842204f78708a538628288ff5d741a1d</Sha>
    </Dependency>
    <Dependency Name="Microsoft.NET.Workload.Emscripten.net6.Manifest-7.0.100" Version="7.0.0" CoherentParentDependency="VS.Redist.Common.NetCore.SharedFramework.x64.7.0">
      <Uri>https://github.com/dotnet/emsdk</Uri>
      <Sha>6b7d1f47eaaa3f64c95e6f825c9e57debd4c0f31</Sha>
    </Dependency>
    <Dependency Name="Microsoft.NET.Workload.Emscripten.net7.Manifest-7.0.100" Version="7.0.0" CoherentParentDependency="VS.Redist.Common.NetCore.SharedFramework.x64.7.0">
      <Uri>https://github.com/dotnet/emsdk</Uri>
      <Sha>6b7d1f47eaaa3f64c95e6f825c9e57debd4c0f31</Sha>
    </Dependency>
    <Dependency Name="Microsoft.Deployment.DotNet.Releases" Version="1.0.0-preview5.1.22263.1">
      <Uri>https://github.com/dotnet/deployment-tools</Uri>
      <Sha>c3ad00ae84489071080a606f6a8e43c9a91a5cc2</Sha>
      <SourceBuildTarball RepoName="deployment-tools" ManagedOnly="true" />
    </Dependency>
    <Dependency Name="Microsoft.SourceBuild.Intermediate.source-build-externals" Version="7.0.0-alpha.1.22505.1">
      <Uri>https://github.com/dotnet/source-build-externals</Uri>
      <Sha>c47ba6c19d50081f90008da8bc61b3ac20348f20</Sha>
      <SourceBuild RepoName="source-build-externals" ManagedOnly="true" />
    </Dependency>
    <Dependency Name="Microsoft.SourceBuild.Intermediate.symreader" Version="1.4.0-beta2-21475-02">
      <Uri>https://github.com/dotnet/symreader</Uri>
      <Sha>7b9791daa3a3477eb22ec805946c9fff8b42d8ca</Sha>
      <SourceBuild RepoName="symreader" ManagedOnly="true" />
    </Dependency>
  </ProductDependencies>
  <ToolsetDependencies>
    <Dependency Name="Microsoft.DotNet.Arcade.Sdk" Version="7.0.0-beta.22558.4">
      <Uri>https://github.com/dotnet/arcade</Uri>
      <Sha>3f3c360819c5c092d0e4505a67dfe59a33fba557</Sha>
      <SourceBuild RepoName="arcade" ManagedOnly="true" />
    </Dependency>
    <Dependency Name="Microsoft.DotNet.CMake.Sdk" Version="7.0.0-beta.22558.4">
      <Uri>https://github.com/dotnet/arcade</Uri>
      <Sha>3f3c360819c5c092d0e4505a67dfe59a33fba557</Sha>
    </Dependency>
    <Dependency Name="Microsoft.DotNet.Build.Tasks.Installers" Version="7.0.0-beta.22558.4">
      <Uri>https://github.com/dotnet/arcade</Uri>
      <Sha>3f3c360819c5c092d0e4505a67dfe59a33fba557</Sha>
    </Dependency>
<<<<<<< HEAD
    <Dependency Name="Microsoft.SourceBuild.Intermediate.source-build-reference-packages" Version="7.0.0-alpha.1.22514.1">
      <Uri>https://github.com/dotnet/source-build-reference-packages</Uri>
      <Sha>fb2dd1b6d4b8809014d2f91e645b683b718419fa</Sha>
=======
    <Dependency Name="Microsoft.SourceBuild.Intermediate.source-build-reference-packages" Version="7.0.0-alpha.1.22531.3">
      <Uri>https://github.com/dotnet/source-build-reference-packages</Uri>
      <Sha>4f5672e90b7f908d96aad61a40b0e9b352518b1c</Sha>
>>>>>>> cbfa5973
      <SourceBuild RepoName="source-build-reference-packages" ManagedOnly="true" />
    </Dependency>
    <Dependency Name="Microsoft.SourceLink.GitHub" Version="1.2.0-beta-22429-01" CoherentParentDependency="Microsoft.DotNet.Arcade.Sdk">
      <Uri>https://github.com/dotnet/sourcelink</Uri>
      <Sha>e57efa1ed395dd6975b33052719facb24f03ee0b</Sha>
      <SourceBuild RepoName="sourcelink" ManagedOnly="true" />
    </Dependency>
    <Dependency Name="Microsoft.DotNet.XliffTasks" Version="1.0.0-beta.22427.1" CoherentParentDependency="Microsoft.DotNet.Arcade.Sdk">
      <Uri>https://github.com/dotnet/xliff-tasks</Uri>
      <Sha>740189d758fb3bbdc118c5b6171ef1a7351a8c44</Sha>
      <SourceBuild RepoName="xliff-tasks" ManagedOnly="true" />
    </Dependency>
  </ToolsetDependencies>
</Dependencies><|MERGE_RESOLUTION|>--- conflicted
+++ resolved
@@ -100,37 +100,20 @@
     </Dependency>
     <Dependency Name="Microsoft.DotNet.Common.ItemTemplates" Version="7.0.100">
       <Uri>https://dev.azure.com/dnceng/internal/_git/dotnet-sdk</Uri>
-<<<<<<< HEAD
-      <Sha>86457a8ee126653ca38a5330a68e380a1da158e8</Sha>
-    </Dependency>
-    <Dependency Name="Microsoft.TemplateEngine.Cli" Version="7.0.100-rtm.22525.10">
-      <Uri>https://dev.azure.com/dnceng/internal/_git/dotnet-sdk</Uri>
-      <Sha>86457a8ee126653ca38a5330a68e380a1da158e8</Sha>
-    </Dependency>
-    <Dependency Name="Microsoft.NET.Sdk" Version="7.0.100-rtm.22525.10">
-      <Uri>https://dev.azure.com/dnceng/internal/_git/dotnet-sdk</Uri>
-      <Sha>86457a8ee126653ca38a5330a68e380a1da158e8</Sha>
+      <Sha>882a576873b701f79d6584e4a0cf84036fdcd83f</Sha>
+    </Dependency>
+    <Dependency Name="Microsoft.TemplateEngine.Cli" Version="7.0.100-rtm.22521.7">
+      <Uri>https://dev.azure.com/dnceng/internal/_git/dotnet-sdk</Uri>
+      <Sha>882a576873b701f79d6584e4a0cf84036fdcd83f</Sha>
+    </Dependency>
+    <Dependency Name="Microsoft.NET.Sdk" Version="7.0.100-rtm.22521.7">
+      <Uri>https://dev.azure.com/dnceng/internal/_git/dotnet-sdk</Uri>
+      <Sha>882a576873b701f79d6584e4a0cf84036fdcd83f</Sha>
       <SourceBuild RepoName="sdk" ManagedOnly="true" />
     </Dependency>
-    <Dependency Name="Microsoft.DotNet.MSBuildSdkResolver" Version="7.0.100-rtm.22525.10">
-      <Uri>https://dev.azure.com/dnceng/internal/_git/dotnet-sdk</Uri>
-      <Sha>86457a8ee126653ca38a5330a68e380a1da158e8</Sha>
-=======
-      <Sha>882a576873b701f79d6584e4a0cf84036fdcd83f</Sha>
-    </Dependency>
-    <Dependency Name="Microsoft.TemplateEngine.Cli" Version="7.0.100-rtm.22521.7">
-      <Uri>https://dev.azure.com/dnceng/internal/_git/dotnet-sdk</Uri>
-      <Sha>882a576873b701f79d6584e4a0cf84036fdcd83f</Sha>
-    </Dependency>
-    <Dependency Name="Microsoft.NET.Sdk" Version="7.0.100-rtm.22521.7">
-      <Uri>https://dev.azure.com/dnceng/internal/_git/dotnet-sdk</Uri>
-      <Sha>882a576873b701f79d6584e4a0cf84036fdcd83f</Sha>
-      <SourceBuild RepoName="sdk" ManagedOnly="true" />
-    </Dependency>
     <Dependency Name="Microsoft.DotNet.MSBuildSdkResolver" Version="7.0.100-rtm.22521.7">
       <Uri>https://dev.azure.com/dnceng/internal/_git/dotnet-sdk</Uri>
       <Sha>882a576873b701f79d6584e4a0cf84036fdcd83f</Sha>
->>>>>>> cbfa5973
     </Dependency>
     <!-- For coherency purposes, these versions should be gated by the versions of winforms and wpf routed via windowsdesktop -->
     <Dependency Name="Microsoft.Dotnet.WinForms.ProjectTemplates" Version="7.0.0-rtm.22518.7" CoherentParentDependency="Microsoft.WindowsDesktop.App.Runtime.win-x64">
@@ -218,15 +201,9 @@
       <Uri>https://github.com/dotnet/arcade</Uri>
       <Sha>3f3c360819c5c092d0e4505a67dfe59a33fba557</Sha>
     </Dependency>
-<<<<<<< HEAD
-    <Dependency Name="Microsoft.SourceBuild.Intermediate.source-build-reference-packages" Version="7.0.0-alpha.1.22514.1">
-      <Uri>https://github.com/dotnet/source-build-reference-packages</Uri>
-      <Sha>fb2dd1b6d4b8809014d2f91e645b683b718419fa</Sha>
-=======
     <Dependency Name="Microsoft.SourceBuild.Intermediate.source-build-reference-packages" Version="7.0.0-alpha.1.22531.3">
       <Uri>https://github.com/dotnet/source-build-reference-packages</Uri>
       <Sha>4f5672e90b7f908d96aad61a40b0e9b352518b1c</Sha>
->>>>>>> cbfa5973
       <SourceBuild RepoName="source-build-reference-packages" ManagedOnly="true" />
     </Dependency>
     <Dependency Name="Microsoft.SourceLink.GitHub" Version="1.2.0-beta-22429-01" CoherentParentDependency="Microsoft.DotNet.Arcade.Sdk">
