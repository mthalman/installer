--- conflicted
+++ resolved
@@ -2,19 +2,6 @@
 <Dependencies>
   <ProductDependencies>
     <!-- Winforms / WPF -->
-<<<<<<< HEAD
-    <Dependency Name="Microsoft.WindowsDesktop.App" Version="3.0.0-preview6-27626-06">
-      <Uri>https://github.com/dotnet/core-setup</Uri>
-      <Sha>71b2b5cb7e0a3d3f8724085bc0745043b16cc033</Sha>
-    </Dependency>
-    <Dependency Name="Microsoft.NETCore.App" Version="3.0.0-preview6-27626-06">
-      <Uri>https://github.com/dotnet/core-setup</Uri>
-      <Sha>71b2b5cb7e0a3d3f8724085bc0745043b16cc033</Sha>
-    </Dependency>
-    <Dependency Name="NETStandard.Library.Ref" Version="2.1.0-preview6-27626-06">
-      <Uri>https://github.com/dotnet/core-setup</Uri>
-      <Sha>71b2b5cb7e0a3d3f8724085bc0745043b16cc033</Sha>
-=======
     <Dependency Name="Microsoft.WindowsDesktop.App" Version="3.0.0-preview6-27629-07">
       <Uri>https://github.com/dotnet/core-setup</Uri>
       <Sha>a3967b6096dc6a688f338d9eb4f986d537977c1e</Sha>
@@ -26,7 +13,6 @@
     <Dependency Name="NETStandard.Library.Ref" Version="2.1.0-preview6-27629-07">
       <Uri>https://github.com/dotnet/core-setup</Uri>
       <Sha>a3967b6096dc6a688f338d9eb4f986d537977c1e</Sha>
->>>>>>> aa0cd64c
     </Dependency>
     <Dependency Name="Microsoft.AspNetCore.App.Ref" Version="3.0.0-preview6-19230-01">
       <Uri>https://github.com/aspnet/AspNetCore</Uri>
