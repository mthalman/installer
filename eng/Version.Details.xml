--- conflicted
+++ resolved
@@ -81,41 +81,22 @@
       <Uri>https://github.com/dotnet/aspnetcore</Uri>
       <Sha>afb5f4dfc3d0ad59d0b2d0ed82a2faa2c7dc5487</Sha>
     </Dependency>
-<<<<<<< HEAD
-    <Dependency Name="Microsoft.DotNet.Common.ItemTemplates" Version="8.0.300-preview.24073.13">
-      <Uri>https://github.com/dotnet/sdk</Uri>
-      <Sha>572b3f11710aefd4e5db524a5265b3f325741d1e</Sha>
-    </Dependency>
-    <Dependency Name="Microsoft.TemplateEngine.Cli" Version="8.0.300-preview.24073.13">
-      <Uri>https://github.com/dotnet/sdk</Uri>
-      <Sha>572b3f11710aefd4e5db524a5265b3f325741d1e</Sha>
-    </Dependency>
-    <Dependency Name="Microsoft.NET.Sdk" Version="8.0.300-preview.24073.13">
-      <Uri>https://github.com/dotnet/sdk</Uri>
-      <Sha>572b3f11710aefd4e5db524a5265b3f325741d1e</Sha>
+    <Dependency Name="Microsoft.DotNet.Common.ItemTemplates" Version="9.0.100-preview.2.24073.11">
+      <Uri>https://github.com/dotnet/sdk</Uri>
+      <Sha>444087d1341907bf1e04f3001c42c6e03b0dfdeb</Sha>
+    </Dependency>
+    <Dependency Name="Microsoft.TemplateEngine.Cli" Version="9.0.100-preview.2.24073.11">
+      <Uri>https://github.com/dotnet/sdk</Uri>
+      <Sha>444087d1341907bf1e04f3001c42c6e03b0dfdeb</Sha>
+    </Dependency>
+    <Dependency Name="Microsoft.NET.Sdk" Version="9.0.100-preview.2.24073.11">
+      <Uri>https://github.com/dotnet/sdk</Uri>
+      <Sha>444087d1341907bf1e04f3001c42c6e03b0dfdeb</Sha>
       <SourceBuild RepoName="sdk" ManagedOnly="true" />
     </Dependency>
-    <Dependency Name="Microsoft.DotNet.MSBuildSdkResolver" Version="8.0.300-preview.24073.13">
-      <Uri>https://github.com/dotnet/sdk</Uri>
-      <Sha>572b3f11710aefd4e5db524a5265b3f325741d1e</Sha>
-=======
-    <Dependency Name="Microsoft.DotNet.Common.ItemTemplates" Version="9.0.100-preview.2.24073.11">
-      <Uri>https://github.com/dotnet/sdk</Uri>
-      <Sha>444087d1341907bf1e04f3001c42c6e03b0dfdeb</Sha>
-    </Dependency>
-    <Dependency Name="Microsoft.TemplateEngine.Cli" Version="9.0.100-preview.2.24073.11">
-      <Uri>https://github.com/dotnet/sdk</Uri>
-      <Sha>444087d1341907bf1e04f3001c42c6e03b0dfdeb</Sha>
-    </Dependency>
-    <Dependency Name="Microsoft.NET.Sdk" Version="9.0.100-preview.2.24073.11">
-      <Uri>https://github.com/dotnet/sdk</Uri>
-      <Sha>444087d1341907bf1e04f3001c42c6e03b0dfdeb</Sha>
-      <SourceBuild RepoName="sdk" ManagedOnly="true" />
-    </Dependency>
     <Dependency Name="Microsoft.DotNet.MSBuildSdkResolver" Version="9.0.100-preview.2.24073.11">
       <Uri>https://github.com/dotnet/sdk</Uri>
       <Sha>444087d1341907bf1e04f3001c42c6e03b0dfdeb</Sha>
->>>>>>> ced8b01f
     </Dependency>
     <Dependency Name="Microsoft.DotNet.Test.ProjectTemplates.2.1" Version="1.0.2-beta4.22406.1">
       <Uri>https://github.com/dotnet/test-templates</Uri>
@@ -177,10 +158,7 @@
     <Dependency Name="Microsoft.Build" Version="17.10.0-preview-24073-01" CoherentParentDependency="Microsoft.NET.Sdk">
       <Uri>https://github.com/dotnet/msbuild</Uri>
       <Sha>f0936bf4b63d97a87e163fb1cb204e447550bcae</Sha>
-<<<<<<< HEAD
-=======
       <SourceBuild RepoName="msbuild" ManagedOnly="true" />
->>>>>>> ced8b01f
     </Dependency>
     <Dependency Name="NuGet.Build.Tasks" Version="6.9.0-rc.86" CoherentParentDependency="Microsoft.NET.Sdk">
       <Uri>https://github.com/nuget/nuget.client</Uri>
