<?xml version="1.0" encoding="utf-8"?>
<Dependencies>
  <ProductDependencies>
    <!--
      Source-build uses transitive dependency resolution to determine correct build SHA of all product contributing repos.
      The order of dependencies is important and should not be modified without approval from dotnet/source-build-internal.
    -->
<<<<<<< HEAD
    <Dependency Name="Microsoft.WindowsDesktop.App.Ref" Version="8.0.0-rtm.23509.3" CoherentParentDependency="Microsoft.NET.Sdk">
      <Uri>https://github.com/dotnet/windowsdesktop</Uri>
      <Sha>28cb6ed29636b7db978e83ba1a8a2369584e71f4</Sha>
    </Dependency>
    <Dependency Name="VS.Redist.Common.WindowsDesktop.SharedFramework.x64.8.0" Version="8.0.0-rtm.23509.3" CoherentParentDependency="Microsoft.NET.Sdk">
      <Uri>https://github.com/dotnet/windowsdesktop</Uri>
      <Sha>28cb6ed29636b7db978e83ba1a8a2369584e71f4</Sha>
    </Dependency>
    <Dependency Name="VS.Redist.Common.WindowsDesktop.TargetingPack.x64.8.0" Version="8.0.0-rtm.23509.3" CoherentParentDependency="Microsoft.NET.Sdk">
      <Uri>https://github.com/dotnet/windowsdesktop</Uri>
      <Sha>28cb6ed29636b7db978e83ba1a8a2369584e71f4</Sha>
    </Dependency>
    <Dependency Name="Microsoft.WindowsDesktop.App.Runtime.win-x64" Version="8.0.0-rtm.23509.3" CoherentParentDependency="Microsoft.NET.Sdk">
      <Uri>https://github.com/dotnet/windowsdesktop</Uri>
      <Sha>28cb6ed29636b7db978e83ba1a8a2369584e71f4</Sha>
    </Dependency>
    <Dependency Name="VS.Redist.Common.NetCore.SharedFramework.x64.8.0" Version="8.0.0-rtm.23509.5" CoherentParentDependency="Microsoft.NET.Sdk">
      <Uri>https://github.com/dotnet/runtime</Uri>
      <Sha>a9cc3c80fe43d19a38cacda4c1aecc51fb6eabb1</Sha>
      <SourceBuild RepoName="runtime" ManagedOnly="false" />
    </Dependency>
    <Dependency Name="Microsoft.NETCore.App.Ref" Version="8.0.0-rtm.23509.5" CoherentParentDependency="Microsoft.NET.Sdk">
      <Uri>https://github.com/dotnet/runtime</Uri>
      <Sha>a9cc3c80fe43d19a38cacda4c1aecc51fb6eabb1</Sha>
    </Dependency>
    <Dependency Name="VS.Redist.Common.NetCore.TargetingPack.x64.8.0" Version="8.0.0-rtm.23509.5" CoherentParentDependency="Microsoft.NET.Sdk">
      <Uri>https://github.com/dotnet/runtime</Uri>
      <Sha>a9cc3c80fe43d19a38cacda4c1aecc51fb6eabb1</Sha>
    </Dependency>
    <Dependency Name="Microsoft.NETCore.App.Runtime.win-x64" Version="8.0.0-rtm.23509.5" CoherentParentDependency="Microsoft.NET.Sdk">
      <Uri>https://github.com/dotnet/runtime</Uri>
      <Sha>a9cc3c80fe43d19a38cacda4c1aecc51fb6eabb1</Sha>
    </Dependency>
    <Dependency Name="Microsoft.NETCore.App.Host.win-x64" Version="8.0.0-rtm.23509.5" CoherentParentDependency="Microsoft.NET.Sdk">
      <Uri>https://github.com/dotnet/runtime</Uri>
      <Sha>a9cc3c80fe43d19a38cacda4c1aecc51fb6eabb1</Sha>
    </Dependency>
    <Dependency Name="Microsoft.NETCore.DotNetHostResolver" Version="8.0.0-rtm.23509.5" CoherentParentDependency="Microsoft.NET.Sdk">
      <Uri>https://github.com/dotnet/runtime</Uri>
      <Sha>a9cc3c80fe43d19a38cacda4c1aecc51fb6eabb1</Sha>
=======
    <Dependency Name="Microsoft.WindowsDesktop.App.Ref" Version="8.0.0-rtm.23516.9" CoherentParentDependency="Microsoft.NET.Sdk">
      <Uri>https://github.com/dotnet/windowsdesktop</Uri>
      <Sha>e846ac57cea8f922cd5eb9b17fb4385db5af2a0f</Sha>
    </Dependency>
    <Dependency Name="VS.Redist.Common.WindowsDesktop.SharedFramework.x64.8.0" Version="8.0.0-rtm.23516.9" CoherentParentDependency="Microsoft.NET.Sdk">
      <Uri>https://github.com/dotnet/windowsdesktop</Uri>
      <Sha>e846ac57cea8f922cd5eb9b17fb4385db5af2a0f</Sha>
    </Dependency>
    <Dependency Name="VS.Redist.Common.WindowsDesktop.TargetingPack.x64.8.0" Version="8.0.0-rtm.23516.9" CoherentParentDependency="Microsoft.NET.Sdk">
      <Uri>https://github.com/dotnet/windowsdesktop</Uri>
      <Sha>e846ac57cea8f922cd5eb9b17fb4385db5af2a0f</Sha>
    </Dependency>
    <Dependency Name="Microsoft.WindowsDesktop.App.Runtime.win-x64" Version="8.0.0-rtm.23516.9" CoherentParentDependency="Microsoft.NET.Sdk">
      <Uri>https://github.com/dotnet/windowsdesktop</Uri>
      <Sha>e846ac57cea8f922cd5eb9b17fb4385db5af2a0f</Sha>
    </Dependency>
    <Dependency Name="VS.Redist.Common.NetCore.SharedFramework.x64.8.0" Version="8.0.0-rtm.23516.15" CoherentParentDependency="Microsoft.NET.Sdk">
      <Uri>https://github.com/dotnet/runtime</Uri>
      <Sha>567f81e719091bd1ba3c751d49bacee2c6a45e66</Sha>
      <SourceBuild RepoName="runtime" ManagedOnly="false" />
    </Dependency>
    <Dependency Name="Microsoft.NETCore.App.Ref" Version="8.0.0-rtm.23516.15" CoherentParentDependency="Microsoft.NET.Sdk">
      <Uri>https://github.com/dotnet/runtime</Uri>
      <Sha>567f81e719091bd1ba3c751d49bacee2c6a45e66</Sha>
    </Dependency>
    <Dependency Name="VS.Redist.Common.NetCore.TargetingPack.x64.8.0" Version="8.0.0-rtm.23516.15" CoherentParentDependency="Microsoft.NET.Sdk">
      <Uri>https://github.com/dotnet/runtime</Uri>
      <Sha>567f81e719091bd1ba3c751d49bacee2c6a45e66</Sha>
    </Dependency>
    <Dependency Name="Microsoft.NETCore.App.Runtime.win-x64" Version="8.0.0-rtm.23516.15" CoherentParentDependency="Microsoft.NET.Sdk">
      <Uri>https://github.com/dotnet/runtime</Uri>
      <Sha>567f81e719091bd1ba3c751d49bacee2c6a45e66</Sha>
    </Dependency>
    <Dependency Name="Microsoft.NETCore.App.Host.win-x64" Version="8.0.0-rtm.23516.15" CoherentParentDependency="Microsoft.NET.Sdk">
      <Uri>https://github.com/dotnet/runtime</Uri>
      <Sha>567f81e719091bd1ba3c751d49bacee2c6a45e66</Sha>
    </Dependency>
    <Dependency Name="Microsoft.NETCore.DotNetHostResolver" Version="8.0.0-rtm.23516.15" CoherentParentDependency="Microsoft.NET.Sdk">
      <Uri>https://github.com/dotnet/runtime</Uri>
      <Sha>567f81e719091bd1ba3c751d49bacee2c6a45e66</Sha>
>>>>>>> 03e27423
    </Dependency>
    <!-- Change blob version in GenerateLayout.targets if this is unpinned to service targeting pack -->
    <!-- No new netstandard.library planned for 3.1 timeframe at this time. -->
    <Dependency Name="NETStandard.Library.Ref" Version="2.1.0" Pinned="true">
      <Uri>https://github.com/dotnet/core-setup</Uri>
      <Sha>7d57652f33493fa022125b7f63aad0d70c52d810</Sha>
    </Dependency>
<<<<<<< HEAD
    <Dependency Name="Microsoft.NETCore.Platforms" Version="8.0.0-rtm.23509.5" CoherentParentDependency="Microsoft.NET.Sdk">
      <Uri>https://github.com/dotnet/runtime</Uri>
      <Sha>a9cc3c80fe43d19a38cacda4c1aecc51fb6eabb1</Sha>
    </Dependency>
    <Dependency Name="Microsoft.AspNetCore.App.Ref" Version="8.0.0-rtm.23511.6" CoherentParentDependency="Microsoft.NET.Sdk">
      <Uri>https://github.com/dotnet/aspnetcore</Uri>
      <Sha>0d0aa336f66255111410454285b7172f86591fb3</Sha>
    </Dependency>
    <Dependency Name="Microsoft.AspNetCore.App.Ref.Internal" Version="8.0.0-rtm.23511.6" CoherentParentDependency="Microsoft.NET.Sdk">
      <Uri>https://github.com/dotnet/aspnetcore</Uri>
      <Sha>0d0aa336f66255111410454285b7172f86591fb3</Sha>
      <SourceBuild RepoName="aspnetcore" ManagedOnly="true" />
    </Dependency>
    <Dependency Name="Microsoft.AspNetCore.App.Runtime.win-x64" Version="8.0.0-rtm.23511.6" CoherentParentDependency="Microsoft.NET.Sdk">
      <Uri>https://github.com/dotnet/aspnetcore</Uri>
      <Sha>0d0aa336f66255111410454285b7172f86591fb3</Sha>
    </Dependency>
    <Dependency Name="VS.Redist.Common.AspNetCore.SharedFramework.x64.8.0" Version="8.0.0-rtm.23511.6" CoherentParentDependency="Microsoft.NET.Sdk">
      <Uri>https://github.com/dotnet/aspnetcore</Uri>
      <Sha>0d0aa336f66255111410454285b7172f86591fb3</Sha>
    </Dependency>
    <Dependency Name="dotnet-dev-certs" Version="8.0.0-rtm.23511.6" CoherentParentDependency="Microsoft.NET.Sdk">
      <Uri>https://github.com/dotnet/aspnetcore</Uri>
      <Sha>0d0aa336f66255111410454285b7172f86591fb3</Sha>
    </Dependency>
    <Dependency Name="dotnet-user-jwts" Version="8.0.0-rtm.23511.6" CoherentParentDependency="Microsoft.NET.Sdk">
      <Uri>https://github.com/dotnet/aspnetcore</Uri>
      <Sha>0d0aa336f66255111410454285b7172f86591fb3</Sha>
    </Dependency>
    <Dependency Name="dotnet-user-secrets" Version="8.0.0-rtm.23511.6" CoherentParentDependency="Microsoft.NET.Sdk">
      <Uri>https://github.com/dotnet/aspnetcore</Uri>
      <Sha>0d0aa336f66255111410454285b7172f86591fb3</Sha>
    </Dependency>
    <Dependency Name="Microsoft.DotNet.Common.ItemTemplates" Version="8.0.100-rtm.23511.8">
      <Uri>https://github.com/dotnet/sdk</Uri>
      <Sha>45ef0cf1eb44d95bd70725032dadbe089c52712c</Sha>
    </Dependency>
    <Dependency Name="Microsoft.TemplateEngine.Cli" Version="8.0.100-rtm.23511.8">
      <Uri>https://github.com/dotnet/sdk</Uri>
      <Sha>45ef0cf1eb44d95bd70725032dadbe089c52712c</Sha>
    </Dependency>
    <Dependency Name="Microsoft.NET.Sdk" Version="8.0.100-rtm.23511.8">
      <Uri>https://github.com/dotnet/sdk</Uri>
      <Sha>45ef0cf1eb44d95bd70725032dadbe089c52712c</Sha>
      <SourceBuild RepoName="sdk" ManagedOnly="true" />
    </Dependency>
    <Dependency Name="Microsoft.DotNet.MSBuildSdkResolver" Version="8.0.100-rtm.23511.8">
      <Uri>https://github.com/dotnet/sdk</Uri>
      <Sha>45ef0cf1eb44d95bd70725032dadbe089c52712c</Sha>
=======
    <Dependency Name="Microsoft.NETCore.Platforms" Version="8.0.0-rtm.23516.15" CoherentParentDependency="Microsoft.NET.Sdk">
      <Uri>https://github.com/dotnet/runtime</Uri>
      <Sha>567f81e719091bd1ba3c751d49bacee2c6a45e66</Sha>
    </Dependency>
    <Dependency Name="Microsoft.AspNetCore.App.Ref" Version="8.0.0-rtm.23516.6" CoherentParentDependency="Microsoft.NET.Sdk">
      <Uri>https://github.com/dotnet/aspnetcore</Uri>
      <Sha>02bdf7077b8d96039bd39d6189a1abdefc41e65e</Sha>
    </Dependency>
    <Dependency Name="Microsoft.AspNetCore.App.Ref.Internal" Version="8.0.0-rtm.23516.6" CoherentParentDependency="Microsoft.NET.Sdk">
      <Uri>https://github.com/dotnet/aspnetcore</Uri>
      <Sha>02bdf7077b8d96039bd39d6189a1abdefc41e65e</Sha>
      <SourceBuild RepoName="aspnetcore" ManagedOnly="true" />
    </Dependency>
    <Dependency Name="Microsoft.AspNetCore.App.Runtime.win-x64" Version="8.0.0-rtm.23516.6" CoherentParentDependency="Microsoft.NET.Sdk">
      <Uri>https://github.com/dotnet/aspnetcore</Uri>
      <Sha>02bdf7077b8d96039bd39d6189a1abdefc41e65e</Sha>
    </Dependency>
    <Dependency Name="VS.Redist.Common.AspNetCore.SharedFramework.x64.8.0" Version="8.0.0-rtm.23516.6" CoherentParentDependency="Microsoft.NET.Sdk">
      <Uri>https://github.com/dotnet/aspnetcore</Uri>
      <Sha>02bdf7077b8d96039bd39d6189a1abdefc41e65e</Sha>
    </Dependency>
    <Dependency Name="dotnet-dev-certs" Version="8.0.0-rtm.23516.6" CoherentParentDependency="Microsoft.NET.Sdk">
      <Uri>https://github.com/dotnet/aspnetcore</Uri>
      <Sha>02bdf7077b8d96039bd39d6189a1abdefc41e65e</Sha>
    </Dependency>
    <Dependency Name="dotnet-user-jwts" Version="8.0.0-rtm.23516.6" CoherentParentDependency="Microsoft.NET.Sdk">
      <Uri>https://github.com/dotnet/aspnetcore</Uri>
      <Sha>02bdf7077b8d96039bd39d6189a1abdefc41e65e</Sha>
    </Dependency>
    <Dependency Name="dotnet-user-secrets" Version="8.0.0-rtm.23516.6" CoherentParentDependency="Microsoft.NET.Sdk">
      <Uri>https://github.com/dotnet/aspnetcore</Uri>
      <Sha>02bdf7077b8d96039bd39d6189a1abdefc41e65e</Sha>
    </Dependency>
    <Dependency Name="Microsoft.DotNet.Common.ItemTemplates" Version="8.0.200-preview.23517.27">
      <Uri>https://github.com/dotnet/sdk</Uri>
      <Sha>1807d1df497f379d30060a553027fab6d8b804d9</Sha>
    </Dependency>
    <Dependency Name="Microsoft.TemplateEngine.Cli" Version="8.0.200-preview.23517.27">
      <Uri>https://github.com/dotnet/sdk</Uri>
      <Sha>1807d1df497f379d30060a553027fab6d8b804d9</Sha>
    </Dependency>
    <Dependency Name="Microsoft.NET.Sdk" Version="8.0.200-preview.23517.27">
      <Uri>https://github.com/dotnet/sdk</Uri>
      <Sha>1807d1df497f379d30060a553027fab6d8b804d9</Sha>
      <SourceBuild RepoName="sdk" ManagedOnly="true" />
    </Dependency>
    <Dependency Name="Microsoft.DotNet.MSBuildSdkResolver" Version="8.0.200-preview.23517.27">
      <Uri>https://github.com/dotnet/sdk</Uri>
      <Sha>1807d1df497f379d30060a553027fab6d8b804d9</Sha>
>>>>>>> 03e27423
    </Dependency>
    <Dependency Name="Microsoft.DotNet.Test.ProjectTemplates.2.1" Version="1.0.2-beta4.22406.1">
      <Uri>https://github.com/dotnet/test-templates</Uri>
      <Sha>0385265f4d0b6413d64aea0223172366a9b9858c</Sha>
    </Dependency>
    <Dependency Name="Microsoft.DotNet.Test.ProjectTemplates.5.0" Version="1.1.0-rc.23410.2">
      <Uri>https://github.com/dotnet/test-templates</Uri>
      <Sha>1e5f3603af2277910aad946736ee23283e7f3e16</Sha>
    </Dependency>
    <Dependency Name="Microsoft.DotNet.Test.ProjectTemplates.6.0" Version="1.1.0-rc.23410.2">
      <Uri>https://github.com/dotnet/test-templates</Uri>
      <Sha>1e5f3603af2277910aad946736ee23283e7f3e16</Sha>
    </Dependency>
    <Dependency Name="Microsoft.DotNet.Test.ProjectTemplates.7.0" Version="1.1.0-rc.23410.2">
      <Uri>https://github.com/dotnet/test-templates</Uri>
      <Sha>1e5f3603af2277910aad946736ee23283e7f3e16</Sha>
      <SourceBuild RepoName="test-templates" ManagedOnly="true" />
    </Dependency>
    <Dependency Name="Microsoft.DotNet.Test.ProjectTemplates.8.0" Version="1.1.0-rc.23410.2">
      <Uri>https://github.com/dotnet/test-templates</Uri>
      <Sha>1e5f3603af2277910aad946736ee23283e7f3e16</Sha>
    </Dependency>
    <!-- For coherency purposes, these versions should be gated by the versions of winforms and wpf routed via windowsdesktop -->
<<<<<<< HEAD
    <Dependency Name="Microsoft.Dotnet.WinForms.ProjectTemplates" Version="8.0.0-rtm.23509.3" CoherentParentDependency="Microsoft.WindowsDesktop.App.Runtime.win-x64">
      <Uri>https://github.com/dotnet/winforms</Uri>
      <Sha>34ebe80d29001d352096758b59ac7696317cc0cc</Sha>
    </Dependency>
    <Dependency Name="Microsoft.DotNet.Wpf.ProjectTemplates" Version="8.0.0-rtm.23509.3" CoherentParentDependency="Microsoft.WindowsDesktop.App.Runtime.win-x64">
      <Uri>https://github.com/dotnet/wpf</Uri>
      <Sha>50d7731991f3d1c4f1efb94821ecc8c2cb7a1c35</Sha>
=======
    <Dependency Name="Microsoft.Dotnet.WinForms.ProjectTemplates" Version="8.0.0-rtm.23516.9" CoherentParentDependency="Microsoft.WindowsDesktop.App.Runtime.win-x64">
      <Uri>https://github.com/dotnet/winforms</Uri>
      <Sha>ecdff75cfde7dc49147be791da1ec15a4eee21a3</Sha>
    </Dependency>
    <Dependency Name="Microsoft.DotNet.Wpf.ProjectTemplates" Version="8.0.0-rtm.23516.12" CoherentParentDependency="Microsoft.WindowsDesktop.App.Runtime.win-x64">
      <Uri>https://github.com/dotnet/wpf</Uri>
      <Sha>babeeb65b164c87633db21a20223c8d99e2185e9</Sha>
>>>>>>> 03e27423
    </Dependency>
    <Dependency Name="Microsoft.FSharp.Compiler" Version="12.8.0-beta.23516.2" CoherentParentDependency="Microsoft.NET.Sdk">
      <Uri>https://github.com/dotnet/fsharp</Uri>
      <Sha>d1de6a8d1e6e18c636cf55894b5158ab0e324394</Sha>
    </Dependency>
    <Dependency Name="Microsoft.SourceBuild.Intermediate.fsharp" Version="8.0.200-beta.23516.2" CoherentParentDependency="Microsoft.NET.Sdk">
      <Uri>https://github.com/dotnet/fsharp</Uri>
      <Sha>d1de6a8d1e6e18c636cf55894b5158ab0e324394</Sha>
      <SourceBuild RepoName="fsharp" ManagedOnly="true" />
    </Dependency>
    <Dependency Name="Microsoft.NET.Test.Sdk" Version="17.9.0-preview-23515-01" CoherentParentDependency="Microsoft.NET.Sdk">
      <Uri>https://github.com/microsoft/vstest</Uri>
      <Sha>5f9cc79b6542489218124e304c7118e862ae286f</Sha>
      <SourceBuild RepoName="vstest" ManagedOnly="true" />
    </Dependency>
<<<<<<< HEAD
    <Dependency Name="Microsoft.NET.ILLink.Tasks" Version="8.0.0-rtm.23509.5" CoherentParentDependency="Microsoft.NET.Sdk">
      <Uri>https://github.com/dotnet/runtime</Uri>
      <Sha>a9cc3c80fe43d19a38cacda4c1aecc51fb6eabb1</Sha>
    </Dependency>
    <Dependency Name="Microsoft.Net.Compilers.Toolset" Version="4.8.0-3.23510.8" CoherentParentDependency="Microsoft.NET.Sdk">
      <Uri>https://github.com/dotnet/roslyn</Uri>
      <Sha>d49b29ecbf9bd72fe6023ad1b8aad9a8db7e7c3a</Sha>
=======
    <Dependency Name="Microsoft.NET.ILLink.Tasks" Version="8.0.0-rtm.23516.15" CoherentParentDependency="Microsoft.NET.Sdk">
      <Uri>https://github.com/dotnet/runtime</Uri>
      <Sha>567f81e719091bd1ba3c751d49bacee2c6a45e66</Sha>
    </Dependency>
    <Dependency Name="Microsoft.Net.Compilers.Toolset" Version="4.9.0-1.23513.7" CoherentParentDependency="Microsoft.NET.Sdk">
      <Uri>https://github.com/dotnet/roslyn</Uri>
      <Sha>fe6cc3e7227caafafd76ffd1f3f8981926edf3b6</Sha>
>>>>>>> 03e27423
      <SourceBuild RepoName="roslyn" ManagedOnly="true" />
    </Dependency>
    <Dependency Name="Microsoft.Build" Version="17.9.0-preview-23513-01" CoherentParentDependency="Microsoft.NET.Sdk">
      <Uri>https://github.com/dotnet/msbuild</Uri>
      <Sha>25fdeb3c8c2608f248faec3d6d37733ae144bbbb</Sha>
    </Dependency>
    <Dependency Name="NuGet.Build.Tasks" Version="6.9.0-preview.1.16" CoherentParentDependency="Microsoft.NET.Sdk">
      <Uri>https://github.com/nuget/nuget.client</Uri>
      <Sha>62c02514a26464c03574137628e33ed3690c06ef</Sha>
      <SourceBuildTarball RepoName="nuget-client" ManagedOnly="true" />
    </Dependency>
    <Dependency Name="Microsoft.ApplicationInsights" Version="2.0.0">
      <Uri>https://github.com/Microsoft/ApplicationInsights-dotnet</Uri>
      <Sha>53b80940842204f78708a538628288ff5d741a1d</Sha>
    </Dependency>
    <Dependency Name="Microsoft.NET.Workload.Emscripten.Current.Manifest-8.0.100.Transport" Version="8.0.0-rtm.23504.4" CoherentParentDependency="Microsoft.NETCore.App.Runtime.win-x64">
      <Uri>https://github.com/dotnet/emsdk</Uri>
      <Sha>0c28b5cfe0f9173000450a3edc808dc8c2b9286e</Sha>
      <SourceBuild RepoName="emsdk" ManagedOnly="true" />
    </Dependency>
    <Dependency Name="Microsoft.Deployment.DotNet.Releases" Version="2.0.0-preview.1.23463.1" CoherentParentDependency="Microsoft.NET.Sdk">
      <Uri>https://github.com/dotnet/deployment-tools</Uri>
      <Sha>5957c5c5f85f17c145e7fab4ece37ad6aafcded9</Sha>
    </Dependency>
    <!-- Explicit dependency because Microsoft.Deployment.DotNet.Releases has different versioning
         than the SB intermediate -->
    <Dependency Name="Microsoft.SourceBuild.Intermediate.deployment-tools" Version="8.0.0-preview.6.23463.1" CoherentParentDependency="Microsoft.NET.Sdk">
      <Uri>https://github.com/dotnet/deployment-tools</Uri>
      <Sha>5957c5c5f85f17c145e7fab4ece37ad6aafcded9</Sha>
      <SourceBuild RepoName="deployment-tools" ManagedOnly="true" />
    </Dependency>
    <Dependency Name="Microsoft.SourceBuild.Intermediate.source-build-externals" Version="8.0.0-alpha.1.23502.1">
      <Uri>https://github.com/dotnet/source-build-externals</Uri>
      <Sha>ed17956dbc31097b7ba6a66be086f4a70a97d84f</Sha>
      <SourceBuild RepoName="source-build-externals" ManagedOnly="true" />
    </Dependency>
    <Dependency Name="Microsoft.SourceBuild.Intermediate.symreader" Version="2.1.0-beta.23253.1">
      <Uri>https://github.com/dotnet/symreader</Uri>
      <Sha>2c8079e2e8e78c0cd11ac75a32014756136ecdb9</Sha>
      <SourceBuild RepoName="symreader" ManagedOnly="true" />
    </Dependency>
    <Dependency Name="System.CommandLine" Version="2.0.0-beta4.23307.1" CoherentParentDependency="Microsoft.NET.Sdk">
      <Uri>https://github.com/dotnet/command-line-api</Uri>
      <Sha>02fe27cd6a9b001c8feb7938e6ef4b3799745759</Sha>
    </Dependency>
    <Dependency Name="Microsoft.SourceBuild.Intermediate.command-line-api" Version="0.1.430701" CoherentParentDependency="Microsoft.NET.Sdk">
      <Uri>https://github.com/dotnet/command-line-api</Uri>
      <Sha>02fe27cd6a9b001c8feb7938e6ef4b3799745759</Sha>
      <SourceBuild RepoName="command-line-api" ManagedOnly="true" />
    </Dependency>
  </ProductDependencies>
  <ToolsetDependencies>
    <Dependency Name="Microsoft.DotNet.Arcade.Sdk" Version="8.0.0-beta.23463.1">
      <Uri>https://github.com/dotnet/arcade</Uri>
      <Sha>1d451c32dda2314c721adbf8829e1c0cd4e681ff</Sha>
      <SourceBuild RepoName="arcade" ManagedOnly="true" />
    </Dependency>
    <Dependency Name="Microsoft.DotNet.CMake.Sdk" Version="8.0.0-beta.23463.1">
      <Uri>https://github.com/dotnet/arcade</Uri>
      <Sha>1d451c32dda2314c721adbf8829e1c0cd4e681ff</Sha>
    </Dependency>
    <Dependency Name="Microsoft.DotNet.Build.Tasks.Installers" Version="8.0.0-beta.23463.1">
      <Uri>https://github.com/dotnet/arcade</Uri>
      <Sha>1d451c32dda2314c721adbf8829e1c0cd4e681ff</Sha>
    </Dependency>
    <Dependency Name="Microsoft.DotNet.Darc" Version="1.1.0-beta.23416.3">
      <Uri>https://github.com/dotnet/arcade-services</Uri>
      <Sha>5d63a226d022fda90cae2c239e882ad253baa758</Sha>
    </Dependency>
    <Dependency Name="Microsoft.DotNet.DarcLib" Version="1.1.0-beta.23416.3">
      <Uri>https://github.com/dotnet/arcade-services</Uri>
      <Sha>5d63a226d022fda90cae2c239e882ad253baa758</Sha>
    </Dependency>
    <Dependency Name="Microsoft.Extensions.Logging.Console" Version="8.0.0-alpha.1.22557.12">
      <Uri>https://github.com/dotnet/runtime</Uri>
      <Sha>af841c8b33cecc92d74222298f1e45bf7bf3d90a</Sha>
    </Dependency>
    <Dependency Name="Microsoft.SourceBuild.Intermediate.source-build-reference-packages" Version="8.0.0-alpha.1.23510.2">
      <Uri>https://github.com/dotnet/source-build-reference-packages</Uri>
      <Sha>5dd44eb4f5ebf8d1b11152344397b5a79d7f88ea</Sha>
      <SourceBuild RepoName="source-build-reference-packages" ManagedOnly="true" />
    </Dependency>
    <Dependency Name="Microsoft.DotNet.XliffTasks" Version="1.0.0-beta.23426.1" CoherentParentDependency="Microsoft.DotNet.Arcade.Sdk">
      <Uri>https://github.com/dotnet/xliff-tasks</Uri>
      <Sha>194f32828726c3f1f63f79f3dc09b9e99c157b11</Sha>
      <SourceBuild RepoName="xliff-tasks" ManagedOnly="true" />
    </Dependency>
  </ToolsetDependencies>
</Dependencies><|MERGE_RESOLUTION|>--- conflicted
+++ resolved
@@ -5,69 +5,27 @@
       Source-build uses transitive dependency resolution to determine correct build SHA of all product contributing repos.
       The order of dependencies is important and should not be modified without approval from dotnet/source-build-internal.
     -->
-<<<<<<< HEAD
-    <Dependency Name="Microsoft.WindowsDesktop.App.Ref" Version="8.0.0-rtm.23509.3" CoherentParentDependency="Microsoft.NET.Sdk">
-      <Uri>https://github.com/dotnet/windowsdesktop</Uri>
-      <Sha>28cb6ed29636b7db978e83ba1a8a2369584e71f4</Sha>
-    </Dependency>
-    <Dependency Name="VS.Redist.Common.WindowsDesktop.SharedFramework.x64.8.0" Version="8.0.0-rtm.23509.3" CoherentParentDependency="Microsoft.NET.Sdk">
-      <Uri>https://github.com/dotnet/windowsdesktop</Uri>
-      <Sha>28cb6ed29636b7db978e83ba1a8a2369584e71f4</Sha>
-    </Dependency>
-    <Dependency Name="VS.Redist.Common.WindowsDesktop.TargetingPack.x64.8.0" Version="8.0.0-rtm.23509.3" CoherentParentDependency="Microsoft.NET.Sdk">
-      <Uri>https://github.com/dotnet/windowsdesktop</Uri>
-      <Sha>28cb6ed29636b7db978e83ba1a8a2369584e71f4</Sha>
-    </Dependency>
-    <Dependency Name="Microsoft.WindowsDesktop.App.Runtime.win-x64" Version="8.0.0-rtm.23509.3" CoherentParentDependency="Microsoft.NET.Sdk">
-      <Uri>https://github.com/dotnet/windowsdesktop</Uri>
-      <Sha>28cb6ed29636b7db978e83ba1a8a2369584e71f4</Sha>
-    </Dependency>
-    <Dependency Name="VS.Redist.Common.NetCore.SharedFramework.x64.8.0" Version="8.0.0-rtm.23509.5" CoherentParentDependency="Microsoft.NET.Sdk">
-      <Uri>https://github.com/dotnet/runtime</Uri>
-      <Sha>a9cc3c80fe43d19a38cacda4c1aecc51fb6eabb1</Sha>
+    <Dependency Name="Microsoft.WindowsDesktop.App.Ref" Version="8.0.0-rtm.23516.9" CoherentParentDependency="Microsoft.NET.Sdk">
+      <Uri>https://github.com/dotnet/windowsdesktop</Uri>
+      <Sha>e846ac57cea8f922cd5eb9b17fb4385db5af2a0f</Sha>
+    </Dependency>
+    <Dependency Name="VS.Redist.Common.WindowsDesktop.SharedFramework.x64.8.0" Version="8.0.0-rtm.23516.9" CoherentParentDependency="Microsoft.NET.Sdk">
+      <Uri>https://github.com/dotnet/windowsdesktop</Uri>
+      <Sha>e846ac57cea8f922cd5eb9b17fb4385db5af2a0f</Sha>
+    </Dependency>
+    <Dependency Name="VS.Redist.Common.WindowsDesktop.TargetingPack.x64.8.0" Version="8.0.0-rtm.23516.9" CoherentParentDependency="Microsoft.NET.Sdk">
+      <Uri>https://github.com/dotnet/windowsdesktop</Uri>
+      <Sha>e846ac57cea8f922cd5eb9b17fb4385db5af2a0f</Sha>
+    </Dependency>
+    <Dependency Name="Microsoft.WindowsDesktop.App.Runtime.win-x64" Version="8.0.0-rtm.23516.9" CoherentParentDependency="Microsoft.NET.Sdk">
+      <Uri>https://github.com/dotnet/windowsdesktop</Uri>
+      <Sha>e846ac57cea8f922cd5eb9b17fb4385db5af2a0f</Sha>
+    </Dependency>
+    <Dependency Name="VS.Redist.Common.NetCore.SharedFramework.x64.8.0" Version="8.0.0-rtm.23516.15" CoherentParentDependency="Microsoft.NET.Sdk">
+      <Uri>https://github.com/dotnet/runtime</Uri>
+      <Sha>567f81e719091bd1ba3c751d49bacee2c6a45e66</Sha>
       <SourceBuild RepoName="runtime" ManagedOnly="false" />
     </Dependency>
-    <Dependency Name="Microsoft.NETCore.App.Ref" Version="8.0.0-rtm.23509.5" CoherentParentDependency="Microsoft.NET.Sdk">
-      <Uri>https://github.com/dotnet/runtime</Uri>
-      <Sha>a9cc3c80fe43d19a38cacda4c1aecc51fb6eabb1</Sha>
-    </Dependency>
-    <Dependency Name="VS.Redist.Common.NetCore.TargetingPack.x64.8.0" Version="8.0.0-rtm.23509.5" CoherentParentDependency="Microsoft.NET.Sdk">
-      <Uri>https://github.com/dotnet/runtime</Uri>
-      <Sha>a9cc3c80fe43d19a38cacda4c1aecc51fb6eabb1</Sha>
-    </Dependency>
-    <Dependency Name="Microsoft.NETCore.App.Runtime.win-x64" Version="8.0.0-rtm.23509.5" CoherentParentDependency="Microsoft.NET.Sdk">
-      <Uri>https://github.com/dotnet/runtime</Uri>
-      <Sha>a9cc3c80fe43d19a38cacda4c1aecc51fb6eabb1</Sha>
-    </Dependency>
-    <Dependency Name="Microsoft.NETCore.App.Host.win-x64" Version="8.0.0-rtm.23509.5" CoherentParentDependency="Microsoft.NET.Sdk">
-      <Uri>https://github.com/dotnet/runtime</Uri>
-      <Sha>a9cc3c80fe43d19a38cacda4c1aecc51fb6eabb1</Sha>
-    </Dependency>
-    <Dependency Name="Microsoft.NETCore.DotNetHostResolver" Version="8.0.0-rtm.23509.5" CoherentParentDependency="Microsoft.NET.Sdk">
-      <Uri>https://github.com/dotnet/runtime</Uri>
-      <Sha>a9cc3c80fe43d19a38cacda4c1aecc51fb6eabb1</Sha>
-=======
-    <Dependency Name="Microsoft.WindowsDesktop.App.Ref" Version="8.0.0-rtm.23516.9" CoherentParentDependency="Microsoft.NET.Sdk">
-      <Uri>https://github.com/dotnet/windowsdesktop</Uri>
-      <Sha>e846ac57cea8f922cd5eb9b17fb4385db5af2a0f</Sha>
-    </Dependency>
-    <Dependency Name="VS.Redist.Common.WindowsDesktop.SharedFramework.x64.8.0" Version="8.0.0-rtm.23516.9" CoherentParentDependency="Microsoft.NET.Sdk">
-      <Uri>https://github.com/dotnet/windowsdesktop</Uri>
-      <Sha>e846ac57cea8f922cd5eb9b17fb4385db5af2a0f</Sha>
-    </Dependency>
-    <Dependency Name="VS.Redist.Common.WindowsDesktop.TargetingPack.x64.8.0" Version="8.0.0-rtm.23516.9" CoherentParentDependency="Microsoft.NET.Sdk">
-      <Uri>https://github.com/dotnet/windowsdesktop</Uri>
-      <Sha>e846ac57cea8f922cd5eb9b17fb4385db5af2a0f</Sha>
-    </Dependency>
-    <Dependency Name="Microsoft.WindowsDesktop.App.Runtime.win-x64" Version="8.0.0-rtm.23516.9" CoherentParentDependency="Microsoft.NET.Sdk">
-      <Uri>https://github.com/dotnet/windowsdesktop</Uri>
-      <Sha>e846ac57cea8f922cd5eb9b17fb4385db5af2a0f</Sha>
-    </Dependency>
-    <Dependency Name="VS.Redist.Common.NetCore.SharedFramework.x64.8.0" Version="8.0.0-rtm.23516.15" CoherentParentDependency="Microsoft.NET.Sdk">
-      <Uri>https://github.com/dotnet/runtime</Uri>
-      <Sha>567f81e719091bd1ba3c751d49bacee2c6a45e66</Sha>
-      <SourceBuild RepoName="runtime" ManagedOnly="false" />
-    </Dependency>
     <Dependency Name="Microsoft.NETCore.App.Ref" Version="8.0.0-rtm.23516.15" CoherentParentDependency="Microsoft.NET.Sdk">
       <Uri>https://github.com/dotnet/runtime</Uri>
       <Sha>567f81e719091bd1ba3c751d49bacee2c6a45e66</Sha>
@@ -87,7 +45,6 @@
     <Dependency Name="Microsoft.NETCore.DotNetHostResolver" Version="8.0.0-rtm.23516.15" CoherentParentDependency="Microsoft.NET.Sdk">
       <Uri>https://github.com/dotnet/runtime</Uri>
       <Sha>567f81e719091bd1ba3c751d49bacee2c6a45e66</Sha>
->>>>>>> 03e27423
     </Dependency>
     <!-- Change blob version in GenerateLayout.targets if this is unpinned to service targeting pack -->
     <!-- No new netstandard.library planned for 3.1 timeframe at this time. -->
@@ -95,107 +52,55 @@
       <Uri>https://github.com/dotnet/core-setup</Uri>
       <Sha>7d57652f33493fa022125b7f63aad0d70c52d810</Sha>
     </Dependency>
-<<<<<<< HEAD
-    <Dependency Name="Microsoft.NETCore.Platforms" Version="8.0.0-rtm.23509.5" CoherentParentDependency="Microsoft.NET.Sdk">
-      <Uri>https://github.com/dotnet/runtime</Uri>
-      <Sha>a9cc3c80fe43d19a38cacda4c1aecc51fb6eabb1</Sha>
-    </Dependency>
-    <Dependency Name="Microsoft.AspNetCore.App.Ref" Version="8.0.0-rtm.23511.6" CoherentParentDependency="Microsoft.NET.Sdk">
-      <Uri>https://github.com/dotnet/aspnetcore</Uri>
-      <Sha>0d0aa336f66255111410454285b7172f86591fb3</Sha>
-    </Dependency>
-    <Dependency Name="Microsoft.AspNetCore.App.Ref.Internal" Version="8.0.0-rtm.23511.6" CoherentParentDependency="Microsoft.NET.Sdk">
-      <Uri>https://github.com/dotnet/aspnetcore</Uri>
-      <Sha>0d0aa336f66255111410454285b7172f86591fb3</Sha>
+    <Dependency Name="Microsoft.NETCore.Platforms" Version="8.0.0-rtm.23516.15" CoherentParentDependency="Microsoft.NET.Sdk">
+      <Uri>https://github.com/dotnet/runtime</Uri>
+      <Sha>567f81e719091bd1ba3c751d49bacee2c6a45e66</Sha>
+    </Dependency>
+    <Dependency Name="Microsoft.AspNetCore.App.Ref" Version="8.0.0-rtm.23516.6" CoherentParentDependency="Microsoft.NET.Sdk">
+      <Uri>https://github.com/dotnet/aspnetcore</Uri>
+      <Sha>02bdf7077b8d96039bd39d6189a1abdefc41e65e</Sha>
+    </Dependency>
+    <Dependency Name="Microsoft.AspNetCore.App.Ref.Internal" Version="8.0.0-rtm.23516.6" CoherentParentDependency="Microsoft.NET.Sdk">
+      <Uri>https://github.com/dotnet/aspnetcore</Uri>
+      <Sha>02bdf7077b8d96039bd39d6189a1abdefc41e65e</Sha>
       <SourceBuild RepoName="aspnetcore" ManagedOnly="true" />
     </Dependency>
-    <Dependency Name="Microsoft.AspNetCore.App.Runtime.win-x64" Version="8.0.0-rtm.23511.6" CoherentParentDependency="Microsoft.NET.Sdk">
-      <Uri>https://github.com/dotnet/aspnetcore</Uri>
-      <Sha>0d0aa336f66255111410454285b7172f86591fb3</Sha>
-    </Dependency>
-    <Dependency Name="VS.Redist.Common.AspNetCore.SharedFramework.x64.8.0" Version="8.0.0-rtm.23511.6" CoherentParentDependency="Microsoft.NET.Sdk">
-      <Uri>https://github.com/dotnet/aspnetcore</Uri>
-      <Sha>0d0aa336f66255111410454285b7172f86591fb3</Sha>
-    </Dependency>
-    <Dependency Name="dotnet-dev-certs" Version="8.0.0-rtm.23511.6" CoherentParentDependency="Microsoft.NET.Sdk">
-      <Uri>https://github.com/dotnet/aspnetcore</Uri>
-      <Sha>0d0aa336f66255111410454285b7172f86591fb3</Sha>
-    </Dependency>
-    <Dependency Name="dotnet-user-jwts" Version="8.0.0-rtm.23511.6" CoherentParentDependency="Microsoft.NET.Sdk">
-      <Uri>https://github.com/dotnet/aspnetcore</Uri>
-      <Sha>0d0aa336f66255111410454285b7172f86591fb3</Sha>
-    </Dependency>
-    <Dependency Name="dotnet-user-secrets" Version="8.0.0-rtm.23511.6" CoherentParentDependency="Microsoft.NET.Sdk">
-      <Uri>https://github.com/dotnet/aspnetcore</Uri>
-      <Sha>0d0aa336f66255111410454285b7172f86591fb3</Sha>
-    </Dependency>
-    <Dependency Name="Microsoft.DotNet.Common.ItemTemplates" Version="8.0.100-rtm.23511.8">
-      <Uri>https://github.com/dotnet/sdk</Uri>
-      <Sha>45ef0cf1eb44d95bd70725032dadbe089c52712c</Sha>
-    </Dependency>
-    <Dependency Name="Microsoft.TemplateEngine.Cli" Version="8.0.100-rtm.23511.8">
-      <Uri>https://github.com/dotnet/sdk</Uri>
-      <Sha>45ef0cf1eb44d95bd70725032dadbe089c52712c</Sha>
-    </Dependency>
-    <Dependency Name="Microsoft.NET.Sdk" Version="8.0.100-rtm.23511.8">
-      <Uri>https://github.com/dotnet/sdk</Uri>
-      <Sha>45ef0cf1eb44d95bd70725032dadbe089c52712c</Sha>
+    <Dependency Name="Microsoft.AspNetCore.App.Runtime.win-x64" Version="8.0.0-rtm.23516.6" CoherentParentDependency="Microsoft.NET.Sdk">
+      <Uri>https://github.com/dotnet/aspnetcore</Uri>
+      <Sha>02bdf7077b8d96039bd39d6189a1abdefc41e65e</Sha>
+    </Dependency>
+    <Dependency Name="VS.Redist.Common.AspNetCore.SharedFramework.x64.8.0" Version="8.0.0-rtm.23516.6" CoherentParentDependency="Microsoft.NET.Sdk">
+      <Uri>https://github.com/dotnet/aspnetcore</Uri>
+      <Sha>02bdf7077b8d96039bd39d6189a1abdefc41e65e</Sha>
+    </Dependency>
+    <Dependency Name="dotnet-dev-certs" Version="8.0.0-rtm.23516.6" CoherentParentDependency="Microsoft.NET.Sdk">
+      <Uri>https://github.com/dotnet/aspnetcore</Uri>
+      <Sha>02bdf7077b8d96039bd39d6189a1abdefc41e65e</Sha>
+    </Dependency>
+    <Dependency Name="dotnet-user-jwts" Version="8.0.0-rtm.23516.6" CoherentParentDependency="Microsoft.NET.Sdk">
+      <Uri>https://github.com/dotnet/aspnetcore</Uri>
+      <Sha>02bdf7077b8d96039bd39d6189a1abdefc41e65e</Sha>
+    </Dependency>
+    <Dependency Name="dotnet-user-secrets" Version="8.0.0-rtm.23516.6" CoherentParentDependency="Microsoft.NET.Sdk">
+      <Uri>https://github.com/dotnet/aspnetcore</Uri>
+      <Sha>02bdf7077b8d96039bd39d6189a1abdefc41e65e</Sha>
+    </Dependency>
+    <Dependency Name="Microsoft.DotNet.Common.ItemTemplates" Version="8.0.200-preview.23517.27">
+      <Uri>https://github.com/dotnet/sdk</Uri>
+      <Sha>1807d1df497f379d30060a553027fab6d8b804d9</Sha>
+    </Dependency>
+    <Dependency Name="Microsoft.TemplateEngine.Cli" Version="8.0.200-preview.23517.27">
+      <Uri>https://github.com/dotnet/sdk</Uri>
+      <Sha>1807d1df497f379d30060a553027fab6d8b804d9</Sha>
+    </Dependency>
+    <Dependency Name="Microsoft.NET.Sdk" Version="8.0.200-preview.23517.27">
+      <Uri>https://github.com/dotnet/sdk</Uri>
+      <Sha>1807d1df497f379d30060a553027fab6d8b804d9</Sha>
       <SourceBuild RepoName="sdk" ManagedOnly="true" />
     </Dependency>
-    <Dependency Name="Microsoft.DotNet.MSBuildSdkResolver" Version="8.0.100-rtm.23511.8">
-      <Uri>https://github.com/dotnet/sdk</Uri>
-      <Sha>45ef0cf1eb44d95bd70725032dadbe089c52712c</Sha>
-=======
-    <Dependency Name="Microsoft.NETCore.Platforms" Version="8.0.0-rtm.23516.15" CoherentParentDependency="Microsoft.NET.Sdk">
-      <Uri>https://github.com/dotnet/runtime</Uri>
-      <Sha>567f81e719091bd1ba3c751d49bacee2c6a45e66</Sha>
-    </Dependency>
-    <Dependency Name="Microsoft.AspNetCore.App.Ref" Version="8.0.0-rtm.23516.6" CoherentParentDependency="Microsoft.NET.Sdk">
-      <Uri>https://github.com/dotnet/aspnetcore</Uri>
-      <Sha>02bdf7077b8d96039bd39d6189a1abdefc41e65e</Sha>
-    </Dependency>
-    <Dependency Name="Microsoft.AspNetCore.App.Ref.Internal" Version="8.0.0-rtm.23516.6" CoherentParentDependency="Microsoft.NET.Sdk">
-      <Uri>https://github.com/dotnet/aspnetcore</Uri>
-      <Sha>02bdf7077b8d96039bd39d6189a1abdefc41e65e</Sha>
-      <SourceBuild RepoName="aspnetcore" ManagedOnly="true" />
-    </Dependency>
-    <Dependency Name="Microsoft.AspNetCore.App.Runtime.win-x64" Version="8.0.0-rtm.23516.6" CoherentParentDependency="Microsoft.NET.Sdk">
-      <Uri>https://github.com/dotnet/aspnetcore</Uri>
-      <Sha>02bdf7077b8d96039bd39d6189a1abdefc41e65e</Sha>
-    </Dependency>
-    <Dependency Name="VS.Redist.Common.AspNetCore.SharedFramework.x64.8.0" Version="8.0.0-rtm.23516.6" CoherentParentDependency="Microsoft.NET.Sdk">
-      <Uri>https://github.com/dotnet/aspnetcore</Uri>
-      <Sha>02bdf7077b8d96039bd39d6189a1abdefc41e65e</Sha>
-    </Dependency>
-    <Dependency Name="dotnet-dev-certs" Version="8.0.0-rtm.23516.6" CoherentParentDependency="Microsoft.NET.Sdk">
-      <Uri>https://github.com/dotnet/aspnetcore</Uri>
-      <Sha>02bdf7077b8d96039bd39d6189a1abdefc41e65e</Sha>
-    </Dependency>
-    <Dependency Name="dotnet-user-jwts" Version="8.0.0-rtm.23516.6" CoherentParentDependency="Microsoft.NET.Sdk">
-      <Uri>https://github.com/dotnet/aspnetcore</Uri>
-      <Sha>02bdf7077b8d96039bd39d6189a1abdefc41e65e</Sha>
-    </Dependency>
-    <Dependency Name="dotnet-user-secrets" Version="8.0.0-rtm.23516.6" CoherentParentDependency="Microsoft.NET.Sdk">
-      <Uri>https://github.com/dotnet/aspnetcore</Uri>
-      <Sha>02bdf7077b8d96039bd39d6189a1abdefc41e65e</Sha>
-    </Dependency>
-    <Dependency Name="Microsoft.DotNet.Common.ItemTemplates" Version="8.0.200-preview.23517.27">
-      <Uri>https://github.com/dotnet/sdk</Uri>
-      <Sha>1807d1df497f379d30060a553027fab6d8b804d9</Sha>
-    </Dependency>
-    <Dependency Name="Microsoft.TemplateEngine.Cli" Version="8.0.200-preview.23517.27">
-      <Uri>https://github.com/dotnet/sdk</Uri>
-      <Sha>1807d1df497f379d30060a553027fab6d8b804d9</Sha>
-    </Dependency>
-    <Dependency Name="Microsoft.NET.Sdk" Version="8.0.200-preview.23517.27">
-      <Uri>https://github.com/dotnet/sdk</Uri>
-      <Sha>1807d1df497f379d30060a553027fab6d8b804d9</Sha>
-      <SourceBuild RepoName="sdk" ManagedOnly="true" />
-    </Dependency>
     <Dependency Name="Microsoft.DotNet.MSBuildSdkResolver" Version="8.0.200-preview.23517.27">
       <Uri>https://github.com/dotnet/sdk</Uri>
       <Sha>1807d1df497f379d30060a553027fab6d8b804d9</Sha>
->>>>>>> 03e27423
     </Dependency>
     <Dependency Name="Microsoft.DotNet.Test.ProjectTemplates.2.1" Version="1.0.2-beta4.22406.1">
       <Uri>https://github.com/dotnet/test-templates</Uri>
@@ -219,15 +124,6 @@
       <Sha>1e5f3603af2277910aad946736ee23283e7f3e16</Sha>
     </Dependency>
     <!-- For coherency purposes, these versions should be gated by the versions of winforms and wpf routed via windowsdesktop -->
-<<<<<<< HEAD
-    <Dependency Name="Microsoft.Dotnet.WinForms.ProjectTemplates" Version="8.0.0-rtm.23509.3" CoherentParentDependency="Microsoft.WindowsDesktop.App.Runtime.win-x64">
-      <Uri>https://github.com/dotnet/winforms</Uri>
-      <Sha>34ebe80d29001d352096758b59ac7696317cc0cc</Sha>
-    </Dependency>
-    <Dependency Name="Microsoft.DotNet.Wpf.ProjectTemplates" Version="8.0.0-rtm.23509.3" CoherentParentDependency="Microsoft.WindowsDesktop.App.Runtime.win-x64">
-      <Uri>https://github.com/dotnet/wpf</Uri>
-      <Sha>50d7731991f3d1c4f1efb94821ecc8c2cb7a1c35</Sha>
-=======
     <Dependency Name="Microsoft.Dotnet.WinForms.ProjectTemplates" Version="8.0.0-rtm.23516.9" CoherentParentDependency="Microsoft.WindowsDesktop.App.Runtime.win-x64">
       <Uri>https://github.com/dotnet/winforms</Uri>
       <Sha>ecdff75cfde7dc49147be791da1ec15a4eee21a3</Sha>
@@ -235,7 +131,6 @@
     <Dependency Name="Microsoft.DotNet.Wpf.ProjectTemplates" Version="8.0.0-rtm.23516.12" CoherentParentDependency="Microsoft.WindowsDesktop.App.Runtime.win-x64">
       <Uri>https://github.com/dotnet/wpf</Uri>
       <Sha>babeeb65b164c87633db21a20223c8d99e2185e9</Sha>
->>>>>>> 03e27423
     </Dependency>
     <Dependency Name="Microsoft.FSharp.Compiler" Version="12.8.0-beta.23516.2" CoherentParentDependency="Microsoft.NET.Sdk">
       <Uri>https://github.com/dotnet/fsharp</Uri>
@@ -251,15 +146,6 @@
       <Sha>5f9cc79b6542489218124e304c7118e862ae286f</Sha>
       <SourceBuild RepoName="vstest" ManagedOnly="true" />
     </Dependency>
-<<<<<<< HEAD
-    <Dependency Name="Microsoft.NET.ILLink.Tasks" Version="8.0.0-rtm.23509.5" CoherentParentDependency="Microsoft.NET.Sdk">
-      <Uri>https://github.com/dotnet/runtime</Uri>
-      <Sha>a9cc3c80fe43d19a38cacda4c1aecc51fb6eabb1</Sha>
-    </Dependency>
-    <Dependency Name="Microsoft.Net.Compilers.Toolset" Version="4.8.0-3.23510.8" CoherentParentDependency="Microsoft.NET.Sdk">
-      <Uri>https://github.com/dotnet/roslyn</Uri>
-      <Sha>d49b29ecbf9bd72fe6023ad1b8aad9a8db7e7c3a</Sha>
-=======
     <Dependency Name="Microsoft.NET.ILLink.Tasks" Version="8.0.0-rtm.23516.15" CoherentParentDependency="Microsoft.NET.Sdk">
       <Uri>https://github.com/dotnet/runtime</Uri>
       <Sha>567f81e719091bd1ba3c751d49bacee2c6a45e66</Sha>
@@ -267,7 +153,6 @@
     <Dependency Name="Microsoft.Net.Compilers.Toolset" Version="4.9.0-1.23513.7" CoherentParentDependency="Microsoft.NET.Sdk">
       <Uri>https://github.com/dotnet/roslyn</Uri>
       <Sha>fe6cc3e7227caafafd76ffd1f3f8981926edf3b6</Sha>
->>>>>>> 03e27423
       <SourceBuild RepoName="roslyn" ManagedOnly="true" />
     </Dependency>
     <Dependency Name="Microsoft.Build" Version="17.9.0-preview-23513-01" CoherentParentDependency="Microsoft.NET.Sdk">
