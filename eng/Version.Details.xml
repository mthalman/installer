<?xml version="1.0" encoding="utf-8"?>
<Dependencies>
  <ProductDependencies>
    <!--
      Source-build uses transitive dependency resolution to determine correct build SHA of all product contributing repos.
      The order of dependencies is important and should not be modified without approval from dotnet/source-build-internal.
    -->
    <Dependency Name="Microsoft.WindowsDesktop.App.Ref" Version="9.0.0-preview.2.24076.2" CoherentParentDependency="Microsoft.NET.Sdk">
      <Uri>https://github.com/dotnet/windowsdesktop</Uri>
      <Sha>fba94d7a096cb102ee2ea8a2214010d5c02460c4</Sha>
    </Dependency>
    <Dependency Name="VS.Redist.Common.WindowsDesktop.SharedFramework.x64.9.0" Version="9.0.0-preview.2.24076.2" CoherentParentDependency="Microsoft.NET.Sdk">
      <Uri>https://github.com/dotnet/windowsdesktop</Uri>
      <Sha>fba94d7a096cb102ee2ea8a2214010d5c02460c4</Sha>
    </Dependency>
    <Dependency Name="VS.Redist.Common.WindowsDesktop.TargetingPack.x64.9.0" Version="9.0.0-preview.2.24076.2" CoherentParentDependency="Microsoft.NET.Sdk">
      <Uri>https://github.com/dotnet/windowsdesktop</Uri>
      <Sha>fba94d7a096cb102ee2ea8a2214010d5c02460c4</Sha>
    </Dependency>
    <Dependency Name="Microsoft.WindowsDesktop.App.Runtime.win-x64" Version="9.0.0-preview.2.24076.2" CoherentParentDependency="Microsoft.NET.Sdk">
      <Uri>https://github.com/dotnet/windowsdesktop</Uri>
      <Sha>fba94d7a096cb102ee2ea8a2214010d5c02460c4</Sha>
    </Dependency>
    <Dependency Name="VS.Redist.Common.NetCore.SharedFramework.x64.9.0" Version="9.0.0-preview.2.24076.4" CoherentParentDependency="Microsoft.NET.Sdk">
      <Uri>https://github.com/dotnet/runtime</Uri>
      <Sha>bcc1d3d6f00fbcea3f454b2e35bceeaa51e604b1</Sha>
      <SourceBuild RepoName="runtime" ManagedOnly="false" />
    </Dependency>
    <Dependency Name="Microsoft.NETCore.App.Ref" Version="9.0.0-preview.2.24076.4" CoherentParentDependency="Microsoft.NET.Sdk">
      <Uri>https://github.com/dotnet/runtime</Uri>
      <Sha>bcc1d3d6f00fbcea3f454b2e35bceeaa51e604b1</Sha>
    </Dependency>
    <Dependency Name="VS.Redist.Common.NetCore.TargetingPack.x64.9.0" Version="9.0.0-preview.2.24076.4" CoherentParentDependency="Microsoft.NET.Sdk">
      <Uri>https://github.com/dotnet/runtime</Uri>
      <Sha>bcc1d3d6f00fbcea3f454b2e35bceeaa51e604b1</Sha>
    </Dependency>
    <Dependency Name="Microsoft.NETCore.App.Runtime.win-x64" Version="9.0.0-preview.2.24076.4" CoherentParentDependency="Microsoft.NET.Sdk">
      <Uri>https://github.com/dotnet/runtime</Uri>
      <Sha>bcc1d3d6f00fbcea3f454b2e35bceeaa51e604b1</Sha>
    </Dependency>
    <Dependency Name="Microsoft.NETCore.App.Host.win-x64" Version="9.0.0-preview.2.24076.4" CoherentParentDependency="Microsoft.NET.Sdk">
      <Uri>https://github.com/dotnet/runtime</Uri>
      <Sha>bcc1d3d6f00fbcea3f454b2e35bceeaa51e604b1</Sha>
    </Dependency>
    <!-- Change blob version in GenerateLayout.targets if this is unpinned to service targeting pack -->
    <!-- No new netstandard.library planned for 3.1 timeframe at this time. -->
    <Dependency Name="NETStandard.Library.Ref" Version="2.1.0" Pinned="true">
      <Uri>https://github.com/dotnet/core-setup</Uri>
      <Sha>7d57652f33493fa022125b7f63aad0d70c52d810</Sha>
    </Dependency>
    <Dependency Name="Microsoft.NETCore.Platforms" Version="9.0.0-preview.2.24076.4" CoherentParentDependency="Microsoft.NET.Sdk">
      <Uri>https://github.com/dotnet/runtime</Uri>
      <Sha>bcc1d3d6f00fbcea3f454b2e35bceeaa51e604b1</Sha>
    </Dependency>
    <Dependency Name="Microsoft.AspNetCore.App.Ref" Version="9.0.0-preview.2.24076.3" CoherentParentDependency="Microsoft.NET.Sdk">
      <Uri>https://github.com/dotnet/aspnetcore</Uri>
      <Sha>bd016947b6928159814950c06a6e2278be7a256f</Sha>
    </Dependency>
    <Dependency Name="Microsoft.AspNetCore.App.Ref.Internal" Version="9.0.0-preview.2.24076.3" CoherentParentDependency="Microsoft.NET.Sdk">
      <Uri>https://github.com/dotnet/aspnetcore</Uri>
      <Sha>bd016947b6928159814950c06a6e2278be7a256f</Sha>
      <SourceBuild RepoName="aspnetcore" ManagedOnly="true" />
    </Dependency>
    <Dependency Name="Microsoft.AspNetCore.App.Runtime.win-x64" Version="9.0.0-preview.2.24076.3" CoherentParentDependency="Microsoft.NET.Sdk">
      <Uri>https://github.com/dotnet/aspnetcore</Uri>
      <Sha>bd016947b6928159814950c06a6e2278be7a256f</Sha>
    </Dependency>
    <Dependency Name="VS.Redist.Common.AspNetCore.SharedFramework.x64.9.0" Version="9.0.0-preview.2.24076.3" CoherentParentDependency="Microsoft.NET.Sdk">
      <Uri>https://github.com/dotnet/aspnetcore</Uri>
      <Sha>bd016947b6928159814950c06a6e2278be7a256f</Sha>
    </Dependency>
    <Dependency Name="dotnet-dev-certs" Version="9.0.0-preview.2.24076.3" CoherentParentDependency="Microsoft.NET.Sdk">
      <Uri>https://github.com/dotnet/aspnetcore</Uri>
      <Sha>bd016947b6928159814950c06a6e2278be7a256f</Sha>
    </Dependency>
    <Dependency Name="dotnet-user-jwts" Version="9.0.0-preview.2.24076.3" CoherentParentDependency="Microsoft.NET.Sdk">
      <Uri>https://github.com/dotnet/aspnetcore</Uri>
      <Sha>bd016947b6928159814950c06a6e2278be7a256f</Sha>
    </Dependency>
    <Dependency Name="dotnet-user-secrets" Version="9.0.0-preview.2.24076.3" CoherentParentDependency="Microsoft.NET.Sdk">
      <Uri>https://github.com/dotnet/aspnetcore</Uri>
      <Sha>bd016947b6928159814950c06a6e2278be7a256f</Sha>
    </Dependency>
<<<<<<< HEAD
    <Dependency Name="Microsoft.DotNet.Common.ItemTemplates" Version="9.0.100-preview.2.24076.13">
      <Uri>https://github.com/dotnet/sdk</Uri>
      <Sha>3512b9275a5af9f78a379acac6f876453918ed83</Sha>
    </Dependency>
    <Dependency Name="Microsoft.TemplateEngine.Cli" Version="9.0.100-preview.2.24076.13">
      <Uri>https://github.com/dotnet/sdk</Uri>
      <Sha>3512b9275a5af9f78a379acac6f876453918ed83</Sha>
    </Dependency>
    <Dependency Name="Microsoft.NET.Sdk" Version="9.0.100-preview.2.24076.13">
      <Uri>https://github.com/dotnet/sdk</Uri>
      <Sha>3512b9275a5af9f78a379acac6f876453918ed83</Sha>
      <SourceBuild RepoName="sdk" ManagedOnly="true" />
    </Dependency>
    <Dependency Name="Microsoft.DotNet.MSBuildSdkResolver" Version="9.0.100-preview.2.24076.13">
      <Uri>https://github.com/dotnet/sdk</Uri>
      <Sha>3512b9275a5af9f78a379acac6f876453918ed83</Sha>
=======
    <Dependency Name="Microsoft.DotNet.Common.ItemTemplates" Version="8.0.300-preview.24078.2">
      <Uri>https://github.com/dotnet/sdk</Uri>
      <Sha>60f91f0ff4d47d2940e699da40802fc20ee6ca2d</Sha>
    </Dependency>
    <Dependency Name="Microsoft.TemplateEngine.Cli" Version="8.0.300-preview.24078.2">
      <Uri>https://github.com/dotnet/sdk</Uri>
      <Sha>60f91f0ff4d47d2940e699da40802fc20ee6ca2d</Sha>
    </Dependency>
    <Dependency Name="Microsoft.NET.Sdk" Version="8.0.300-preview.24078.2">
      <Uri>https://github.com/dotnet/sdk</Uri>
      <Sha>60f91f0ff4d47d2940e699da40802fc20ee6ca2d</Sha>
      <SourceBuild RepoName="sdk" ManagedOnly="true" />
    </Dependency>
    <Dependency Name="Microsoft.DotNet.MSBuildSdkResolver" Version="8.0.300-preview.24078.2">
      <Uri>https://github.com/dotnet/sdk</Uri>
      <Sha>60f91f0ff4d47d2940e699da40802fc20ee6ca2d</Sha>
>>>>>>> 57cac9ef
    </Dependency>
    <Dependency Name="Microsoft.DotNet.Test.ProjectTemplates.2.1" Version="1.0.2-beta4.22406.1">
      <Uri>https://github.com/dotnet/test-templates</Uri>
      <Sha>0385265f4d0b6413d64aea0223172366a9b9858c</Sha>
    </Dependency>
    <Dependency Name="Microsoft.DotNet.Test.ProjectTemplates.5.0" Version="1.1.0-rc.23558.1">
      <Uri>https://github.com/dotnet/test-templates</Uri>
      <Sha>307b8f538d83a955d8f6dd909eee41a5555f2f4d</Sha>
    </Dependency>
    <Dependency Name="Microsoft.DotNet.Test.ProjectTemplates.6.0" Version="1.1.0-rc.24069.1">
      <Uri>https://github.com/dotnet/test-templates</Uri>
      <Sha>becc4bd157cd6608b51a5ffe414a5d2de6330272</Sha>
    </Dependency>
    <Dependency Name="Microsoft.DotNet.Test.ProjectTemplates.7.0" Version="1.1.0-rc.24069.1">
      <Uri>https://github.com/dotnet/test-templates</Uri>
      <Sha>becc4bd157cd6608b51a5ffe414a5d2de6330272</Sha>
    </Dependency>
    <Dependency Name="Microsoft.DotNet.Test.ProjectTemplates.8.0" Version="1.1.0-rc.24078.1">
      <Uri>https://github.com/dotnet/test-templates</Uri>
      <Sha>0a6919ef53d64e91304aec4143472bbaecae008f</Sha>
      <SourceBuild RepoName="test-templates" ManagedOnly="true" />
    </Dependency>
    <Dependency Name="Microsoft.DotNet.Test.ProjectTemplates.9.0" Version="1.1.0-rc.24078.1">
      <Uri>https://github.com/dotnet/test-templates</Uri>
      <Sha>0a6919ef53d64e91304aec4143472bbaecae008f</Sha>
    </Dependency>
    <!-- For coherency purposes, these versions should be gated by the versions of winforms and wpf routed via windowsdesktop -->
    <Dependency Name="Microsoft.Dotnet.WinForms.ProjectTemplates" Version="9.0.0-preview.2.24075.3" CoherentParentDependency="Microsoft.WindowsDesktop.App.Runtime.win-x64">
      <Uri>https://github.com/dotnet/winforms</Uri>
      <Sha>63f2d85bdc754063f935729029b1287f5b22d285</Sha>
    </Dependency>
    <Dependency Name="Microsoft.DotNet.Wpf.ProjectTemplates" Version="9.0.0-preview.2.24075.3" CoherentParentDependency="Microsoft.WindowsDesktop.App.Runtime.win-x64">
      <Uri>https://github.com/dotnet/wpf</Uri>
      <Sha>bec0472431f3c127deb2b9823f17bfd9bfd55c1d</Sha>
    </Dependency>
    <Dependency Name="Microsoft.FSharp.Compiler" Version="12.8.300-beta.24075.4" CoherentParentDependency="Microsoft.NET.Sdk">
      <Uri>https://github.com/dotnet/fsharp</Uri>
      <Sha>32898dc51efc669de98e7e47f57d521bc07ac4cc</Sha>
    </Dependency>
    <Dependency Name="Microsoft.SourceBuild.Intermediate.fsharp" Version="8.0.300-beta.24075.4" CoherentParentDependency="Microsoft.NET.Sdk">
      <Uri>https://github.com/dotnet/fsharp</Uri>
      <Sha>32898dc51efc669de98e7e47f57d521bc07ac4cc</Sha>
      <SourceBuild RepoName="fsharp" ManagedOnly="true" />
    </Dependency>
    <Dependency Name="Microsoft.NET.Test.Sdk" Version="17.10.0-preview-24073-02" CoherentParentDependency="Microsoft.NET.Sdk">
      <Uri>https://github.com/microsoft/vstest</Uri>
      <Sha>c0c0e75fb8ea396a8b0717d17c2e738975d412e7</Sha>
      <SourceBuild RepoName="vstest" ManagedOnly="true" />
    </Dependency>
    <Dependency Name="Microsoft.NET.ILLink.Tasks" Version="9.0.0-preview.2.24076.4" CoherentParentDependency="Microsoft.NET.Sdk">
      <Uri>https://github.com/dotnet/runtime</Uri>
      <Sha>bcc1d3d6f00fbcea3f454b2e35bceeaa51e604b1</Sha>
    </Dependency>
    <Dependency Name="Microsoft.Net.Compilers.Toolset" Version="4.10.0-1.24067.21" CoherentParentDependency="Microsoft.NET.Sdk">
      <Uri>https://github.com/dotnet/roslyn</Uri>
      <Sha>3cd939f76803da435c20b082a5cfcc844386fcfb</Sha>
      <SourceBuild RepoName="roslyn" ManagedOnly="true" />
    </Dependency>
    <Dependency Name="Microsoft.Build" Version="17.10.0-preview-24076-01" CoherentParentDependency="Microsoft.NET.Sdk">
      <Uri>https://github.com/dotnet/msbuild</Uri>
      <Sha>e7a44d757e097eb17dcac5a8436645dc612fec4b</Sha>
<<<<<<< HEAD
      <SourceBuild RepoName="msbuild" ManagedOnly="true" />
    </Dependency>
    <Dependency Name="NuGet.Build.Tasks" Version="6.9.0-rc.86" CoherentParentDependency="Microsoft.NET.Sdk">
      <Uri>https://github.com/nuget/nuget.client</Uri>
      <Sha>d55931a69dcda3dcb87ba46a09fe268e0febc223</Sha>
=======
    </Dependency>
    <Dependency Name="NuGet.Build.Tasks" Version="6.10.0-preview.1.12" CoherentParentDependency="Microsoft.NET.Sdk">
      <Uri>https://github.com/nuget/nuget.client</Uri>
      <Sha>e4899ee48ff3d7787ee345f546c818ce6b962807</Sha>
>>>>>>> 57cac9ef
      <SourceBuildTarball RepoName="nuget-client" ManagedOnly="true" />
    </Dependency>
    <Dependency Name="Microsoft.ApplicationInsights" Version="2.0.0">
      <Uri>https://github.com/Microsoft/ApplicationInsights-dotnet</Uri>
      <Sha>53b80940842204f78708a538628288ff5d741a1d</Sha>
    </Dependency>
    <Dependency Name="Microsoft.NET.Workload.Emscripten.Current.Manifest-9.0.100.Transport" Version="9.0.0-alpha.1.24072.1" CoherentParentDependency="Microsoft.NETCore.App.Runtime.win-x64">
      <Uri>https://github.com/dotnet/emsdk</Uri>
      <Sha>ae7c93e25ae596594b3b22d64115f374a3595912</Sha>
      <SourceBuild RepoName="emsdk" ManagedOnly="true" />
    </Dependency>
    <Dependency Name="Microsoft.Deployment.DotNet.Releases" Version="2.0.0-preview.1.24067.1" CoherentParentDependency="Microsoft.NET.Sdk">
      <Uri>https://github.com/dotnet/deployment-tools</Uri>
      <Sha>e56c69b0610b50407d29fdc2dda2574712a7b94d</Sha>
    </Dependency>
    <!-- Explicit dependency because Microsoft.Deployment.DotNet.Releases has different versioning
         than the SB intermediate -->
    <Dependency Name="Microsoft.SourceBuild.Intermediate.deployment-tools" Version="9.0.0-preview.1.24067.1" CoherentParentDependency="Microsoft.NET.Sdk">
      <Uri>https://github.com/dotnet/deployment-tools</Uri>
      <Sha>e56c69b0610b50407d29fdc2dda2574712a7b94d</Sha>
      <SourceBuild RepoName="deployment-tools" ManagedOnly="true" />
    </Dependency>
    <Dependency Name="Microsoft.SourceBuild.Intermediate.source-build-externals" Version="9.0.0-alpha.1.24076.1">
      <Uri>https://github.com/dotnet/source-build-externals</Uri>
      <Sha>414a85bf970355c0e91d6a2de1ee183fafbfcecd</Sha>
      <SourceBuild RepoName="source-build-externals" ManagedOnly="true" />
    </Dependency>
    <Dependency Name="System.CommandLine" Version="2.0.0-beta4.24068.1" CoherentParentDependency="Microsoft.NET.Sdk">
      <Uri>https://github.com/dotnet/command-line-api</Uri>
      <Sha>ecd2ce5eafbba3008a7d4f5d04b025d30928c812</Sha>
    </Dependency>
    <Dependency Name="Microsoft.SourceBuild.Intermediate.command-line-api" Version="0.1.506801" CoherentParentDependency="Microsoft.NET.Sdk">
      <Uri>https://github.com/dotnet/command-line-api</Uri>
      <Sha>ecd2ce5eafbba3008a7d4f5d04b025d30928c812</Sha>
      <SourceBuild RepoName="command-line-api" ManagedOnly="true" />
    </Dependency>
  </ProductDependencies>
  <ToolsetDependencies>
<<<<<<< HEAD
    <Dependency Name="Microsoft.DotNet.Arcade.Sdk" Version="9.0.0-beta.24076.5">
      <Uri>https://github.com/dotnet/arcade</Uri>
      <Sha>66c9c5397d599af40f2a94989241944f5a73442a</Sha>
      <SourceBuild RepoName="arcade" ManagedOnly="true" />
    </Dependency>
    <Dependency Name="Microsoft.DotNet.CMake.Sdk" Version="9.0.0-beta.24076.5">
      <Uri>https://github.com/dotnet/arcade</Uri>
      <Sha>66c9c5397d599af40f2a94989241944f5a73442a</Sha>
    </Dependency>
    <Dependency Name="Microsoft.DotNet.Build.Tasks.Installers" Version="9.0.0-beta.24076.5">
      <Uri>https://github.com/dotnet/arcade</Uri>
      <Sha>66c9c5397d599af40f2a94989241944f5a73442a</Sha>
=======
    <Dependency Name="Microsoft.DotNet.Arcade.Sdk" Version="8.0.0-beta.24075.5">
      <Uri>https://github.com/dotnet/arcade</Uri>
      <Sha>07cf24f27ee58b5d1a9662334a101d84bd1e07e5</Sha>
      <SourceBuild RepoName="arcade" ManagedOnly="true" />
    </Dependency>
    <Dependency Name="Microsoft.DotNet.CMake.Sdk" Version="8.0.0-beta.24075.5">
      <Uri>https://github.com/dotnet/arcade</Uri>
      <Sha>07cf24f27ee58b5d1a9662334a101d84bd1e07e5</Sha>
    </Dependency>
    <Dependency Name="Microsoft.DotNet.Build.Tasks.Installers" Version="8.0.0-beta.24075.5">
      <Uri>https://github.com/dotnet/arcade</Uri>
      <Sha>07cf24f27ee58b5d1a9662334a101d84bd1e07e5</Sha>
>>>>>>> 57cac9ef
    </Dependency>
    <Dependency Name="Microsoft.DotNet.Darc" Version="1.1.0-beta.24076.2">
      <Uri>https://github.com/dotnet/arcade-services</Uri>
      <Sha>e9cac5ab2b545c66de5414b330d2187286d17194</Sha>
    </Dependency>
    <Dependency Name="Microsoft.DotNet.DarcLib" Version="1.1.0-beta.24076.2">
      <Uri>https://github.com/dotnet/arcade-services</Uri>
      <Sha>e9cac5ab2b545c66de5414b330d2187286d17194</Sha>
    </Dependency>
    <Dependency Name="Microsoft.DotNet.XliffTasks" Version="9.0.0-beta.24076.5">
      <Uri>https://github.com/dotnet/arcade</Uri>
      <Sha>66c9c5397d599af40f2a94989241944f5a73442a</Sha>
    </Dependency>
    <Dependency Name="Microsoft.Extensions.Logging.Console" Version="9.0.0-alpha.1.23612.13">
      <Uri>https://github.com/dotnet/runtime</Uri>
      <Sha>ab1a8224cdf115b65e0db5dc88d11f205068f444</Sha>
    </Dependency>
    <Dependency Name="Microsoft.SourceBuild.Intermediate.source-build-reference-packages" Version="9.0.0-alpha.1.24075.1">
      <Uri>https://github.com/dotnet/source-build-reference-packages</Uri>
      <Sha>e659f328bf255d3e17e81296117c3aed1d461f2f</Sha>
      <SourceBuild RepoName="source-build-reference-packages" ManagedOnly="true" />
    </Dependency>
    <Dependency Name="Microsoft.DotNet.ScenarioTests.SdkTemplateTests" Version="9.0.0-preview.24057.2">
      <Uri>https://github.com/dotnet/scenario-tests</Uri>
      <Sha>bfde902a10d7b672f4fc7e844198ede405dbb9c6</Sha>
      <SourceBuild RepoName="scenario-tests" ManagedOnly="true" />
    </Dependency>
    <!-- Aspire isn't really a toolset dependency. However, it only inserts a baseline manifest in installer,
         and if you squint at it, this means we can say that its specific dependency versions don't matter to installer.
         Avoiding this as a product dependency avoids a long coherency path (aspnetcore->extensions->aspire->installer).
         **It is** of course possible that an incoherent aspire means that aspire depends on versions of extensions that
         aren't shipping, or those extensions packages depend on aspnetcore packages that won't ship. However, given the cost
         of maintaining this coherency path is high. This being toolset means that aspire is responsible for its own coherency.
    -->
    <Dependency Name="Microsoft.NET.Sdk.Aspire.Manifest-8.0.100" Version="8.0.0-preview.3.24060.4">
      <Uri>https://github.com/dotnet/aspire</Uri>
      <Sha>66a1dd77e4077592a587c1429c8814d1057dc474</Sha>
      <SourceBuild RepoName="aspire" ManagedOnly="true" />
    </Dependency>
  </ToolsetDependencies>
</Dependencies><|MERGE_RESOLUTION|>--- conflicted
+++ resolved
@@ -81,7 +81,6 @@
       <Uri>https://github.com/dotnet/aspnetcore</Uri>
       <Sha>bd016947b6928159814950c06a6e2278be7a256f</Sha>
     </Dependency>
-<<<<<<< HEAD
     <Dependency Name="Microsoft.DotNet.Common.ItemTemplates" Version="9.0.100-preview.2.24076.13">
       <Uri>https://github.com/dotnet/sdk</Uri>
       <Sha>3512b9275a5af9f78a379acac6f876453918ed83</Sha>
@@ -98,24 +97,6 @@
     <Dependency Name="Microsoft.DotNet.MSBuildSdkResolver" Version="9.0.100-preview.2.24076.13">
       <Uri>https://github.com/dotnet/sdk</Uri>
       <Sha>3512b9275a5af9f78a379acac6f876453918ed83</Sha>
-=======
-    <Dependency Name="Microsoft.DotNet.Common.ItemTemplates" Version="8.0.300-preview.24078.2">
-      <Uri>https://github.com/dotnet/sdk</Uri>
-      <Sha>60f91f0ff4d47d2940e699da40802fc20ee6ca2d</Sha>
-    </Dependency>
-    <Dependency Name="Microsoft.TemplateEngine.Cli" Version="8.0.300-preview.24078.2">
-      <Uri>https://github.com/dotnet/sdk</Uri>
-      <Sha>60f91f0ff4d47d2940e699da40802fc20ee6ca2d</Sha>
-    </Dependency>
-    <Dependency Name="Microsoft.NET.Sdk" Version="8.0.300-preview.24078.2">
-      <Uri>https://github.com/dotnet/sdk</Uri>
-      <Sha>60f91f0ff4d47d2940e699da40802fc20ee6ca2d</Sha>
-      <SourceBuild RepoName="sdk" ManagedOnly="true" />
-    </Dependency>
-    <Dependency Name="Microsoft.DotNet.MSBuildSdkResolver" Version="8.0.300-preview.24078.2">
-      <Uri>https://github.com/dotnet/sdk</Uri>
-      <Sha>60f91f0ff4d47d2940e699da40802fc20ee6ca2d</Sha>
->>>>>>> 57cac9ef
     </Dependency>
     <Dependency Name="Microsoft.DotNet.Test.ProjectTemplates.2.1" Version="1.0.2-beta4.22406.1">
       <Uri>https://github.com/dotnet/test-templates</Uri>
@@ -177,18 +158,11 @@
     <Dependency Name="Microsoft.Build" Version="17.10.0-preview-24076-01" CoherentParentDependency="Microsoft.NET.Sdk">
       <Uri>https://github.com/dotnet/msbuild</Uri>
       <Sha>e7a44d757e097eb17dcac5a8436645dc612fec4b</Sha>
-<<<<<<< HEAD
       <SourceBuild RepoName="msbuild" ManagedOnly="true" />
     </Dependency>
     <Dependency Name="NuGet.Build.Tasks" Version="6.9.0-rc.86" CoherentParentDependency="Microsoft.NET.Sdk">
       <Uri>https://github.com/nuget/nuget.client</Uri>
       <Sha>d55931a69dcda3dcb87ba46a09fe268e0febc223</Sha>
-=======
-    </Dependency>
-    <Dependency Name="NuGet.Build.Tasks" Version="6.10.0-preview.1.12" CoherentParentDependency="Microsoft.NET.Sdk">
-      <Uri>https://github.com/nuget/nuget.client</Uri>
-      <Sha>e4899ee48ff3d7787ee345f546c818ce6b962807</Sha>
->>>>>>> 57cac9ef
       <SourceBuildTarball RepoName="nuget-client" ManagedOnly="true" />
     </Dependency>
     <Dependency Name="Microsoft.ApplicationInsights" Version="2.0.0">
@@ -227,7 +201,6 @@
     </Dependency>
   </ProductDependencies>
   <ToolsetDependencies>
-<<<<<<< HEAD
     <Dependency Name="Microsoft.DotNet.Arcade.Sdk" Version="9.0.0-beta.24076.5">
       <Uri>https://github.com/dotnet/arcade</Uri>
       <Sha>66c9c5397d599af40f2a94989241944f5a73442a</Sha>
@@ -240,20 +213,6 @@
     <Dependency Name="Microsoft.DotNet.Build.Tasks.Installers" Version="9.0.0-beta.24076.5">
       <Uri>https://github.com/dotnet/arcade</Uri>
       <Sha>66c9c5397d599af40f2a94989241944f5a73442a</Sha>
-=======
-    <Dependency Name="Microsoft.DotNet.Arcade.Sdk" Version="8.0.0-beta.24075.5">
-      <Uri>https://github.com/dotnet/arcade</Uri>
-      <Sha>07cf24f27ee58b5d1a9662334a101d84bd1e07e5</Sha>
-      <SourceBuild RepoName="arcade" ManagedOnly="true" />
-    </Dependency>
-    <Dependency Name="Microsoft.DotNet.CMake.Sdk" Version="8.0.0-beta.24075.5">
-      <Uri>https://github.com/dotnet/arcade</Uri>
-      <Sha>07cf24f27ee58b5d1a9662334a101d84bd1e07e5</Sha>
-    </Dependency>
-    <Dependency Name="Microsoft.DotNet.Build.Tasks.Installers" Version="8.0.0-beta.24075.5">
-      <Uri>https://github.com/dotnet/arcade</Uri>
-      <Sha>07cf24f27ee58b5d1a9662334a101d84bd1e07e5</Sha>
->>>>>>> 57cac9ef
     </Dependency>
     <Dependency Name="Microsoft.DotNet.Darc" Version="1.1.0-beta.24076.2">
       <Uri>https://github.com/dotnet/arcade-services</Uri>
