<?xml version="1.0" encoding="utf-8"?>
<Dependencies>
  <ProductDependencies>
    <Dependency Name="Microsoft.WindowsDesktop.App.Ref" Version="8.0.0-alpha.1.22479.7" CoherentParentDependency="Microsoft.NET.Sdk">
      <Uri>https://github.com/dotnet/windowsdesktop</Uri>
      <Sha>da7af5021c962ad54e65032da06f31c144e1f29d</Sha>
    </Dependency>
    <Dependency Name="VS.Redist.Common.WindowsDesktop.SharedFramework.x64.8.0" Version="8.0.0-alpha.1.22479.7" CoherentParentDependency="Microsoft.NET.Sdk">
      <Uri>https://github.com/dotnet/windowsdesktop</Uri>
      <Sha>da7af5021c962ad54e65032da06f31c144e1f29d</Sha>
    </Dependency>
    <Dependency Name="VS.Redist.Common.WindowsDesktop.TargetingPack.x64.8.0" Version="8.0.0-alpha.1.22479.7" CoherentParentDependency="Microsoft.NET.Sdk">
      <Uri>https://github.com/dotnet/windowsdesktop</Uri>
      <Sha>da7af5021c962ad54e65032da06f31c144e1f29d</Sha>
    </Dependency>
    <Dependency Name="Microsoft.WindowsDesktop.App.Runtime.win-x64" Version="8.0.0-alpha.1.22479.7" CoherentParentDependency="Microsoft.NET.Sdk">
      <Uri>https://github.com/dotnet/windowsdesktop</Uri>
      <Sha>da7af5021c962ad54e65032da06f31c144e1f29d</Sha>
    </Dependency>
    <Dependency Name="runtime.linux-x64.Microsoft.NETCore.Runtime.ObjWriter" Version="1.0.0-alpha.1.22478.1" CoherentParentDependency="Microsoft.NETCore.App.Runtime.win-x64">
      <Uri>https://github.com/dotnet/llvm-project</Uri>
      <Sha>2e1187ef495010c65842a001f34c46006d5a01bc</Sha>
      <SourceBuildTarball RepoName="llvm-project" ManagedOnly="true" />
    </Dependency>
    <Dependency Name="VS.Redist.Common.NetCore.SharedFramework.x64.8.0" Version="8.0.0-alpha.1.22502.5" CoherentParentDependency="Microsoft.NET.Sdk">
      <Uri>https://github.com/dotnet/runtime</Uri>
      <Sha>b8d49801fe03b96d2fead3d97a11dce1e723dd17</Sha>
    </Dependency>
    <Dependency Name="Microsoft.NETCore.App.Ref" Version="8.0.0-alpha.1.22502.5" CoherentParentDependency="Microsoft.NET.Sdk">
      <Uri>https://github.com/dotnet/runtime</Uri>
      <Sha>b8d49801fe03b96d2fead3d97a11dce1e723dd17</Sha>
    </Dependency>
    <Dependency Name="VS.Redist.Common.NetCore.TargetingPack.x64.8.0" Version="8.0.0-alpha.1.22502.5" CoherentParentDependency="Microsoft.NET.Sdk">
      <Uri>https://github.com/dotnet/runtime</Uri>
      <Sha>b8d49801fe03b96d2fead3d97a11dce1e723dd17</Sha>
    </Dependency>
    <Dependency Name="Microsoft.NETCore.App.Runtime.win-x64" Version="8.0.0-alpha.1.22502.5" CoherentParentDependency="Microsoft.NET.Sdk">
      <Uri>https://github.com/dotnet/runtime</Uri>
      <Sha>b8d49801fe03b96d2fead3d97a11dce1e723dd17</Sha>
      <SourceBuildTarball RepoName="runtime" ManagedOnly="true" />
    </Dependency>
    <Dependency Name="Microsoft.NETCore.App.Host.win-x64" Version="8.0.0-alpha.1.22502.5" CoherentParentDependency="Microsoft.NET.Sdk">
      <Uri>https://github.com/dotnet/runtime</Uri>
      <Sha>b8d49801fe03b96d2fead3d97a11dce1e723dd17</Sha>
    </Dependency>
    <Dependency Name="Microsoft.NETCore.DotNetHostResolver" Version="8.0.0-alpha.1.22502.5" CoherentParentDependency="Microsoft.NET.Sdk">
      <Uri>https://github.com/dotnet/runtime</Uri>
      <Sha>b8d49801fe03b96d2fead3d97a11dce1e723dd17</Sha>
    </Dependency>
    <!-- Change blob version in GenerateLayout.targets if this is unpinned to service targeting pack -->
    <!-- No new netstandard.library planned for 3.1 timeframe at this time. -->
    <Dependency Name="NETStandard.Library.Ref" Version="2.1.0" Pinned="true">
      <Uri>https://github.com/dotnet/core-setup</Uri>
      <Sha>7d57652f33493fa022125b7f63aad0d70c52d810</Sha>
    </Dependency>
    <Dependency Name="Microsoft.NETCore.Platforms" Version="8.0.0-alpha.1.22502.5" CoherentParentDependency="Microsoft.NET.Sdk">
      <Uri>https://github.com/dotnet/runtime</Uri>
      <Sha>b8d49801fe03b96d2fead3d97a11dce1e723dd17</Sha>
    </Dependency>
    <Dependency Name="Microsoft.AspNetCore.App.Ref" Version="8.0.0-alpha.1.22503.7" CoherentParentDependency="Microsoft.NET.Sdk">
      <Uri>https://github.com/dotnet/aspnetcore</Uri>
      <Sha>a2a0b0cfc76c66546d92d48652cd29d2034dcdb3</Sha>
    </Dependency>
    <Dependency Name="Microsoft.AspNetCore.App.Ref.Internal" Version="8.0.0-alpha.1.22503.7" CoherentParentDependency="Microsoft.NET.Sdk">
      <Uri>https://github.com/dotnet/aspnetcore</Uri>
      <Sha>a2a0b0cfc76c66546d92d48652cd29d2034dcdb3</Sha>
    </Dependency>
    <Dependency Name="Microsoft.AspNetCore.App.Runtime.win-x64" Version="8.0.0-alpha.1.22503.7" CoherentParentDependency="Microsoft.NET.Sdk">
      <Uri>https://github.com/dotnet/aspnetcore</Uri>
      <Sha>a2a0b0cfc76c66546d92d48652cd29d2034dcdb3</Sha>
      <SourceBuildTarball RepoName="aspnetcore" ManagedOnly="true" />
    </Dependency>
    <Dependency Name="VS.Redist.Common.AspNetCore.SharedFramework.x64.8.0" Version="8.0.0-alpha.1.22503.7" CoherentParentDependency="Microsoft.NET.Sdk">
      <Uri>https://github.com/dotnet/aspnetcore</Uri>
      <Sha>a2a0b0cfc76c66546d92d48652cd29d2034dcdb3</Sha>
    </Dependency>
    <Dependency Name="dotnet-dev-certs" Version="8.0.0-alpha.1.22503.7" CoherentParentDependency="Microsoft.NET.Sdk">
      <Uri>https://github.com/dotnet/aspnetcore</Uri>
      <Sha>a2a0b0cfc76c66546d92d48652cd29d2034dcdb3</Sha>
    </Dependency>
    <Dependency Name="dotnet-user-jwts" Version="8.0.0-alpha.1.22503.7" CoherentParentDependency="Microsoft.NET.Sdk">
      <Uri>https://github.com/dotnet/aspnetcore</Uri>
      <Sha>a2a0b0cfc76c66546d92d48652cd29d2034dcdb3</Sha>
    </Dependency>
    <Dependency Name="dotnet-user-secrets" Version="8.0.0-alpha.1.22503.7" CoherentParentDependency="Microsoft.NET.Sdk">
      <Uri>https://github.com/dotnet/aspnetcore</Uri>
      <Sha>a2a0b0cfc76c66546d92d48652cd29d2034dcdb3</Sha>
    </Dependency>
    <Dependency Name="Microsoft.DotNet.Test.ProjectTemplates.2.1" Version="1.0.2-beta4.22406.1">
      <Uri>https://github.com/dotnet/test-templates</Uri>
      <Sha>0385265f4d0b6413d64aea0223172366a9b9858c</Sha>
    </Dependency>
    <Dependency Name="Microsoft.DotNet.Test.ProjectTemplates.5.0" Version="1.0.2-beta4.22503.2">
      <Uri>https://github.com/dotnet/test-templates</Uri>
      <Sha>aaaa0c1826f97a9dfcc67e94136bf01010b55f23</Sha>
    </Dependency>
    <Dependency Name="Microsoft.DotNet.Test.ProjectTemplates.6.0" Version="1.0.2-beta4.22503.2">
      <Uri>https://github.com/dotnet/test-templates</Uri>
      <Sha>aaaa0c1826f97a9dfcc67e94136bf01010b55f23</Sha>
    </Dependency>
    <Dependency Name="Microsoft.DotNet.Test.ProjectTemplates.7.0" Version="1.0.2-beta4.22503.2">
      <Uri>https://github.com/dotnet/test-templates</Uri>
      <Sha>aaaa0c1826f97a9dfcc67e94136bf01010b55f23</Sha>
      <SourceBuild RepoName="test-templates" ManagedOnly="true" />
    </Dependency>
<<<<<<< HEAD
    <Dependency Name="Microsoft.DotNet.Common.ItemTemplates" Version="7.0.100-rtm.22479.16">
      <Uri>https://github.com/dotnet/sdk</Uri>
      <Sha>bc70af55b0f025a2a788c355dbb963869c44dd55</Sha>
    </Dependency>
    <Dependency Name="Microsoft.TemplateEngine.Cli" Version="7.0.100-rtm.22479.16">
      <Uri>https://github.com/dotnet/sdk</Uri>
      <Sha>bc70af55b0f025a2a788c355dbb963869c44dd55</Sha>
    </Dependency>
    <Dependency Name="Microsoft.NET.Sdk" Version="7.0.100-rtm.22479.16">
      <Uri>https://github.com/dotnet/sdk</Uri>
      <Sha>bc70af55b0f025a2a788c355dbb963869c44dd55</Sha>
      <SourceBuild RepoName="sdk" ManagedOnly="true" />
    </Dependency>
    <Dependency Name="Microsoft.DotNet.MSBuildSdkResolver" Version="7.0.100-rtm.22479.16">
      <Uri>https://github.com/dotnet/sdk</Uri>
      <Sha>bc70af55b0f025a2a788c355dbb963869c44dd55</Sha>
=======
    <Dependency Name="Microsoft.DotNet.Common.ItemTemplates" Version="8.0.100-alpha.1.22504.4">
      <Uri>https://github.com/dotnet/sdk</Uri>
      <Sha>4858366c78caa7f5b746e59b05fcb063a302e1c4</Sha>
    </Dependency>
    <Dependency Name="Microsoft.TemplateEngine.Cli" Version="8.0.100-alpha.1.22504.4">
      <Uri>https://github.com/dotnet/sdk</Uri>
      <Sha>4858366c78caa7f5b746e59b05fcb063a302e1c4</Sha>
    </Dependency>
    <Dependency Name="Microsoft.NET.Sdk" Version="8.0.100-alpha.1.22504.4">
      <Uri>https://github.com/dotnet/sdk</Uri>
      <Sha>4858366c78caa7f5b746e59b05fcb063a302e1c4</Sha>
      <SourceBuild RepoName="sdk" ManagedOnly="true" />
    </Dependency>
    <Dependency Name="Microsoft.DotNet.MSBuildSdkResolver" Version="8.0.100-alpha.1.22504.4">
      <Uri>https://github.com/dotnet/sdk</Uri>
      <Sha>4858366c78caa7f5b746e59b05fcb063a302e1c4</Sha>
>>>>>>> 403acd73
    </Dependency>
    <!-- For coherency purposes, these versions should be gated by the versions of winforms and wpf routed via windowsdesktop -->
    <Dependency Name="Microsoft.Dotnet.WinForms.ProjectTemplates" Version="8.0.0-alpha.1.22479.2" CoherentParentDependency="Microsoft.WindowsDesktop.App.Runtime.win-x64">
      <Uri>https://github.com/dotnet/winforms</Uri>
      <Sha>4ea24c73365bfbfe6faace8716cff0dcc11b1f23</Sha>
    </Dependency>
    <Dependency Name="Microsoft.DotNet.Wpf.ProjectTemplates" Version="8.0.0-alpha.1.22479.4" CoherentParentDependency="Microsoft.WindowsDesktop.App.Runtime.win-x64">
      <Uri>https://github.com/dotnet/wpf</Uri>
      <Sha>8e3b75ace642504998cfe507912c5cc5cd363383</Sha>
    </Dependency>
    <Dependency Name="Microsoft.FSharp.Compiler" Version="12.0.5-beta.22477.2" CoherentParentDependency="Microsoft.NET.Sdk">
      <Uri>https://github.com/dotnet/fsharp</Uri>
      <Sha>7669e0a6dbeb872512c073c49c7661a71cfb6e07</Sha>
    </Dependency>
    <Dependency Name="Microsoft.SourceBuild.Intermediate.fsharp" Version="7.0.0-beta.22477.2" CoherentParentDependency="Microsoft.NET.Sdk">
      <Uri>https://github.com/dotnet/fsharp</Uri>
      <Sha>7669e0a6dbeb872512c073c49c7661a71cfb6e07</Sha>
      <SourceBuild RepoName="fsharp" ManagedOnly="true" />
    </Dependency>
    <Dependency Name="Microsoft.NET.Test.Sdk" Version="17.5.0-preview-20221002-01" CoherentParentDependency="Microsoft.NET.Sdk">
      <Uri>https://github.com/microsoft/vstest</Uri>
      <Sha>70ffa33ddf8e8447580cbd23655da5755dee9ae5</Sha>
      <SourceBuildTarball RepoName="vstest" ManagedOnly="true" />
    </Dependency>
    <Dependency Name="Microsoft.NET.ILLink.Tasks" Version="7.0.100-1.22477.2" CoherentParentDependency="Microsoft.NET.Sdk">
      <Uri>https://github.com/dotnet/linker</Uri>
      <Sha>493ce626f3278b2d0fd883330bf11a64254981bb</Sha>
      <SourceBuild RepoName="linker" ManagedOnly="true" />
      <RepoName>linker</RepoName>
    </Dependency>
    <Dependency Name="Microsoft.Net.Compilers.Toolset" Version="4.4.0-3.22480.9" CoherentParentDependency="Microsoft.NET.Sdk">
      <Uri>https://github.com/dotnet/roslyn</Uri>
      <Sha>b189d3e226ef8b389560aaece38fa263e2cf1c15</Sha>
      <SourceBuild RepoName="roslyn" ManagedOnly="true" />
    </Dependency>
    <Dependency Name="Microsoft.Build" Version="17.4.0-preview-22479-03" CoherentParentDependency="Microsoft.NET.Sdk">
      <Uri>https://github.com/dotnet/msbuild</Uri>
      <Sha>c3fb3150ad660506bb791ad053486edb5a32abf7</Sha>
<<<<<<< HEAD
      <SourceBuild RepoName="msbuild" ManagedOnly="true" />
=======
      <SourceBuildTarball RepoName="msbuild" ManagedOnly="true" />
>>>>>>> 403acd73
    </Dependency>
    <Dependency Name="NuGet.Build.Tasks" Version="6.4.0-preview.3.107" CoherentParentDependency="Microsoft.NET.Sdk">
      <Uri>https://github.com/nuget/nuget.client</Uri>
      <Sha>1a082949ae5b6da7ca2cce047396c53ae1afdde7</Sha>
      <SourceBuildTarball RepoName="nuget-client" ManagedOnly="true" />
    </Dependency>
    <Dependency Name="Microsoft.ApplicationInsights" Version="2.0.0">
      <Uri>https://github.com/Microsoft/ApplicationInsights-dotnet</Uri>
      <Sha>53b80940842204f78708a538628288ff5d741a1d</Sha>
    </Dependency>
    <Dependency Name="Microsoft.NET.Workload.Emscripten.net6.Manifest-8.0.100" Version="8.0.0-alpha.1.22503.1">
      <Uri>https://github.com/dotnet/emsdk</Uri>
      <Sha>38192a706fb5f5a0800d8df66720628249e2ebe8</Sha>
    </Dependency>
    <Dependency Name="Microsoft.NET.Workload.Emscripten.net7.Manifest-8.0.100" Version="8.0.0-alpha.1.22503.1">
      <Uri>https://github.com/dotnet/emsdk</Uri>
      <Sha>38192a706fb5f5a0800d8df66720628249e2ebe8</Sha>
    </Dependency>
    <Dependency Name="Microsoft.Deployment.DotNet.Releases" Version="1.0.0-preview5.1.22263.1">
      <Uri>https://github.com/dotnet/deployment-tools</Uri>
      <Sha>c3ad00ae84489071080a606f6a8e43c9a91a5cc2</Sha>
      <SourceBuildTarball RepoName="deployment-tools" ManagedOnly="true" />
    </Dependency>
    <Dependency Name="Microsoft.SourceBuild.Intermediate.source-build-externals" Version="8.0.0-alpha.1.22463.4">
      <Uri>https://github.com/dotnet/source-build-externals</Uri>
      <Sha>4663cca8b51b481bfd5e82695d2027d05688b5de</Sha>
      <SourceBuild RepoName="source-build-externals" ManagedOnly="true" />
    </Dependency>
    <Dependency Name="Microsoft.SourceBuild.Intermediate.symreader" Version="1.4.0-beta2-21475-02">
      <Uri>https://github.com/dotnet/symreader</Uri>
      <Sha>7b9791daa3a3477eb22ec805946c9fff8b42d8ca</Sha>
      <SourceBuild RepoName="symreader" ManagedOnly="true" />
    </Dependency>
  </ProductDependencies>
  <ToolsetDependencies>
    <Dependency Name="Microsoft.DotNet.Arcade.Sdk" Version="8.0.0-beta.22503.1">
      <Uri>https://github.com/dotnet/arcade</Uri>
      <Sha>d2d39276af2db3da7816ee2dc543e120d7e5781e</Sha>
      <SourceBuild RepoName="arcade" ManagedOnly="true" />
    </Dependency>
    <Dependency Name="Microsoft.DotNet.CMake.Sdk" Version="8.0.0-beta.22503.1">
      <Uri>https://github.com/dotnet/arcade</Uri>
      <Sha>d2d39276af2db3da7816ee2dc543e120d7e5781e</Sha>
    </Dependency>
    <Dependency Name="Microsoft.DotNet.Build.Tasks.Installers" Version="8.0.0-beta.22503.1">
      <Uri>https://github.com/dotnet/arcade</Uri>
      <Sha>d2d39276af2db3da7816ee2dc543e120d7e5781e</Sha>
    </Dependency>
    <Dependency Name="Microsoft.DotNet.DarcLib" Version="1.1.0-beta.22462.2">
      <Uri>https://github.com/dotnet/arcade-services</Uri>
      <Sha>1031000fad67fa8e3f8dc67ef73611b556eb33a5</Sha>
    </Dependency>
    <Dependency Name="Microsoft.Extensions.Logging.Console" Version="7.0.0-rc.1.22426.10.">
      <Uri>https://github.com/dotnet/runtime</Uri>
      <Sha>06aceb7015f3bd2ff019ef5920d2354eb2ea2c92</Sha>
    </Dependency>
    <Dependency Name="Microsoft.SourceBuild.Intermediate.source-build-reference-packages" Version="8.0.0-alpha.1.22480.1">
      <Uri>https://github.com/dotnet/source-build-reference-packages</Uri>
      <Sha>86f1b8bab00224aad270d0524cf76d5a8779a299</Sha>
      <SourceBuildTarball RepoName="source-build-reference-packages" ManagedOnly="true" />
    </Dependency>
    <Dependency Name="Microsoft.SourceLink.GitHub" Version="1.2.0-beta-22478-02" CoherentParentDependency="Microsoft.DotNet.Arcade.Sdk">
      <Uri>https://github.com/dotnet/sourcelink</Uri>
      <Sha>9d3d07c9b25717607023b42a5a639117eadba860</Sha>
      <SourceBuild RepoName="sourcelink" ManagedOnly="true" />
    </Dependency>
    <Dependency Name="Microsoft.DotNet.XliffTasks" Version="1.0.0-beta.22462.1" CoherentParentDependency="Microsoft.DotNet.Arcade.Sdk">
      <Uri>https://github.com/dotnet/xliff-tasks</Uri>
      <Sha>e1e30629021d58cfda76452755b75c89d6e307a8</Sha>
      <SourceBuild RepoName="xliff-tasks" ManagedOnly="true" />
    </Dependency>
  </ToolsetDependencies>
</Dependencies><|MERGE_RESOLUTION|>--- conflicted
+++ resolved
@@ -103,41 +103,22 @@
       <Sha>aaaa0c1826f97a9dfcc67e94136bf01010b55f23</Sha>
       <SourceBuild RepoName="test-templates" ManagedOnly="true" />
     </Dependency>
-<<<<<<< HEAD
-    <Dependency Name="Microsoft.DotNet.Common.ItemTemplates" Version="7.0.100-rtm.22479.16">
-      <Uri>https://github.com/dotnet/sdk</Uri>
-      <Sha>bc70af55b0f025a2a788c355dbb963869c44dd55</Sha>
-    </Dependency>
-    <Dependency Name="Microsoft.TemplateEngine.Cli" Version="7.0.100-rtm.22479.16">
-      <Uri>https://github.com/dotnet/sdk</Uri>
-      <Sha>bc70af55b0f025a2a788c355dbb963869c44dd55</Sha>
-    </Dependency>
-    <Dependency Name="Microsoft.NET.Sdk" Version="7.0.100-rtm.22479.16">
-      <Uri>https://github.com/dotnet/sdk</Uri>
-      <Sha>bc70af55b0f025a2a788c355dbb963869c44dd55</Sha>
+    <Dependency Name="Microsoft.DotNet.Common.ItemTemplates" Version="8.0.100-alpha.1.22504.4">
+      <Uri>https://github.com/dotnet/sdk</Uri>
+      <Sha>4858366c78caa7f5b746e59b05fcb063a302e1c4</Sha>
+    </Dependency>
+    <Dependency Name="Microsoft.TemplateEngine.Cli" Version="8.0.100-alpha.1.22504.4">
+      <Uri>https://github.com/dotnet/sdk</Uri>
+      <Sha>4858366c78caa7f5b746e59b05fcb063a302e1c4</Sha>
+    </Dependency>
+    <Dependency Name="Microsoft.NET.Sdk" Version="8.0.100-alpha.1.22504.4">
+      <Uri>https://github.com/dotnet/sdk</Uri>
+      <Sha>4858366c78caa7f5b746e59b05fcb063a302e1c4</Sha>
       <SourceBuild RepoName="sdk" ManagedOnly="true" />
     </Dependency>
-    <Dependency Name="Microsoft.DotNet.MSBuildSdkResolver" Version="7.0.100-rtm.22479.16">
-      <Uri>https://github.com/dotnet/sdk</Uri>
-      <Sha>bc70af55b0f025a2a788c355dbb963869c44dd55</Sha>
-=======
-    <Dependency Name="Microsoft.DotNet.Common.ItemTemplates" Version="8.0.100-alpha.1.22504.4">
-      <Uri>https://github.com/dotnet/sdk</Uri>
-      <Sha>4858366c78caa7f5b746e59b05fcb063a302e1c4</Sha>
-    </Dependency>
-    <Dependency Name="Microsoft.TemplateEngine.Cli" Version="8.0.100-alpha.1.22504.4">
-      <Uri>https://github.com/dotnet/sdk</Uri>
-      <Sha>4858366c78caa7f5b746e59b05fcb063a302e1c4</Sha>
-    </Dependency>
-    <Dependency Name="Microsoft.NET.Sdk" Version="8.0.100-alpha.1.22504.4">
-      <Uri>https://github.com/dotnet/sdk</Uri>
-      <Sha>4858366c78caa7f5b746e59b05fcb063a302e1c4</Sha>
-      <SourceBuild RepoName="sdk" ManagedOnly="true" />
-    </Dependency>
     <Dependency Name="Microsoft.DotNet.MSBuildSdkResolver" Version="8.0.100-alpha.1.22504.4">
       <Uri>https://github.com/dotnet/sdk</Uri>
       <Sha>4858366c78caa7f5b746e59b05fcb063a302e1c4</Sha>
->>>>>>> 403acd73
     </Dependency>
     <!-- For coherency purposes, these versions should be gated by the versions of winforms and wpf routed via windowsdesktop -->
     <Dependency Name="Microsoft.Dotnet.WinForms.ProjectTemplates" Version="8.0.0-alpha.1.22479.2" CoherentParentDependency="Microsoft.WindowsDesktop.App.Runtime.win-x64">
@@ -176,11 +157,7 @@
     <Dependency Name="Microsoft.Build" Version="17.4.0-preview-22479-03" CoherentParentDependency="Microsoft.NET.Sdk">
       <Uri>https://github.com/dotnet/msbuild</Uri>
       <Sha>c3fb3150ad660506bb791ad053486edb5a32abf7</Sha>
-<<<<<<< HEAD
-      <SourceBuild RepoName="msbuild" ManagedOnly="true" />
-=======
       <SourceBuildTarball RepoName="msbuild" ManagedOnly="true" />
->>>>>>> 403acd73
     </Dependency>
     <Dependency Name="NuGet.Build.Tasks" Version="6.4.0-preview.3.107" CoherentParentDependency="Microsoft.NET.Sdk">
       <Uri>https://github.com/nuget/nuget.client</Uri>
