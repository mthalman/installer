--- conflicted
+++ resolved
@@ -1,23 +1,6 @@
 <?xml version="1.0" encoding="utf-8"?>
 <Dependencies>
   <ProductDependencies>
-<<<<<<< HEAD
-    <Dependency Name="Microsoft.WindowsDesktop.App.Ref" Version="7.0.0-rc.2.22426.1" CoherentParentDependency="Microsoft.NET.Sdk">
-      <Uri>https://github.com/dotnet/windowsdesktop</Uri>
-      <Sha>46326d53fa4b0503bad23be24bd815c6b8a21e08</Sha>
-    </Dependency>
-    <Dependency Name="VS.Redist.Common.WindowsDesktop.SharedFramework.x64.7.0" Version="7.0.0-rc.2.22426.1" CoherentParentDependency="Microsoft.NET.Sdk">
-      <Uri>https://github.com/dotnet/windowsdesktop</Uri>
-      <Sha>46326d53fa4b0503bad23be24bd815c6b8a21e08</Sha>
-    </Dependency>
-    <Dependency Name="VS.Redist.Common.WindowsDesktop.TargetingPack.x64.7.0" Version="7.0.0-rc.2.22426.1" CoherentParentDependency="Microsoft.NET.Sdk">
-      <Uri>https://github.com/dotnet/windowsdesktop</Uri>
-      <Sha>46326d53fa4b0503bad23be24bd815c6b8a21e08</Sha>
-    </Dependency>
-    <Dependency Name="Microsoft.WindowsDesktop.App.Runtime.win-x64" Version="7.0.0-rc.2.22426.1" CoherentParentDependency="Microsoft.NET.Sdk">
-      <Uri>https://github.com/dotnet/windowsdesktop</Uri>
-      <Sha>46326d53fa4b0503bad23be24bd815c6b8a21e08</Sha>
-=======
     <Dependency Name="Microsoft.WindowsDesktop.App.Ref" Version="7.0.0-rc.2.22424.8" CoherentParentDependency="Microsoft.NET.Sdk">
       <Uri>https://github.com/dotnet/windowsdesktop</Uri>
       <Sha>6e1f6b8ee9f18133d5c8f543753b38a30384eebe</Sha>
@@ -33,7 +16,6 @@
     <Dependency Name="Microsoft.WindowsDesktop.App.Runtime.win-x64" Version="7.0.0-rc.2.22424.8" CoherentParentDependency="Microsoft.NET.Sdk">
       <Uri>https://github.com/dotnet/windowsdesktop</Uri>
       <Sha>6e1f6b8ee9f18133d5c8f543753b38a30384eebe</Sha>
->>>>>>> 9ec5d7f1
     </Dependency>
     <Dependency Name="runtime.linux-x64.Microsoft.NETCore.Runtime.ObjWriter" Version="1.0.0-alpha.1.22411.1" CoherentParentDependency="Microsoft.NETCore.App.Runtime.win-x64">
       <Uri>https://github.com/dotnet/llvm-project</Uri>
@@ -75,49 +57,19 @@
       <Uri>https://github.com/dotnet/runtime</Uri>
       <Sha>ef077d0b58ffddcf54fa73bd85dace6b999b8992</Sha>
     </Dependency>
-<<<<<<< HEAD
-    <Dependency Name="Microsoft.AspNetCore.App.Ref" Version="7.0.0-rc.2.22426.4" CoherentParentDependency="Microsoft.NET.Sdk">
-      <Uri>https://github.com/dotnet/aspnetcore</Uri>
-      <Sha>5eff673ad892e09e6e27d94158e3695d83a61fdd</Sha>
-    </Dependency>
-    <Dependency Name="Microsoft.AspNetCore.App.Ref.Internal" Version="7.0.0-rc.2.22426.4" CoherentParentDependency="Microsoft.NET.Sdk">
-      <Uri>https://github.com/dotnet/aspnetcore</Uri>
-      <Sha>5eff673ad892e09e6e27d94158e3695d83a61fdd</Sha>
-    </Dependency>
-    <Dependency Name="Microsoft.AspNetCore.App.Runtime.win-x64" Version="7.0.0-rc.2.22426.4" CoherentParentDependency="Microsoft.NET.Sdk">
-      <Uri>https://github.com/dotnet/aspnetcore</Uri>
-      <Sha>5eff673ad892e09e6e27d94158e3695d83a61fdd</Sha>
+    <Dependency Name="Microsoft.AspNetCore.App.Ref" Version="7.0.0-rc.2.22424.4" CoherentParentDependency="Microsoft.NET.Sdk">
+      <Uri>https://github.com/dotnet/aspnetcore</Uri>
+      <Sha>0e0cb263176b2ff6f048aa48c7870986c37d894d</Sha>
+    </Dependency>
+    <Dependency Name="Microsoft.AspNetCore.App.Ref.Internal" Version="7.0.0-rc.2.22424.4" CoherentParentDependency="Microsoft.NET.Sdk">
+      <Uri>https://github.com/dotnet/aspnetcore</Uri>
+      <Sha>0e0cb263176b2ff6f048aa48c7870986c37d894d</Sha>
+    </Dependency>
+    <Dependency Name="Microsoft.AspNetCore.App.Runtime.win-x64" Version="7.0.0-rc.2.22424.4" CoherentParentDependency="Microsoft.NET.Sdk">
+      <Uri>https://github.com/dotnet/aspnetcore</Uri>
+      <Sha>0e0cb263176b2ff6f048aa48c7870986c37d894d</Sha>
       <SourceBuild RepoName="aspnetcore" ManagedOnly="true" />
     </Dependency>
-    <Dependency Name="VS.Redist.Common.AspNetCore.SharedFramework.x64.7.0" Version="7.0.0-rc.2.22426.4" CoherentParentDependency="Microsoft.NET.Sdk">
-      <Uri>https://github.com/dotnet/aspnetcore</Uri>
-      <Sha>5eff673ad892e09e6e27d94158e3695d83a61fdd</Sha>
-    </Dependency>
-    <Dependency Name="dotnet-dev-certs" Version="7.0.0-rc.2.22426.4" CoherentParentDependency="Microsoft.NET.Sdk">
-      <Uri>https://github.com/dotnet/aspnetcore</Uri>
-      <Sha>5eff673ad892e09e6e27d94158e3695d83a61fdd</Sha>
-    </Dependency>
-    <Dependency Name="dotnet-user-jwts" Version="7.0.0-rc.2.22426.4" CoherentParentDependency="Microsoft.NET.Sdk">
-      <Uri>https://github.com/dotnet/aspnetcore</Uri>
-      <Sha>5eff673ad892e09e6e27d94158e3695d83a61fdd</Sha>
-    </Dependency>
-    <Dependency Name="dotnet-user-secrets" Version="7.0.0-rc.2.22426.4" CoherentParentDependency="Microsoft.NET.Sdk">
-      <Uri>https://github.com/dotnet/aspnetcore</Uri>
-      <Sha>5eff673ad892e09e6e27d94158e3695d83a61fdd</Sha>
-=======
-    <Dependency Name="Microsoft.AspNetCore.App.Ref" Version="7.0.0-rc.2.22424.4" CoherentParentDependency="Microsoft.NET.Sdk">
-      <Uri>https://github.com/dotnet/aspnetcore</Uri>
-      <Sha>0e0cb263176b2ff6f048aa48c7870986c37d894d</Sha>
-    </Dependency>
-    <Dependency Name="Microsoft.AspNetCore.App.Ref.Internal" Version="7.0.0-rc.2.22424.4" CoherentParentDependency="Microsoft.NET.Sdk">
-      <Uri>https://github.com/dotnet/aspnetcore</Uri>
-      <Sha>0e0cb263176b2ff6f048aa48c7870986c37d894d</Sha>
-    </Dependency>
-    <Dependency Name="Microsoft.AspNetCore.App.Runtime.win-x64" Version="7.0.0-rc.2.22424.4" CoherentParentDependency="Microsoft.NET.Sdk">
-      <Uri>https://github.com/dotnet/aspnetcore</Uri>
-      <Sha>0e0cb263176b2ff6f048aa48c7870986c37d894d</Sha>
-      <SourceBuild RepoName="aspnetcore" ManagedOnly="true" />
-    </Dependency>
     <Dependency Name="VS.Redist.Common.AspNetCore.SharedFramework.x64.7.0" Version="7.0.0-rc.2.22424.4" CoherentParentDependency="Microsoft.NET.Sdk">
       <Uri>https://github.com/dotnet/aspnetcore</Uri>
       <Sha>0e0cb263176b2ff6f048aa48c7870986c37d894d</Sha>
@@ -133,7 +85,6 @@
     <Dependency Name="dotnet-user-secrets" Version="7.0.0-rc.2.22424.4" CoherentParentDependency="Microsoft.NET.Sdk">
       <Uri>https://github.com/dotnet/aspnetcore</Uri>
       <Sha>0e0cb263176b2ff6f048aa48c7870986c37d894d</Sha>
->>>>>>> 9ec5d7f1
     </Dependency>
     <Dependency Name="Microsoft.DotNet.Test.ProjectTemplates.2.1" Version="1.0.2-beta4.22406.1">
       <Uri>https://github.com/dotnet/test-templates</Uri>
@@ -152,33 +103,6 @@
       <Sha>8a75efaa853cd17f1336f5e99e626ab3e0fa68d1</Sha>
       <SourceBuild RepoName="test-templates" ManagedOnly="true" />
     </Dependency>
-<<<<<<< HEAD
-    <Dependency Name="Microsoft.DotNet.Common.ItemTemplates" Version="7.0.100-rc.2.22426.31">
-      <Uri>https://github.com/dotnet/sdk</Uri>
-      <Sha>09083d87809007e99d0b49fe77371abfdfd692d6</Sha>
-    </Dependency>
-    <Dependency Name="Microsoft.TemplateEngine.Cli" Version="7.0.100-rc.2.22426.31">
-      <Uri>https://github.com/dotnet/sdk</Uri>
-      <Sha>09083d87809007e99d0b49fe77371abfdfd692d6</Sha>
-    </Dependency>
-    <Dependency Name="Microsoft.NET.Sdk" Version="7.0.100-rc.2.22426.31">
-      <Uri>https://github.com/dotnet/sdk</Uri>
-      <Sha>09083d87809007e99d0b49fe77371abfdfd692d6</Sha>
-      <SourceBuild RepoName="sdk" ManagedOnly="true" />
-    </Dependency>
-    <Dependency Name="Microsoft.DotNet.MSBuildSdkResolver" Version="7.0.100-rc.2.22426.31">
-      <Uri>https://github.com/dotnet/sdk</Uri>
-      <Sha>09083d87809007e99d0b49fe77371abfdfd692d6</Sha>
-    </Dependency>
-    <!-- For coherency purposes, these versions should be gated by the versions of winforms and wpf routed via windowsdesktop -->
-    <Dependency Name="Microsoft.Dotnet.WinForms.ProjectTemplates" Version="7.0.0-rc.2.22425.10" CoherentParentDependency="Microsoft.WindowsDesktop.App.Runtime.win-x64">
-      <Uri>https://github.com/dotnet/winforms</Uri>
-      <Sha>daa8568529ecbd6302d7130bc27669ff8fcb6430</Sha>
-    </Dependency>
-    <Dependency Name="Microsoft.DotNet.Wpf.ProjectTemplates" Version="7.0.0-rc.2.22425.10" CoherentParentDependency="Microsoft.WindowsDesktop.App.Runtime.win-x64">
-      <Uri>https://github.com/dotnet/wpf</Uri>
-      <Sha>d2c8f1b16f9d5e0e056ceb72f7c4641e0205f13b</Sha>
-=======
     <Dependency Name="Microsoft.DotNet.Common.ItemTemplates" Version="7.0.100-rc.2.22425.6">
       <Uri>https://github.com/dotnet/sdk</Uri>
       <Sha>361ca8ea760d7ed69da76f0b968f3b119d5bd222</Sha>
@@ -204,7 +128,6 @@
     <Dependency Name="Microsoft.DotNet.Wpf.ProjectTemplates" Version="7.0.0-rc.2.22424.8" CoherentParentDependency="Microsoft.WindowsDesktop.App.Runtime.win-x64">
       <Uri>https://github.com/dotnet/wpf</Uri>
       <Sha>9aaba46c4c7a6d94a580d4bb1555a6d51fa97b02</Sha>
->>>>>>> 9ec5d7f1
     </Dependency>
     <Dependency Name="Microsoft.FSharp.Compiler" Version="12.0.6-beta.22422.11" CoherentParentDependency="Microsoft.NET.Sdk">
       <Uri>https://github.com/dotnet/fsharp</Uri>
@@ -226,15 +149,9 @@
       <SourceBuild RepoName="linker" ManagedOnly="true" />
       <RepoName>linker</RepoName>
     </Dependency>
-<<<<<<< HEAD
-    <Dependency Name="Microsoft.Net.Compilers.Toolset" Version="4.4.0-2.22425.5" CoherentParentDependency="Microsoft.NET.Sdk">
-      <Uri>https://github.com/dotnet/roslyn</Uri>
-      <Sha>5b4dc7134d51a1010616d1f4cb15590a8a911218</Sha>
-=======
     <Dependency Name="Microsoft.Net.Compilers.Toolset" Version="4.4.0-2.22424.9" CoherentParentDependency="Microsoft.NET.Sdk">
       <Uri>https://github.com/dotnet/roslyn</Uri>
       <Sha>dc87952b28a159487ddab48586511b480a5c3488</Sha>
->>>>>>> 9ec5d7f1
       <SourceBuild RepoName="roslyn" ManagedOnly="true" />
     </Dependency>
     <Dependency Name="Microsoft.Build" Version="17.4.0-preview-22416-02" CoherentParentDependency="Microsoft.NET.Sdk">
@@ -277,20 +194,6 @@
     </Dependency>
   </ProductDependencies>
   <ToolsetDependencies>
-<<<<<<< HEAD
-    <Dependency Name="Microsoft.DotNet.Arcade.Sdk" Version="7.0.0-beta.22418.4">
-      <Uri>https://github.com/dotnet/arcade</Uri>
-      <Sha>0c027eede69ba22bafca9a1955f1e00848655ece</Sha>
-      <SourceBuild RepoName="arcade" ManagedOnly="true" />
-    </Dependency>
-    <Dependency Name="Microsoft.DotNet.CMake.Sdk" Version="7.0.0-beta.22418.4">
-      <Uri>https://github.com/dotnet/arcade</Uri>
-      <Sha>0c027eede69ba22bafca9a1955f1e00848655ece</Sha>
-    </Dependency>
-    <Dependency Name="Microsoft.DotNet.Build.Tasks.Installers" Version="7.0.0-beta.22418.4">
-      <Uri>https://github.com/dotnet/arcade</Uri>
-      <Sha>0c027eede69ba22bafca9a1955f1e00848655ece</Sha>
-=======
     <Dependency Name="Microsoft.DotNet.Arcade.Sdk" Version="8.0.0-beta.22430.3">
       <Uri>https://github.com/dotnet/arcade</Uri>
       <Sha>ca202ec5e84706c6a90a0d85516608a43b374d54</Sha>
@@ -311,23 +214,9 @@
     <Dependency Name="Microsoft.Extensions.Logging.Console" Version="7.0.0-preview.7.22375.6">
       <Uri>https://github.com/dotnet/runtime</Uri>
       <Sha>eecb02807867cad56cd05badddef65e432248b75</Sha>
->>>>>>> 9ec5d7f1
     </Dependency>
     <Dependency Name="Microsoft.SourceBuild.Intermediate.source-build-reference-packages" Version="7.0.0-alpha.1.22416.1">
       <Uri>https://github.com/dotnet/source-build-reference-packages</Uri>
-<<<<<<< HEAD
-      <Sha>ddc5b4880b0bf18783fc6808c4d407214f7bdae1</Sha>
-      <SourceBuild RepoName="source-build-reference-packages" ManagedOnly="true" />
-    </Dependency>
-    <Dependency Name="Microsoft.SourceLink.GitHub" Version="1.2.0-beta-22416-01" CoherentParentDependency="Microsoft.DotNet.Arcade.Sdk">
-      <Uri>https://github.com/dotnet/sourcelink</Uri>
-      <Sha>42bee1e7ae672add1a19e8f5a74499c15e497b07</Sha>
-      <SourceBuild RepoName="sourcelink" ManagedOnly="true" />
-    </Dependency>
-    <Dependency Name="Microsoft.DotNet.XliffTasks" Version="1.0.0-beta.22415.3" CoherentParentDependency="Microsoft.DotNet.Arcade.Sdk">
-      <Uri>https://github.com/dotnet/xliff-tasks</Uri>
-      <Sha>47a504cdc72993370f057a11c2a39a7faa3111ad</Sha>
-=======
       <Sha>c1bc837421e41a673cb30bf670c0cdd83ac09b75</Sha>
       <SourceBuildTarball RepoName="source-build-reference-packages" ManagedOnly="true" />
     </Dependency>
@@ -339,7 +228,6 @@
     <Dependency Name="Microsoft.DotNet.XliffTasks" Version="1.0.0-beta.22427.1" CoherentParentDependency="Microsoft.DotNet.Arcade.Sdk">
       <Uri>https://github.com/dotnet/xliff-tasks</Uri>
       <Sha>740189d758fb3bbdc118c5b6171ef1a7351a8c44</Sha>
->>>>>>> 9ec5d7f1
       <SourceBuild RepoName="xliff-tasks" ManagedOnly="true" />
     </Dependency>
   </ToolsetDependencies>
