--- conflicted
+++ resolved
@@ -180,15 +180,9 @@
       <Sha>c3ad00ae84489071080a606f6a8e43c9a91a5cc2</Sha>
       <SourceBuildTarball RepoName="deployment-tools" ManagedOnly="true" />
     </Dependency>
-<<<<<<< HEAD
-    <Dependency Name="Microsoft.SourceBuild.Intermediate.source-build-externals" Version="7.0.0-alpha.1.23601.2">
-      <Uri>https://dev.azure.com/dnceng/internal/_git/dotnet-source-build-externals</Uri>
-      <Sha>d6ad546c83ce94b3efb4662513bed71a3e6192ef</Sha>
-=======
     <Dependency Name="Microsoft.SourceBuild.Intermediate.source-build-externals" Version="7.0.0-alpha.1.24059.2">
       <Uri>https://github.com/dotnet/source-build-externals</Uri>
       <Sha>4bed7bdd937666fac4c4f351b9b02adddf8d035b</Sha>
->>>>>>> 14e627bc
       <SourceBuild RepoName="source-build-externals" ManagedOnly="true" />
     </Dependency>
     <Dependency Name="Microsoft.SourceBuild.Intermediate.symreader" Version="1.4.0-beta2-21475-02">
