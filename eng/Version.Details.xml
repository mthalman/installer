<?xml version="1.0" encoding="utf-8"?>
<Dependencies>
  <ProductDependencies>
    <Dependency Name="Microsoft.WindowsDesktop.App.Runtime.win-x64" Version="3.1.8">
      <Uri>https://github.com/dotnet/core-setup</Uri>
      <Sha>d0bc85c7c6047fcf43a99ea5f02da5136c118cce</Sha>
    </Dependency>
    <Dependency Name="Microsoft.NETCore.App.Internal" Version="3.1.8-servicing.20413.3">
      <Uri>https://github.com/dotnet/core-setup</Uri>
      <Sha>d0bc85c7c6047fcf43a99ea5f02da5136c118cce</Sha>
    </Dependency>
    <Dependency Name="Microsoft.NETCore.App.Runtime.win-x64" Version="3.1.8">
      <Uri>https://github.com/dotnet/core-setup</Uri>
      <Sha>d0bc85c7c6047fcf43a99ea5f02da5136c118cce</Sha>
    </Dependency>
    <Dependency Name="Microsoft.NETCore.App.Host.win-x64" Version="3.1.8">
      <Uri>https://github.com/dotnet/core-setup</Uri>
      <Sha>d0bc85c7c6047fcf43a99ea5f02da5136c118cce</Sha>
    </Dependency>
    <Dependency Name="Microsoft.NETCore.DotNetHostResolver" Version="3.1.8">
      <Uri>https://github.com/dotnet/core-setup</Uri>
      <Sha>d0bc85c7c6047fcf43a99ea5f02da5136c118cce</Sha>
    </Dependency>
    <!-- Change blob version in GenerateLayout.targets if this is unpinned to service targeting pack -->
    <!-- No new netstandard.library planned for 3.1 timeframe at this time. -->
    <Dependency Name="NETStandard.Library.Ref" Version="2.1.0" Pinned="true">
      <Uri>https://github.com/dotnet/core-setup</Uri>
      <Sha>7d57652f33493fa022125b7f63aad0d70c52d810</Sha>
    </Dependency>
    <!-- Change blob version in GenerateLayout.targets if this is unpinned to service targeting pack -->
    <Dependency Name="Microsoft.WindowsDesktop.App.Ref" Version="3.1.0" Pinned="true">
      <Uri>https://github.com/dotnet/core-setup</Uri>
      <Sha>65f04fb6db7a5e198d05dbebd5c4ad21eb018f89</Sha>
    </Dependency>
    <!-- Change blob version in GenerateLayout.targets if this is unpinned to service targeting pack -->
    <Dependency Name="Microsoft.NETCore.App.Ref" Version="3.1.0" Pinned="true">
      <Uri>https://github.com/dotnet/core-setup</Uri>
      <Sha>65f04fb6db7a5e198d05dbebd5c4ad21eb018f89</Sha>
    </Dependency>
    <Dependency Name="Microsoft.NETCore.Platforms" Version="3.1.2" CoherentParentDependency="Microsoft.NetCore.App.Internal">
      <Uri>https://dev.azure.com/dnceng/internal/_git/dotnet-corefx</Uri>
      <Sha>36b8b8e26a8e2e06e000f59e19910d117bf0025b</Sha>
    </Dependency>
    <Dependency Name="Microsoft.AspNetCore.App.Ref" Version="3.1.8">
      <Uri>https://github.com/dotnet/aspnetcore</Uri>
      <Sha>652ea925bde1a4dfb0f6fc5996db7df372d44aec</Sha>
    </Dependency>
<<<<<<< HEAD
    <Dependency Name="Microsoft.AspNetCore.App.Runtime.win-x64" Version="3.1.7">
      <Uri>https://dev.azure.com/dnceng/internal/_git/dotnet-aspnetcore</Uri>
      <Sha>1bf292d47ac2a0ebda07d8a3f00355dd01915ad5</Sha>
    </Dependency>
    <Dependency Name="Microsoft.AspNetCore.DeveloperCertificates.XPlat" Version="3.1.7-servicing.20372.13">
      <Uri>https://dev.azure.com/dnceng/internal/_git/dotnet-aspnetcore</Uri>
      <Sha>1bf292d47ac2a0ebda07d8a3f00355dd01915ad5</Sha>
    </Dependency>
    <Dependency Name="Microsoft.AspNetCore.Components.WebAssembly.Templates" Version="3.2.1">
      <Uri>https://dev.azure.com/dnceng/internal/_git/dotnet-aspnetcore</Uri>
      <Sha>1bf292d47ac2a0ebda07d8a3f00355dd01915ad5</Sha>
    </Dependency>
    <Dependency Name="dotnet-dev-certs" Version="3.1.7-servicing.20372.13">
      <Uri>https://dev.azure.com/dnceng/internal/_git/dotnet-aspnetcore</Uri>
      <Sha>1bf292d47ac2a0ebda07d8a3f00355dd01915ad5</Sha>
    </Dependency>
    <Dependency Name="dotnet-user-secrets" Version="3.1.7-servicing.20372.13">
      <Uri>https://dev.azure.com/dnceng/internal/_git/dotnet-aspnetcore</Uri>
      <Sha>1bf292d47ac2a0ebda07d8a3f00355dd01915ad5</Sha>
    </Dependency>
    <Dependency Name="dotnet-watch" Version="3.1.7-servicing.20372.13">
      <Uri>https://dev.azure.com/dnceng/internal/_git/dotnet-aspnetcore</Uri>
      <Sha>1bf292d47ac2a0ebda07d8a3f00355dd01915ad5</Sha>
=======
    <Dependency Name="Microsoft.AspNetCore.App.Runtime.win-x64" Version="3.1.8">
      <Uri>https://github.com/dotnet/aspnetcore</Uri>
      <Sha>652ea925bde1a4dfb0f6fc5996db7df372d44aec</Sha>
    </Dependency>
    <Dependency Name="Microsoft.AspNetCore.DeveloperCertificates.XPlat" Version="3.1.8-servicing.20413.15">
      <Uri>https://github.com/dotnet/aspnetcore</Uri>
      <Sha>652ea925bde1a4dfb0f6fc5996db7df372d44aec</Sha>
    </Dependency>
    <Dependency Name="Microsoft.AspNetCore.Components.WebAssembly.Templates" Version="3.2.1">
      <Uri>https://github.com/dotnet/aspnetcore</Uri>
      <Sha>652ea925bde1a4dfb0f6fc5996db7df372d44aec</Sha>
    </Dependency>
    <Dependency Name="dotnet-dev-certs" Version="3.1.8-servicing.20413.15">
      <Uri>https://github.com/dotnet/aspnetcore</Uri>
      <Sha>652ea925bde1a4dfb0f6fc5996db7df372d44aec</Sha>
    </Dependency>
    <Dependency Name="dotnet-user-secrets" Version="3.1.8-servicing.20413.15">
      <Uri>https://github.com/dotnet/aspnetcore</Uri>
      <Sha>652ea925bde1a4dfb0f6fc5996db7df372d44aec</Sha>
    </Dependency>
    <Dependency Name="dotnet-watch" Version="3.1.8-servicing.20413.15">
      <Uri>https://github.com/dotnet/aspnetcore</Uri>
      <Sha>652ea925bde1a4dfb0f6fc5996db7df372d44aec</Sha>
>>>>>>> 3b504b67
    </Dependency>
    <Dependency Name="Microsoft.DotNet.Test.ProjectTemplates.3.1" Version="1.0.2-beta4.20176.1">
      <Uri>https://github.com/dotnet/test-templates</Uri>
      <Sha>2720fcade72d709a5d2fe80d0b80fbdac54213f6</Sha>
    </Dependency>
    <Dependency Name="Microsoft.DotNet.Common.ItemTemplates" Version="3.1.7" CoherentParentDependency="Microsoft.Dotnet.Toolset.Internal">
      <Uri>https://github.com/dotnet/templating</Uri>
      <Sha>2cb6ddf076dd8bcfb4e480f357b770889e5fd55e</Sha>
    </Dependency>
    <Dependency Name="Microsoft.Dotnet.Toolset.Internal" Version="3.1.402-servicing.20413.3">
      <Uri>https://github.com/dotnet/toolset</Uri>
      <Sha>71cfdf3e5fffb7f7cc5cd10e5af9d8c6e53f6736</Sha>
    </Dependency>
    <Dependency Name="Microsoft.NET.Sdk" Version="3.1.401-servicing.20373.9" CoherentParentDependency="Microsoft.Dotnet.Toolset.Internal">
      <Uri>https://dev.azure.com/dnceng/internal/_git/dotnet-sdk</Uri>
      <Sha>22d4620516e8f2d09405c62bf79fdf03b82f86cf</Sha>
    </Dependency>
    <Dependency Name="Microsoft.DotNet.MSBuildSdkResolver" Version="3.1.401-servicing.20373.5" CoherentParentDependency="Microsoft.Dotnet.Toolset.Internal">
      <Uri>https://dev.azure.com/dnceng/internal/_git/dotnet-cli</Uri>
      <Sha>8ea15aad3cdeaa25819c3d20aa2a6f66654aba0c</Sha>
    </Dependency>
    <!-- For coherency purposes, these versions should be gated by the versions of winforms and wpf routed via core setup -->
    <Dependency Name="Microsoft.Dotnet.WinForms.ProjectTemplates" Version="4.8.1-servicing.20412.5" CoherentParentDependency="Microsoft.WindowsDesktop.App.Runtime.win-x64">
      <Uri>https://github.com/dotnet/winforms</Uri>
      <Sha>cf28cab9e5142862de29534e688680a239ba781c</Sha>
    </Dependency>
    <Dependency Name="Microsoft.DotNet.Wpf.ProjectTemplates" Version="3.1.8-servicing.20412.3" CoherentParentDependency="Microsoft.WindowsDesktop.App.Runtime.win-x64">
      <Uri>https://github.com/dotnet/wpf</Uri>
      <Sha>529227b18ce9d368e639986142d873f17c73840a</Sha>
    </Dependency>
    <!-- This is so that WCF packages are included in the final drop for official releases. -->
    <!-- Replace with better solution, see https://github.com/dotnet/arcade/issues/4162 -->
    <Dependency Name="System.ServiceModel.Primitives" Version="4.7.0-rtm.20072.1">
      <Uri>https://github.com/dotnet/wcf</Uri>
      <Sha>406acaa61fb99736eed7384af5170eb6eac321c5</Sha>
    </Dependency>
  </ProductDependencies>
  <ToolsetDependencies>
    <Dependency Name="Microsoft.DotNet.Arcade.Sdk" Version="1.0.0-beta.20411.9">
      <Uri>https://github.com/dotnet/arcade</Uri>
      <Sha>2e804f8d57972faf64a19a7295728dc7bfcb5fce</Sha>
    </Dependency>
  </ToolsetDependencies>
</Dependencies><|MERGE_RESOLUTION|>--- conflicted
+++ resolved
@@ -45,31 +45,6 @@
       <Uri>https://github.com/dotnet/aspnetcore</Uri>
       <Sha>652ea925bde1a4dfb0f6fc5996db7df372d44aec</Sha>
     </Dependency>
-<<<<<<< HEAD
-    <Dependency Name="Microsoft.AspNetCore.App.Runtime.win-x64" Version="3.1.7">
-      <Uri>https://dev.azure.com/dnceng/internal/_git/dotnet-aspnetcore</Uri>
-      <Sha>1bf292d47ac2a0ebda07d8a3f00355dd01915ad5</Sha>
-    </Dependency>
-    <Dependency Name="Microsoft.AspNetCore.DeveloperCertificates.XPlat" Version="3.1.7-servicing.20372.13">
-      <Uri>https://dev.azure.com/dnceng/internal/_git/dotnet-aspnetcore</Uri>
-      <Sha>1bf292d47ac2a0ebda07d8a3f00355dd01915ad5</Sha>
-    </Dependency>
-    <Dependency Name="Microsoft.AspNetCore.Components.WebAssembly.Templates" Version="3.2.1">
-      <Uri>https://dev.azure.com/dnceng/internal/_git/dotnet-aspnetcore</Uri>
-      <Sha>1bf292d47ac2a0ebda07d8a3f00355dd01915ad5</Sha>
-    </Dependency>
-    <Dependency Name="dotnet-dev-certs" Version="3.1.7-servicing.20372.13">
-      <Uri>https://dev.azure.com/dnceng/internal/_git/dotnet-aspnetcore</Uri>
-      <Sha>1bf292d47ac2a0ebda07d8a3f00355dd01915ad5</Sha>
-    </Dependency>
-    <Dependency Name="dotnet-user-secrets" Version="3.1.7-servicing.20372.13">
-      <Uri>https://dev.azure.com/dnceng/internal/_git/dotnet-aspnetcore</Uri>
-      <Sha>1bf292d47ac2a0ebda07d8a3f00355dd01915ad5</Sha>
-    </Dependency>
-    <Dependency Name="dotnet-watch" Version="3.1.7-servicing.20372.13">
-      <Uri>https://dev.azure.com/dnceng/internal/_git/dotnet-aspnetcore</Uri>
-      <Sha>1bf292d47ac2a0ebda07d8a3f00355dd01915ad5</Sha>
-=======
     <Dependency Name="Microsoft.AspNetCore.App.Runtime.win-x64" Version="3.1.8">
       <Uri>https://github.com/dotnet/aspnetcore</Uri>
       <Sha>652ea925bde1a4dfb0f6fc5996db7df372d44aec</Sha>
@@ -93,7 +68,6 @@
     <Dependency Name="dotnet-watch" Version="3.1.8-servicing.20413.15">
       <Uri>https://github.com/dotnet/aspnetcore</Uri>
       <Sha>652ea925bde1a4dfb0f6fc5996db7df372d44aec</Sha>
->>>>>>> 3b504b67
     </Dependency>
     <Dependency Name="Microsoft.DotNet.Test.ProjectTemplates.3.1" Version="1.0.2-beta4.20176.1">
       <Uri>https://github.com/dotnet/test-templates</Uri>
