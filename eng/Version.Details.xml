<?xml version="1.0" encoding="utf-8"?>
<Dependencies>
  <ProductDependencies>
<<<<<<< HEAD
    <Dependency Name="Microsoft.WindowsDesktop.App.Ref" Version="8.0.0-alpha.1.22457.11" CoherentParentDependency="Microsoft.NET.Sdk">
      <Uri>https://github.com/dotnet/windowsdesktop</Uri>
      <Sha>7bbc73217fa4db2afdf66b431db82cb83c564f27</Sha>
    </Dependency>
    <Dependency Name="VS.Redist.Common.WindowsDesktop.SharedFramework.x64.8.0" Version="8.0.0-alpha.1.22457.11" CoherentParentDependency="Microsoft.NET.Sdk">
      <Uri>https://github.com/dotnet/windowsdesktop</Uri>
      <Sha>7bbc73217fa4db2afdf66b431db82cb83c564f27</Sha>
    </Dependency>
    <Dependency Name="VS.Redist.Common.WindowsDesktop.TargetingPack.x64.8.0" Version="8.0.0-alpha.1.22457.11" CoherentParentDependency="Microsoft.NET.Sdk">
      <Uri>https://github.com/dotnet/windowsdesktop</Uri>
      <Sha>7bbc73217fa4db2afdf66b431db82cb83c564f27</Sha>
    </Dependency>
    <Dependency Name="Microsoft.WindowsDesktop.App.Runtime.win-x64" Version="8.0.0-alpha.1.22457.11" CoherentParentDependency="Microsoft.NET.Sdk">
      <Uri>https://github.com/dotnet/windowsdesktop</Uri>
      <Sha>7bbc73217fa4db2afdf66b431db82cb83c564f27</Sha>
    </Dependency>
    <Dependency Name="runtime.linux-x64.Microsoft.NETCore.Runtime.ObjWriter" Version="1.0.0-alpha.1.22458.3" CoherentParentDependency="Microsoft.NETCore.App.Runtime.win-x64">
      <Uri>https://github.com/dotnet/llvm-project</Uri>
      <Sha>8688ea2538ef1287c6619d35a26b5750d355cc18</Sha>
      <SourceBuildTarball RepoName="llvm-project" ManagedOnly="true" />
    </Dependency>
    <Dependency Name="VS.Redist.Common.NetCore.SharedFramework.x64.8.0" Version="8.0.0-alpha.1.22462.15" CoherentParentDependency="Microsoft.NET.Sdk">
      <Uri>https://github.com/dotnet/runtime</Uri>
      <Sha>c804303aceb5f0200651935492a9189ddc6b0234</Sha>
    </Dependency>
    <Dependency Name="Microsoft.NETCore.App.Ref" Version="8.0.0-alpha.1.22462.15" CoherentParentDependency="Microsoft.NET.Sdk">
      <Uri>https://github.com/dotnet/runtime</Uri>
      <Sha>c804303aceb5f0200651935492a9189ddc6b0234</Sha>
    </Dependency>
    <Dependency Name="VS.Redist.Common.NetCore.TargetingPack.x64.8.0" Version="8.0.0-alpha.1.22462.15" CoherentParentDependency="Microsoft.NET.Sdk">
      <Uri>https://github.com/dotnet/runtime</Uri>
      <Sha>c804303aceb5f0200651935492a9189ddc6b0234</Sha>
    </Dependency>
    <Dependency Name="Microsoft.NETCore.App.Runtime.win-x64" Version="8.0.0-alpha.1.22462.15" CoherentParentDependency="Microsoft.NET.Sdk">
      <Uri>https://github.com/dotnet/runtime</Uri>
      <Sha>c804303aceb5f0200651935492a9189ddc6b0234</Sha>
      <SourceBuildTarball RepoName="runtime" ManagedOnly="true" />
    </Dependency>
    <Dependency Name="Microsoft.NETCore.App.Host.win-x64" Version="8.0.0-alpha.1.22462.15" CoherentParentDependency="Microsoft.NET.Sdk">
      <Uri>https://github.com/dotnet/runtime</Uri>
      <Sha>c804303aceb5f0200651935492a9189ddc6b0234</Sha>
    </Dependency>
    <Dependency Name="Microsoft.NETCore.DotNetHostResolver" Version="8.0.0-alpha.1.22462.15" CoherentParentDependency="Microsoft.NET.Sdk">
      <Uri>https://github.com/dotnet/runtime</Uri>
      <Sha>c804303aceb5f0200651935492a9189ddc6b0234</Sha>
=======
    <Dependency Name="Microsoft.WindowsDesktop.App.Ref" Version="7.0.0-rc.2.22431.6" CoherentParentDependency="Microsoft.NET.Sdk">
      <Uri>https://github.com/dotnet/windowsdesktop</Uri>
      <Sha>9c70886ce692eb31afed39239ff5921abab65798</Sha>
    </Dependency>
    <Dependency Name="VS.Redist.Common.WindowsDesktop.SharedFramework.x64.7.0" Version="7.0.0-rc.2.22431.6" CoherentParentDependency="Microsoft.NET.Sdk">
      <Uri>https://github.com/dotnet/windowsdesktop</Uri>
      <Sha>9c70886ce692eb31afed39239ff5921abab65798</Sha>
    </Dependency>
    <Dependency Name="VS.Redist.Common.WindowsDesktop.TargetingPack.x64.7.0" Version="7.0.0-rc.2.22431.6" CoherentParentDependency="Microsoft.NET.Sdk">
      <Uri>https://github.com/dotnet/windowsdesktop</Uri>
      <Sha>9c70886ce692eb31afed39239ff5921abab65798</Sha>
    </Dependency>
    <Dependency Name="Microsoft.WindowsDesktop.App.Runtime.win-x64" Version="7.0.0-rc.2.22431.6" CoherentParentDependency="Microsoft.NET.Sdk">
      <Uri>https://github.com/dotnet/windowsdesktop</Uri>
      <Sha>9c70886ce692eb31afed39239ff5921abab65798</Sha>
    </Dependency>
    <Dependency Name="runtime.linux-x64.Microsoft.NETCore.Runtime.ObjWriter" Version="1.0.0-alpha.1.22426.3" CoherentParentDependency="Microsoft.NETCore.App.Runtime.win-x64">
      <Uri>https://github.com/dotnet/llvm-project</Uri>
      <Sha>c1304304028d603e34f6803b0740c34441f80d2e</Sha>
      <SourceBuildTarball RepoName="llvm-project" ManagedOnly="true" />
    </Dependency>
    <Dependency Name="VS.Redist.Common.NetCore.SharedFramework.x64.7.0" Version="7.0.0-rc.2.22451.11" CoherentParentDependency="Microsoft.NET.Sdk">
      <Uri>https://github.com/dotnet/runtime</Uri>
      <Sha>6d10e4c8bcd9f96ccd73748ff827561afa09af57</Sha>
    </Dependency>
    <Dependency Name="Microsoft.NETCore.App.Ref" Version="7.0.0-rc.2.22451.11" CoherentParentDependency="Microsoft.NET.Sdk">
      <Uri>https://github.com/dotnet/runtime</Uri>
      <Sha>6d10e4c8bcd9f96ccd73748ff827561afa09af57</Sha>
    </Dependency>
    <Dependency Name="VS.Redist.Common.NetCore.TargetingPack.x64.7.0" Version="7.0.0-rc.2.22451.11" CoherentParentDependency="Microsoft.NET.Sdk">
      <Uri>https://github.com/dotnet/runtime</Uri>
      <Sha>6d10e4c8bcd9f96ccd73748ff827561afa09af57</Sha>
    </Dependency>
    <Dependency Name="Microsoft.NETCore.App.Runtime.win-x64" Version="7.0.0-rc.2.22451.11" CoherentParentDependency="Microsoft.NET.Sdk">
      <Uri>https://github.com/dotnet/runtime</Uri>
      <Sha>6d10e4c8bcd9f96ccd73748ff827561afa09af57</Sha>
      <SourceBuildTarball RepoName="runtime" ManagedOnly="true" />
    </Dependency>
    <Dependency Name="Microsoft.NETCore.App.Host.win-x64" Version="7.0.0-rc.2.22451.11" CoherentParentDependency="Microsoft.NET.Sdk">
      <Uri>https://github.com/dotnet/runtime</Uri>
      <Sha>6d10e4c8bcd9f96ccd73748ff827561afa09af57</Sha>
    </Dependency>
    <Dependency Name="Microsoft.NETCore.DotNetHostResolver" Version="7.0.0-rc.2.22451.11" CoherentParentDependency="Microsoft.NET.Sdk">
      <Uri>https://github.com/dotnet/runtime</Uri>
      <Sha>6d10e4c8bcd9f96ccd73748ff827561afa09af57</Sha>
>>>>>>> 32aa619d
    </Dependency>
    <!-- Change blob version in GenerateLayout.targets if this is unpinned to service targeting pack -->
    <!-- No new netstandard.library planned for 3.1 timeframe at this time. -->
    <Dependency Name="NETStandard.Library.Ref" Version="2.1.0" Pinned="true">
      <Uri>https://github.com/dotnet/core-setup</Uri>
      <Sha>7d57652f33493fa022125b7f63aad0d70c52d810</Sha>
    </Dependency>
<<<<<<< HEAD
    <Dependency Name="Microsoft.NETCore.Platforms" Version="8.0.0-alpha.1.22462.15" CoherentParentDependency="Microsoft.NET.Sdk">
      <Uri>https://github.com/dotnet/runtime</Uri>
      <Sha>c804303aceb5f0200651935492a9189ddc6b0234</Sha>
    </Dependency>
    <Dependency Name="Microsoft.AspNetCore.App.Ref" Version="8.0.0-alpha.1.22463.1" CoherentParentDependency="Microsoft.NET.Sdk">
      <Uri>https://github.com/dotnet/aspnetcore</Uri>
      <Sha>5f91f1b5428f387600a76df66c93d446e0ec177e</Sha>
    </Dependency>
    <Dependency Name="Microsoft.AspNetCore.App.Ref.Internal" Version="8.0.0-alpha.1.22463.1" CoherentParentDependency="Microsoft.NET.Sdk">
      <Uri>https://github.com/dotnet/aspnetcore</Uri>
      <Sha>5f91f1b5428f387600a76df66c93d446e0ec177e</Sha>
    </Dependency>
    <Dependency Name="Microsoft.AspNetCore.App.Runtime.win-x64" Version="8.0.0-alpha.1.22463.1" CoherentParentDependency="Microsoft.NET.Sdk">
      <Uri>https://github.com/dotnet/aspnetcore</Uri>
      <Sha>5f91f1b5428f387600a76df66c93d446e0ec177e</Sha>
      <SourceBuildTarball RepoName="aspnetcore" ManagedOnly="true" />
    </Dependency>
    <Dependency Name="VS.Redist.Common.AspNetCore.SharedFramework.x64.8.0" Version="8.0.0-alpha.1.22463.1" CoherentParentDependency="Microsoft.NET.Sdk">
      <Uri>https://github.com/dotnet/aspnetcore</Uri>
      <Sha>5f91f1b5428f387600a76df66c93d446e0ec177e</Sha>
    </Dependency>
    <Dependency Name="dotnet-dev-certs" Version="8.0.0-alpha.1.22463.1" CoherentParentDependency="Microsoft.NET.Sdk">
      <Uri>https://github.com/dotnet/aspnetcore</Uri>
      <Sha>5f91f1b5428f387600a76df66c93d446e0ec177e</Sha>
    </Dependency>
    <Dependency Name="dotnet-user-jwts" Version="8.0.0-alpha.1.22463.1" CoherentParentDependency="Microsoft.NET.Sdk">
      <Uri>https://github.com/dotnet/aspnetcore</Uri>
      <Sha>5f91f1b5428f387600a76df66c93d446e0ec177e</Sha>
    </Dependency>
    <Dependency Name="dotnet-user-secrets" Version="8.0.0-alpha.1.22463.1" CoherentParentDependency="Microsoft.NET.Sdk">
      <Uri>https://github.com/dotnet/aspnetcore</Uri>
      <Sha>5f91f1b5428f387600a76df66c93d446e0ec177e</Sha>
=======
    <Dependency Name="Microsoft.NETCore.Platforms" Version="7.0.0-rc.2.22451.11" CoherentParentDependency="Microsoft.NET.Sdk">
      <Uri>https://github.com/dotnet/runtime</Uri>
      <Sha>6d10e4c8bcd9f96ccd73748ff827561afa09af57</Sha>
    </Dependency>
    <Dependency Name="Microsoft.AspNetCore.App.Ref" Version="7.0.0-rc.2.22452.11" CoherentParentDependency="Microsoft.NET.Sdk">
      <Uri>https://github.com/dotnet/aspnetcore</Uri>
      <Sha>59a0a28436a4a8785302e71d40ac7fd58890a967</Sha>
    </Dependency>
    <Dependency Name="Microsoft.AspNetCore.App.Ref.Internal" Version="7.0.0-rc.2.22452.11" CoherentParentDependency="Microsoft.NET.Sdk">
      <Uri>https://github.com/dotnet/aspnetcore</Uri>
      <Sha>59a0a28436a4a8785302e71d40ac7fd58890a967</Sha>
    </Dependency>
    <Dependency Name="Microsoft.AspNetCore.App.Runtime.win-x64" Version="7.0.0-rc.2.22452.11" CoherentParentDependency="Microsoft.NET.Sdk">
      <Uri>https://github.com/dotnet/aspnetcore</Uri>
      <Sha>59a0a28436a4a8785302e71d40ac7fd58890a967</Sha>
      <SourceBuild RepoName="aspnetcore" ManagedOnly="true" />
    </Dependency>
    <Dependency Name="VS.Redist.Common.AspNetCore.SharedFramework.x64.7.0" Version="7.0.0-rc.2.22452.11" CoherentParentDependency="Microsoft.NET.Sdk">
      <Uri>https://github.com/dotnet/aspnetcore</Uri>
      <Sha>59a0a28436a4a8785302e71d40ac7fd58890a967</Sha>
    </Dependency>
    <Dependency Name="dotnet-dev-certs" Version="7.0.0-rc.2.22452.11" CoherentParentDependency="Microsoft.NET.Sdk">
      <Uri>https://github.com/dotnet/aspnetcore</Uri>
      <Sha>59a0a28436a4a8785302e71d40ac7fd58890a967</Sha>
    </Dependency>
    <Dependency Name="dotnet-user-jwts" Version="7.0.0-rc.2.22452.11" CoherentParentDependency="Microsoft.NET.Sdk">
      <Uri>https://github.com/dotnet/aspnetcore</Uri>
      <Sha>59a0a28436a4a8785302e71d40ac7fd58890a967</Sha>
    </Dependency>
    <Dependency Name="dotnet-user-secrets" Version="7.0.0-rc.2.22452.11" CoherentParentDependency="Microsoft.NET.Sdk">
      <Uri>https://github.com/dotnet/aspnetcore</Uri>
      <Sha>59a0a28436a4a8785302e71d40ac7fd58890a967</Sha>
>>>>>>> 32aa619d
    </Dependency>
    <Dependency Name="Microsoft.DotNet.Test.ProjectTemplates.2.1" Version="1.0.2-beta4.22406.1">
      <Uri>https://github.com/dotnet/test-templates</Uri>
      <Sha>0385265f4d0b6413d64aea0223172366a9b9858c</Sha>
    </Dependency>
    <Dependency Name="Microsoft.DotNet.Test.ProjectTemplates.5.0" Version="1.0.2-beta4.22455.1">
      <Uri>https://github.com/dotnet/test-templates</Uri>
      <Sha>1128a34b1d7a579d5209f3fbe5ce2f4fda103fcc</Sha>
    </Dependency>
    <Dependency Name="Microsoft.DotNet.Test.ProjectTemplates.6.0" Version="1.0.2-beta4.22455.1">
      <Uri>https://github.com/dotnet/test-templates</Uri>
      <Sha>1128a34b1d7a579d5209f3fbe5ce2f4fda103fcc</Sha>
    </Dependency>
    <Dependency Name="Microsoft.DotNet.Test.ProjectTemplates.7.0" Version="1.0.2-beta4.22455.1">
      <Uri>https://github.com/dotnet/test-templates</Uri>
      <Sha>1128a34b1d7a579d5209f3fbe5ce2f4fda103fcc</Sha>
      <SourceBuild RepoName="test-templates" ManagedOnly="true" />
    </Dependency>
<<<<<<< HEAD
    <Dependency Name="Microsoft.DotNet.Common.ItemTemplates" Version="8.0.100-alpha.1.22463.50">
      <Uri>https://github.com/dotnet/sdk</Uri>
      <Sha>fa0929b2329139101488ee7ea95f48a372254ced</Sha>
    </Dependency>
    <Dependency Name="Microsoft.TemplateEngine.Cli" Version="8.0.100-alpha.1.22463.50">
      <Uri>https://github.com/dotnet/sdk</Uri>
      <Sha>fa0929b2329139101488ee7ea95f48a372254ced</Sha>
    </Dependency>
    <Dependency Name="Microsoft.NET.Sdk" Version="8.0.100-alpha.1.22463.50">
      <Uri>https://github.com/dotnet/sdk</Uri>
      <Sha>fa0929b2329139101488ee7ea95f48a372254ced</Sha>
      <SourceBuild RepoName="sdk" ManagedOnly="true" />
    </Dependency>
    <Dependency Name="Microsoft.DotNet.MSBuildSdkResolver" Version="8.0.100-alpha.1.22463.50">
      <Uri>https://github.com/dotnet/sdk</Uri>
      <Sha>fa0929b2329139101488ee7ea95f48a372254ced</Sha>
    </Dependency>
    <!-- For coherency purposes, these versions should be gated by the versions of winforms and wpf routed via windowsdesktop -->
    <Dependency Name="Microsoft.Dotnet.WinForms.ProjectTemplates" Version="8.0.0-alpha.1.22431.6" CoherentParentDependency="Microsoft.WindowsDesktop.App.Runtime.win-x64">
      <Uri>https://github.com/dotnet/winforms</Uri>
      <Sha>90e22465bfdecb5528979e8e9b935b132e68ce4c</Sha>
    </Dependency>
    <Dependency Name="Microsoft.DotNet.Wpf.ProjectTemplates" Version="8.0.0-alpha.1.22456.6" CoherentParentDependency="Microsoft.WindowsDesktop.App.Runtime.win-x64">
      <Uri>https://github.com/dotnet/wpf</Uri>
      <Sha>2bdc217aadcb53ff6f45808dc1edefe433e60695</Sha>
    </Dependency>
    <Dependency Name="Microsoft.FSharp.Compiler" Version="12.0.5-beta.22461.1" CoherentParentDependency="Microsoft.NET.Sdk">
      <Uri>https://github.com/dotnet/fsharp</Uri>
      <Sha>23fd568d337d3d6492869ce09a6e69a91cf4dc17</Sha>
    </Dependency>
    <Dependency Name="Microsoft.SourceBuild.Intermediate.fsharp" Version="7.0.0-beta.22461.1" CoherentParentDependency="Microsoft.NET.Sdk">
      <Uri>https://github.com/dotnet/fsharp</Uri>
      <Sha>23fd568d337d3d6492869ce09a6e69a91cf4dc17</Sha>
      <SourceBuild RepoName="fsharp" ManagedOnly="true" />
    </Dependency>
    <Dependency Name="Microsoft.NET.Test.Sdk" Version="17.4.0-preview-20220912-02" CoherentParentDependency="Microsoft.NET.Sdk">
      <Uri>https://github.com/microsoft/vstest</Uri>
      <Sha>47f4e89e49e53808d745fc063ba11a531185c650</Sha>
      <SourceBuildTarball RepoName="vstest" ManagedOnly="true" />
    </Dependency>
    <Dependency Name="Microsoft.NET.ILLink.Tasks" Version="7.0.100-1.22458.1" CoherentParentDependency="Microsoft.NET.Sdk">
      <Uri>https://github.com/dotnet/linker</Uri>
      <Sha>a9060d14067758ca17f8da072f4d2aa238b90045</Sha>
      <SourceBuild RepoName="linker" ManagedOnly="true" />
      <RepoName>linker</RepoName>
    </Dependency>
    <Dependency Name="Microsoft.Net.Compilers.Toolset" Version="4.4.0-2.22458.3" CoherentParentDependency="Microsoft.NET.Sdk">
      <Uri>https://github.com/dotnet/roslyn</Uri>
      <Sha>85f9dbfea5955ec9cdad3417dba40034da74fb93</Sha>
      <SourceBuild RepoName="roslyn" ManagedOnly="true" />
    </Dependency>
    <Dependency Name="Microsoft.Build" Version="17.4.0-preview-22458-02" CoherentParentDependency="Microsoft.NET.Sdk">
      <Uri>https://github.com/dotnet/msbuild</Uri>
      <Sha>a3b647d766676a735211a42aa0726d1d940ed13d</Sha>
      <SourceBuildTarball RepoName="msbuild" ManagedOnly="true" />
    </Dependency>
    <Dependency Name="NuGet.Build.Tasks" Version="6.4.0-preview.3.80" CoherentParentDependency="Microsoft.NET.Sdk">
      <Uri>https://github.com/nuget/nuget.client</Uri>
      <Sha>d22c6743bf6237c39b98d5d680e06e6c33e97f1c</Sha>
=======
    <Dependency Name="Microsoft.DotNet.Common.ItemTemplates" Version="7.0.100-rc.2.22456.13">
      <Uri>https://github.com/dotnet/sdk</Uri>
      <Sha>a8e9c118bd0a2f797ac799cb293b091204694e34</Sha>
    </Dependency>
    <Dependency Name="Microsoft.TemplateEngine.Cli" Version="7.0.100-rc.2.22456.13">
      <Uri>https://github.com/dotnet/sdk</Uri>
      <Sha>a8e9c118bd0a2f797ac799cb293b091204694e34</Sha>
    </Dependency>
    <Dependency Name="Microsoft.NET.Sdk" Version="7.0.100-rc.2.22456.13">
      <Uri>https://github.com/dotnet/sdk</Uri>
      <Sha>a8e9c118bd0a2f797ac799cb293b091204694e34</Sha>
      <SourceBuild RepoName="sdk" ManagedOnly="true" />
    </Dependency>
    <Dependency Name="Microsoft.DotNet.MSBuildSdkResolver" Version="7.0.100-rc.2.22456.13">
      <Uri>https://github.com/dotnet/sdk</Uri>
      <Sha>a8e9c118bd0a2f797ac799cb293b091204694e34</Sha>
    </Dependency>
    <!-- For coherency purposes, these versions should be gated by the versions of winforms and wpf routed via windowsdesktop -->
    <Dependency Name="Microsoft.Dotnet.WinForms.ProjectTemplates" Version="7.0.0-rc.2.22431.4" CoherentParentDependency="Microsoft.WindowsDesktop.App.Runtime.win-x64">
      <Uri>https://github.com/dotnet/winforms</Uri>
      <Sha>8eae0a9764548296263b8d7de19115cd7f9834c2</Sha>
    </Dependency>
    <Dependency Name="Microsoft.DotNet.Wpf.ProjectTemplates" Version="7.0.0-rc.2.22431.4" CoherentParentDependency="Microsoft.WindowsDesktop.App.Runtime.win-x64">
      <Uri>https://github.com/dotnet/wpf</Uri>
      <Sha>0d7c37b9e225939c41da228ec38a229e5862532c</Sha>
    </Dependency>
    <Dependency Name="Microsoft.FSharp.Compiler" Version="12.0.5-beta.22455.3" CoherentParentDependency="Microsoft.NET.Sdk">
      <Uri>https://github.com/dotnet/fsharp</Uri>
      <Sha>753fc58b631d7a5f7f0b085d4a3adb3b4d47c7e6</Sha>
    </Dependency>
    <Dependency Name="Microsoft.SourceBuild.Intermediate.fsharp" Version="7.0.0-beta.22455.3" CoherentParentDependency="Microsoft.NET.Sdk">
      <Uri>https://github.com/dotnet/fsharp</Uri>
      <Sha>753fc58b631d7a5f7f0b085d4a3adb3b4d47c7e6</Sha>
      <SourceBuild RepoName="fsharp" ManagedOnly="true" />
    </Dependency>
    <Dependency Name="Microsoft.NET.Test.Sdk" Version="17.4.0-preview-20220905-03" CoherentParentDependency="Microsoft.NET.Sdk">
      <Uri>https://github.com/microsoft/vstest</Uri>
      <Sha>713a8cdc0cebcbd0dbdff4bcd039ac2d51504452</Sha>
      <SourceBuild RepoName="vstest" ManagedOnly="true" />
    </Dependency>
    <Dependency Name="Microsoft.NET.ILLink.Tasks" Version="7.0.100-1.22452.1" CoherentParentDependency="Microsoft.NET.Sdk">
      <Uri>https://github.com/dotnet/linker</Uri>
      <Sha>5f9bfd94d9c687207872ae03f751ea19704381c0</Sha>
      <SourceBuild RepoName="linker" ManagedOnly="true" />
      <RepoName>linker</RepoName>
    </Dependency>
    <Dependency Name="Microsoft.Net.Compilers.Toolset" Version="4.4.0-3.22430.19" CoherentParentDependency="Microsoft.NET.Sdk">
      <Uri>https://github.com/dotnet/roslyn</Uri>
      <Sha>c5d3485aaab167b5b8d19ae8c317c7cf1693a08a</Sha>
      <SourceBuild RepoName="roslyn" ManagedOnly="true" />
    </Dependency>
    <Dependency Name="Microsoft.Build" Version="17.4.0-preview-22451-06" CoherentParentDependency="Microsoft.NET.Sdk">
      <Uri>https://github.com/dotnet/msbuild</Uri>
      <Sha>2db11c256ade886f673ed56d12780fb70e6ef92e</Sha>
      <SourceBuild RepoName="msbuild" ManagedOnly="true" />
    </Dependency>
    <Dependency Name="NuGet.Build.Tasks" Version="6.4.0-preview.1.54" CoherentParentDependency="Microsoft.NET.Sdk">
      <Uri>https://github.com/nuget/nuget.client</Uri>
      <Sha>b396ad8b56c089ec3fa189f1013530d237a0e8c2</Sha>
>>>>>>> 32aa619d
      <SourceBuildTarball RepoName="nuget-client" ManagedOnly="true" />
    </Dependency>
    <Dependency Name="Microsoft.ApplicationInsights" Version="2.0.0">
      <Uri>https://github.com/Microsoft/ApplicationInsights-dotnet</Uri>
      <Sha>53b80940842204f78708a538628288ff5d741a1d</Sha>
    </Dependency>
<<<<<<< HEAD
    <!-- Temporarily pinning Microsoft.Web.Xdt until strict coherency is enabled by default -->
    <Dependency Name="Microsoft.Web.Xdt" Version="5.0.0-preview.21431.1" CoherentParentDependency="Microsoft.NET.Sdk" Pinned="true">
      <Uri>https://github.com/dotnet/xdt</Uri>
      <Sha>698fdad58fa64a55f16cd9562c90224cc498ed02</Sha>
      <SourceBuildTarball RepoName="xdt" ManagedOnly="true" />
    </Dependency>
    <Dependency Name="Microsoft.NET.Workload.Emscripten.net7.Manifest-8.0.100" Version="8.0.0-alpha.1.22462.1">
      <Uri>https://github.com/dotnet/emsdk</Uri>
      <Sha>6736b00d7d23b40b8b6975439421cb2e41a781db</Sha>
=======
    <Dependency Name="Microsoft.NET.Workload.Emscripten.net6.Manifest-7.0.100" Version="7.0.0-rc.2.22430.5" CoherentParentDependency="VS.Redist.Common.NetCore.SharedFramework.x64.7.0">
      <Uri>https://github.com/dotnet/emsdk</Uri>
      <Sha>8d8d2122b16c81df4b158fe43995f958e8fe115e</Sha>
    </Dependency>
    <Dependency Name="Microsoft.NET.Workload.Emscripten.net7.Manifest-7.0.100" Version="7.0.0-rc.2.22430.5" CoherentParentDependency="VS.Redist.Common.NetCore.SharedFramework.x64.7.0">
      <Uri>https://github.com/dotnet/emsdk</Uri>
      <Sha>8d8d2122b16c81df4b158fe43995f958e8fe115e</Sha>
>>>>>>> 32aa619d
    </Dependency>
    <Dependency Name="Microsoft.Deployment.DotNet.Releases" Version="1.0.0-preview5.1.22263.1">
      <Uri>https://github.com/dotnet/deployment-tools</Uri>
      <Sha>c3ad00ae84489071080a606f6a8e43c9a91a5cc2</Sha>
      <SourceBuildTarball RepoName="deployment-tools" ManagedOnly="true" />
    </Dependency>
<<<<<<< HEAD
    <Dependency Name="Microsoft.SourceBuild.Intermediate.diagnostics" Version="5.0.0-preview.21506.1">
      <Uri>https://github.com/dotnet/diagnostics</Uri>
      <Sha>ab3eb7a525e31dc6fb4d9cc0b7154fa2be58dac1</Sha>
      <SourceBuild RepoName="diagnostics" ManagedOnly="true" />
    </Dependency>
    <Dependency Name="Microsoft.SourceBuild.Intermediate.source-build-externals" Version="8.0.0-alpha.1.22463.4">
=======
    <Dependency Name="Microsoft.SourceBuild.Intermediate.source-build-externals" Version="7.0.0-alpha.1.22425.2">
>>>>>>> 32aa619d
      <Uri>https://github.com/dotnet/source-build-externals</Uri>
      <Sha>4663cca8b51b481bfd5e82695d2027d05688b5de</Sha>
      <SourceBuild RepoName="source-build-externals" ManagedOnly="true" />
    </Dependency>
    <Dependency Name="Microsoft.SourceBuild.Intermediate.symreader" Version="1.4.0-beta2-21475-02">
      <Uri>https://github.com/dotnet/symreader</Uri>
      <Sha>7b9791daa3a3477eb22ec805946c9fff8b42d8ca</Sha>
      <SourceBuild RepoName="symreader" ManagedOnly="true" />
    </Dependency>
  </ProductDependencies>
  <ToolsetDependencies>
<<<<<<< HEAD
    <Dependency Name="Microsoft.DotNet.Arcade.Sdk" Version="8.0.0-beta.22463.5">
      <Uri>https://github.com/dotnet/arcade</Uri>
      <Sha>c670c5bf5cff7c5c2ca086fd41cc1ace90761576</Sha>
      <SourceBuild RepoName="arcade" ManagedOnly="true" />
    </Dependency>
    <Dependency Name="Microsoft.DotNet.CMake.Sdk" Version="8.0.0-beta.22463.5">
      <Uri>https://github.com/dotnet/arcade</Uri>
      <Sha>c670c5bf5cff7c5c2ca086fd41cc1ace90761576</Sha>
    </Dependency>
    <Dependency Name="Microsoft.DotNet.Build.Tasks.Installers" Version="8.0.0-beta.22463.5">
      <Uri>https://github.com/dotnet/arcade</Uri>
      <Sha>c670c5bf5cff7c5c2ca086fd41cc1ace90761576</Sha>
    </Dependency>
    <Dependency Name="Microsoft.DotNet.DarcLib" Version="1.1.0-beta.22462.2">
      <Uri>https://github.com/dotnet/arcade-services</Uri>
      <Sha>1031000fad67fa8e3f8dc67ef73611b556eb33a5</Sha>
    </Dependency>
    <Dependency Name="Microsoft.Extensions.Logging.Console" Version="7.0.0-preview.7.22375.6">
      <Uri>https://github.com/dotnet/runtime</Uri>
      <Sha>eecb02807867cad56cd05badddef65e432248b75</Sha>
=======
    <Dependency Name="Microsoft.DotNet.Arcade.Sdk" Version="7.0.0-beta.22462.6">
      <Uri>https://github.com/dotnet/arcade</Uri>
      <Sha>a8b74560cd0ad9a01f0356369bb9dfc031a9a6b0</Sha>
      <SourceBuild RepoName="arcade" ManagedOnly="true" />
    </Dependency>
    <Dependency Name="Microsoft.DotNet.CMake.Sdk" Version="7.0.0-beta.22462.6">
      <Uri>https://github.com/dotnet/arcade</Uri>
      <Sha>a8b74560cd0ad9a01f0356369bb9dfc031a9a6b0</Sha>
    </Dependency>
    <Dependency Name="Microsoft.DotNet.Build.Tasks.Installers" Version="7.0.0-beta.22462.6">
      <Uri>https://github.com/dotnet/arcade</Uri>
      <Sha>a8b74560cd0ad9a01f0356369bb9dfc031a9a6b0</Sha>
>>>>>>> 32aa619d
    </Dependency>
    <Dependency Name="Microsoft.SourceBuild.Intermediate.source-build-reference-packages" Version="7.0.0-alpha.1.22463.2">
      <Uri>https://github.com/dotnet/source-build-reference-packages</Uri>
      <Sha>1f8037df094f11e7ab0422cbe514726ccc920d78</Sha>
      <SourceBuildTarball RepoName="source-build-reference-packages" ManagedOnly="true" />
    </Dependency>
<<<<<<< HEAD
    <Dependency Name="Microsoft.SourceLink.GitHub" Version="1.2.0-beta-22462-02" CoherentParentDependency="Microsoft.DotNet.Arcade.Sdk">
      <Uri>https://github.com/dotnet/sourcelink</Uri>
      <Sha>2fc6877be8977fdfdaedbf8dbb1937e85a9c1c0c</Sha>
      <SourceBuild RepoName="sourcelink" ManagedOnly="true" />
    </Dependency>
    <Dependency Name="Microsoft.DotNet.XliffTasks" Version="1.0.0-beta.22462.1" CoherentParentDependency="Microsoft.DotNet.Arcade.Sdk">
      <Uri>https://github.com/dotnet/xliff-tasks</Uri>
      <Sha>e1e30629021d58cfda76452755b75c89d6e307a8</Sha>
=======
    <Dependency Name="Microsoft.SourceLink.GitHub" Version="1.2.0-beta-22429-01" CoherentParentDependency="Microsoft.DotNet.Arcade.Sdk">
      <Uri>https://github.com/dotnet/sourcelink</Uri>
      <Sha>e57efa1ed395dd6975b33052719facb24f03ee0b</Sha>
      <SourceBuild RepoName="sourcelink" ManagedOnly="true" />
    </Dependency>
    <Dependency Name="Microsoft.DotNet.XliffTasks" Version="1.0.0-beta.22427.1" CoherentParentDependency="Microsoft.DotNet.Arcade.Sdk">
      <Uri>https://github.com/dotnet/xliff-tasks</Uri>
      <Sha>740189d758fb3bbdc118c5b6171ef1a7351a8c44</Sha>
>>>>>>> 32aa619d
      <SourceBuild RepoName="xliff-tasks" ManagedOnly="true" />
    </Dependency>
  </ToolsetDependencies>
</Dependencies><|MERGE_RESOLUTION|>--- conflicted
+++ resolved
@@ -1,7 +1,6 @@
 <?xml version="1.0" encoding="utf-8"?>
 <Dependencies>
   <ProductDependencies>
-<<<<<<< HEAD
     <Dependency Name="Microsoft.WindowsDesktop.App.Ref" Version="8.0.0-alpha.1.22457.11" CoherentParentDependency="Microsoft.NET.Sdk">
       <Uri>https://github.com/dotnet/windowsdesktop</Uri>
       <Sha>7bbc73217fa4db2afdf66b431db82cb83c564f27</Sha>
@@ -47,53 +46,6 @@
     <Dependency Name="Microsoft.NETCore.DotNetHostResolver" Version="8.0.0-alpha.1.22462.15" CoherentParentDependency="Microsoft.NET.Sdk">
       <Uri>https://github.com/dotnet/runtime</Uri>
       <Sha>c804303aceb5f0200651935492a9189ddc6b0234</Sha>
-=======
-    <Dependency Name="Microsoft.WindowsDesktop.App.Ref" Version="7.0.0-rc.2.22431.6" CoherentParentDependency="Microsoft.NET.Sdk">
-      <Uri>https://github.com/dotnet/windowsdesktop</Uri>
-      <Sha>9c70886ce692eb31afed39239ff5921abab65798</Sha>
-    </Dependency>
-    <Dependency Name="VS.Redist.Common.WindowsDesktop.SharedFramework.x64.7.0" Version="7.0.0-rc.2.22431.6" CoherentParentDependency="Microsoft.NET.Sdk">
-      <Uri>https://github.com/dotnet/windowsdesktop</Uri>
-      <Sha>9c70886ce692eb31afed39239ff5921abab65798</Sha>
-    </Dependency>
-    <Dependency Name="VS.Redist.Common.WindowsDesktop.TargetingPack.x64.7.0" Version="7.0.0-rc.2.22431.6" CoherentParentDependency="Microsoft.NET.Sdk">
-      <Uri>https://github.com/dotnet/windowsdesktop</Uri>
-      <Sha>9c70886ce692eb31afed39239ff5921abab65798</Sha>
-    </Dependency>
-    <Dependency Name="Microsoft.WindowsDesktop.App.Runtime.win-x64" Version="7.0.0-rc.2.22431.6" CoherentParentDependency="Microsoft.NET.Sdk">
-      <Uri>https://github.com/dotnet/windowsdesktop</Uri>
-      <Sha>9c70886ce692eb31afed39239ff5921abab65798</Sha>
-    </Dependency>
-    <Dependency Name="runtime.linux-x64.Microsoft.NETCore.Runtime.ObjWriter" Version="1.0.0-alpha.1.22426.3" CoherentParentDependency="Microsoft.NETCore.App.Runtime.win-x64">
-      <Uri>https://github.com/dotnet/llvm-project</Uri>
-      <Sha>c1304304028d603e34f6803b0740c34441f80d2e</Sha>
-      <SourceBuildTarball RepoName="llvm-project" ManagedOnly="true" />
-    </Dependency>
-    <Dependency Name="VS.Redist.Common.NetCore.SharedFramework.x64.7.0" Version="7.0.0-rc.2.22451.11" CoherentParentDependency="Microsoft.NET.Sdk">
-      <Uri>https://github.com/dotnet/runtime</Uri>
-      <Sha>6d10e4c8bcd9f96ccd73748ff827561afa09af57</Sha>
-    </Dependency>
-    <Dependency Name="Microsoft.NETCore.App.Ref" Version="7.0.0-rc.2.22451.11" CoherentParentDependency="Microsoft.NET.Sdk">
-      <Uri>https://github.com/dotnet/runtime</Uri>
-      <Sha>6d10e4c8bcd9f96ccd73748ff827561afa09af57</Sha>
-    </Dependency>
-    <Dependency Name="VS.Redist.Common.NetCore.TargetingPack.x64.7.0" Version="7.0.0-rc.2.22451.11" CoherentParentDependency="Microsoft.NET.Sdk">
-      <Uri>https://github.com/dotnet/runtime</Uri>
-      <Sha>6d10e4c8bcd9f96ccd73748ff827561afa09af57</Sha>
-    </Dependency>
-    <Dependency Name="Microsoft.NETCore.App.Runtime.win-x64" Version="7.0.0-rc.2.22451.11" CoherentParentDependency="Microsoft.NET.Sdk">
-      <Uri>https://github.com/dotnet/runtime</Uri>
-      <Sha>6d10e4c8bcd9f96ccd73748ff827561afa09af57</Sha>
-      <SourceBuildTarball RepoName="runtime" ManagedOnly="true" />
-    </Dependency>
-    <Dependency Name="Microsoft.NETCore.App.Host.win-x64" Version="7.0.0-rc.2.22451.11" CoherentParentDependency="Microsoft.NET.Sdk">
-      <Uri>https://github.com/dotnet/runtime</Uri>
-      <Sha>6d10e4c8bcd9f96ccd73748ff827561afa09af57</Sha>
-    </Dependency>
-    <Dependency Name="Microsoft.NETCore.DotNetHostResolver" Version="7.0.0-rc.2.22451.11" CoherentParentDependency="Microsoft.NET.Sdk">
-      <Uri>https://github.com/dotnet/runtime</Uri>
-      <Sha>6d10e4c8bcd9f96ccd73748ff827561afa09af57</Sha>
->>>>>>> 32aa619d
     </Dependency>
     <!-- Change blob version in GenerateLayout.targets if this is unpinned to service targeting pack -->
     <!-- No new netstandard.library planned for 3.1 timeframe at this time. -->
@@ -101,7 +53,6 @@
       <Uri>https://github.com/dotnet/core-setup</Uri>
       <Sha>7d57652f33493fa022125b7f63aad0d70c52d810</Sha>
     </Dependency>
-<<<<<<< HEAD
     <Dependency Name="Microsoft.NETCore.Platforms" Version="8.0.0-alpha.1.22462.15" CoherentParentDependency="Microsoft.NET.Sdk">
       <Uri>https://github.com/dotnet/runtime</Uri>
       <Sha>c804303aceb5f0200651935492a9189ddc6b0234</Sha>
@@ -134,40 +85,6 @@
     <Dependency Name="dotnet-user-secrets" Version="8.0.0-alpha.1.22463.1" CoherentParentDependency="Microsoft.NET.Sdk">
       <Uri>https://github.com/dotnet/aspnetcore</Uri>
       <Sha>5f91f1b5428f387600a76df66c93d446e0ec177e</Sha>
-=======
-    <Dependency Name="Microsoft.NETCore.Platforms" Version="7.0.0-rc.2.22451.11" CoherentParentDependency="Microsoft.NET.Sdk">
-      <Uri>https://github.com/dotnet/runtime</Uri>
-      <Sha>6d10e4c8bcd9f96ccd73748ff827561afa09af57</Sha>
-    </Dependency>
-    <Dependency Name="Microsoft.AspNetCore.App.Ref" Version="7.0.0-rc.2.22452.11" CoherentParentDependency="Microsoft.NET.Sdk">
-      <Uri>https://github.com/dotnet/aspnetcore</Uri>
-      <Sha>59a0a28436a4a8785302e71d40ac7fd58890a967</Sha>
-    </Dependency>
-    <Dependency Name="Microsoft.AspNetCore.App.Ref.Internal" Version="7.0.0-rc.2.22452.11" CoherentParentDependency="Microsoft.NET.Sdk">
-      <Uri>https://github.com/dotnet/aspnetcore</Uri>
-      <Sha>59a0a28436a4a8785302e71d40ac7fd58890a967</Sha>
-    </Dependency>
-    <Dependency Name="Microsoft.AspNetCore.App.Runtime.win-x64" Version="7.0.0-rc.2.22452.11" CoherentParentDependency="Microsoft.NET.Sdk">
-      <Uri>https://github.com/dotnet/aspnetcore</Uri>
-      <Sha>59a0a28436a4a8785302e71d40ac7fd58890a967</Sha>
-      <SourceBuild RepoName="aspnetcore" ManagedOnly="true" />
-    </Dependency>
-    <Dependency Name="VS.Redist.Common.AspNetCore.SharedFramework.x64.7.0" Version="7.0.0-rc.2.22452.11" CoherentParentDependency="Microsoft.NET.Sdk">
-      <Uri>https://github.com/dotnet/aspnetcore</Uri>
-      <Sha>59a0a28436a4a8785302e71d40ac7fd58890a967</Sha>
-    </Dependency>
-    <Dependency Name="dotnet-dev-certs" Version="7.0.0-rc.2.22452.11" CoherentParentDependency="Microsoft.NET.Sdk">
-      <Uri>https://github.com/dotnet/aspnetcore</Uri>
-      <Sha>59a0a28436a4a8785302e71d40ac7fd58890a967</Sha>
-    </Dependency>
-    <Dependency Name="dotnet-user-jwts" Version="7.0.0-rc.2.22452.11" CoherentParentDependency="Microsoft.NET.Sdk">
-      <Uri>https://github.com/dotnet/aspnetcore</Uri>
-      <Sha>59a0a28436a4a8785302e71d40ac7fd58890a967</Sha>
-    </Dependency>
-    <Dependency Name="dotnet-user-secrets" Version="7.0.0-rc.2.22452.11" CoherentParentDependency="Microsoft.NET.Sdk">
-      <Uri>https://github.com/dotnet/aspnetcore</Uri>
-      <Sha>59a0a28436a4a8785302e71d40ac7fd58890a967</Sha>
->>>>>>> 32aa619d
     </Dependency>
     <Dependency Name="Microsoft.DotNet.Test.ProjectTemplates.2.1" Version="1.0.2-beta4.22406.1">
       <Uri>https://github.com/dotnet/test-templates</Uri>
@@ -186,7 +103,6 @@
       <Sha>1128a34b1d7a579d5209f3fbe5ce2f4fda103fcc</Sha>
       <SourceBuild RepoName="test-templates" ManagedOnly="true" />
     </Dependency>
-<<<<<<< HEAD
     <Dependency Name="Microsoft.DotNet.Common.ItemTemplates" Version="8.0.100-alpha.1.22463.50">
       <Uri>https://github.com/dotnet/sdk</Uri>
       <Sha>fa0929b2329139101488ee7ea95f48a372254ced</Sha>
@@ -246,108 +162,32 @@
     <Dependency Name="NuGet.Build.Tasks" Version="6.4.0-preview.3.80" CoherentParentDependency="Microsoft.NET.Sdk">
       <Uri>https://github.com/nuget/nuget.client</Uri>
       <Sha>d22c6743bf6237c39b98d5d680e06e6c33e97f1c</Sha>
-=======
-    <Dependency Name="Microsoft.DotNet.Common.ItemTemplates" Version="7.0.100-rc.2.22456.13">
-      <Uri>https://github.com/dotnet/sdk</Uri>
-      <Sha>a8e9c118bd0a2f797ac799cb293b091204694e34</Sha>
-    </Dependency>
-    <Dependency Name="Microsoft.TemplateEngine.Cli" Version="7.0.100-rc.2.22456.13">
-      <Uri>https://github.com/dotnet/sdk</Uri>
-      <Sha>a8e9c118bd0a2f797ac799cb293b091204694e34</Sha>
-    </Dependency>
-    <Dependency Name="Microsoft.NET.Sdk" Version="7.0.100-rc.2.22456.13">
-      <Uri>https://github.com/dotnet/sdk</Uri>
-      <Sha>a8e9c118bd0a2f797ac799cb293b091204694e34</Sha>
-      <SourceBuild RepoName="sdk" ManagedOnly="true" />
-    </Dependency>
-    <Dependency Name="Microsoft.DotNet.MSBuildSdkResolver" Version="7.0.100-rc.2.22456.13">
-      <Uri>https://github.com/dotnet/sdk</Uri>
-      <Sha>a8e9c118bd0a2f797ac799cb293b091204694e34</Sha>
-    </Dependency>
-    <!-- For coherency purposes, these versions should be gated by the versions of winforms and wpf routed via windowsdesktop -->
-    <Dependency Name="Microsoft.Dotnet.WinForms.ProjectTemplates" Version="7.0.0-rc.2.22431.4" CoherentParentDependency="Microsoft.WindowsDesktop.App.Runtime.win-x64">
-      <Uri>https://github.com/dotnet/winforms</Uri>
-      <Sha>8eae0a9764548296263b8d7de19115cd7f9834c2</Sha>
-    </Dependency>
-    <Dependency Name="Microsoft.DotNet.Wpf.ProjectTemplates" Version="7.0.0-rc.2.22431.4" CoherentParentDependency="Microsoft.WindowsDesktop.App.Runtime.win-x64">
-      <Uri>https://github.com/dotnet/wpf</Uri>
-      <Sha>0d7c37b9e225939c41da228ec38a229e5862532c</Sha>
-    </Dependency>
-    <Dependency Name="Microsoft.FSharp.Compiler" Version="12.0.5-beta.22455.3" CoherentParentDependency="Microsoft.NET.Sdk">
-      <Uri>https://github.com/dotnet/fsharp</Uri>
-      <Sha>753fc58b631d7a5f7f0b085d4a3adb3b4d47c7e6</Sha>
-    </Dependency>
-    <Dependency Name="Microsoft.SourceBuild.Intermediate.fsharp" Version="7.0.0-beta.22455.3" CoherentParentDependency="Microsoft.NET.Sdk">
-      <Uri>https://github.com/dotnet/fsharp</Uri>
-      <Sha>753fc58b631d7a5f7f0b085d4a3adb3b4d47c7e6</Sha>
-      <SourceBuild RepoName="fsharp" ManagedOnly="true" />
-    </Dependency>
-    <Dependency Name="Microsoft.NET.Test.Sdk" Version="17.4.0-preview-20220905-03" CoherentParentDependency="Microsoft.NET.Sdk">
-      <Uri>https://github.com/microsoft/vstest</Uri>
-      <Sha>713a8cdc0cebcbd0dbdff4bcd039ac2d51504452</Sha>
-      <SourceBuild RepoName="vstest" ManagedOnly="true" />
-    </Dependency>
-    <Dependency Name="Microsoft.NET.ILLink.Tasks" Version="7.0.100-1.22452.1" CoherentParentDependency="Microsoft.NET.Sdk">
-      <Uri>https://github.com/dotnet/linker</Uri>
-      <Sha>5f9bfd94d9c687207872ae03f751ea19704381c0</Sha>
-      <SourceBuild RepoName="linker" ManagedOnly="true" />
-      <RepoName>linker</RepoName>
-    </Dependency>
-    <Dependency Name="Microsoft.Net.Compilers.Toolset" Version="4.4.0-3.22430.19" CoherentParentDependency="Microsoft.NET.Sdk">
-      <Uri>https://github.com/dotnet/roslyn</Uri>
-      <Sha>c5d3485aaab167b5b8d19ae8c317c7cf1693a08a</Sha>
-      <SourceBuild RepoName="roslyn" ManagedOnly="true" />
-    </Dependency>
-    <Dependency Name="Microsoft.Build" Version="17.4.0-preview-22451-06" CoherentParentDependency="Microsoft.NET.Sdk">
-      <Uri>https://github.com/dotnet/msbuild</Uri>
-      <Sha>2db11c256ade886f673ed56d12780fb70e6ef92e</Sha>
-      <SourceBuild RepoName="msbuild" ManagedOnly="true" />
-    </Dependency>
-    <Dependency Name="NuGet.Build.Tasks" Version="6.4.0-preview.1.54" CoherentParentDependency="Microsoft.NET.Sdk">
-      <Uri>https://github.com/nuget/nuget.client</Uri>
-      <Sha>b396ad8b56c089ec3fa189f1013530d237a0e8c2</Sha>
->>>>>>> 32aa619d
       <SourceBuildTarball RepoName="nuget-client" ManagedOnly="true" />
     </Dependency>
     <Dependency Name="Microsoft.ApplicationInsights" Version="2.0.0">
       <Uri>https://github.com/Microsoft/ApplicationInsights-dotnet</Uri>
       <Sha>53b80940842204f78708a538628288ff5d741a1d</Sha>
     </Dependency>
-<<<<<<< HEAD
     <!-- Temporarily pinning Microsoft.Web.Xdt until strict coherency is enabled by default -->
     <Dependency Name="Microsoft.Web.Xdt" Version="5.0.0-preview.21431.1" CoherentParentDependency="Microsoft.NET.Sdk" Pinned="true">
       <Uri>https://github.com/dotnet/xdt</Uri>
       <Sha>698fdad58fa64a55f16cd9562c90224cc498ed02</Sha>
       <SourceBuildTarball RepoName="xdt" ManagedOnly="true" />
     </Dependency>
+    <Dependency Name="Microsoft.NET.Workload.Emscripten.net6.Manifest-8.0.100" Version="8.0.0-alpha.1.22462.1">
+      <Uri>https://github.com/dotnet/emsdk</Uri>
+      <Sha>6736b00d7d23b40b8b6975439421cb2e41a781db</Sha>
+    </Dependency>
     <Dependency Name="Microsoft.NET.Workload.Emscripten.net7.Manifest-8.0.100" Version="8.0.0-alpha.1.22462.1">
       <Uri>https://github.com/dotnet/emsdk</Uri>
       <Sha>6736b00d7d23b40b8b6975439421cb2e41a781db</Sha>
-=======
-    <Dependency Name="Microsoft.NET.Workload.Emscripten.net6.Manifest-7.0.100" Version="7.0.0-rc.2.22430.5" CoherentParentDependency="VS.Redist.Common.NetCore.SharedFramework.x64.7.0">
-      <Uri>https://github.com/dotnet/emsdk</Uri>
-      <Sha>8d8d2122b16c81df4b158fe43995f958e8fe115e</Sha>
-    </Dependency>
-    <Dependency Name="Microsoft.NET.Workload.Emscripten.net7.Manifest-7.0.100" Version="7.0.0-rc.2.22430.5" CoherentParentDependency="VS.Redist.Common.NetCore.SharedFramework.x64.7.0">
-      <Uri>https://github.com/dotnet/emsdk</Uri>
-      <Sha>8d8d2122b16c81df4b158fe43995f958e8fe115e</Sha>
->>>>>>> 32aa619d
     </Dependency>
     <Dependency Name="Microsoft.Deployment.DotNet.Releases" Version="1.0.0-preview5.1.22263.1">
       <Uri>https://github.com/dotnet/deployment-tools</Uri>
       <Sha>c3ad00ae84489071080a606f6a8e43c9a91a5cc2</Sha>
       <SourceBuildTarball RepoName="deployment-tools" ManagedOnly="true" />
     </Dependency>
-<<<<<<< HEAD
-    <Dependency Name="Microsoft.SourceBuild.Intermediate.diagnostics" Version="5.0.0-preview.21506.1">
-      <Uri>https://github.com/dotnet/diagnostics</Uri>
-      <Sha>ab3eb7a525e31dc6fb4d9cc0b7154fa2be58dac1</Sha>
-      <SourceBuild RepoName="diagnostics" ManagedOnly="true" />
-    </Dependency>
     <Dependency Name="Microsoft.SourceBuild.Intermediate.source-build-externals" Version="8.0.0-alpha.1.22463.4">
-=======
-    <Dependency Name="Microsoft.SourceBuild.Intermediate.source-build-externals" Version="7.0.0-alpha.1.22425.2">
->>>>>>> 32aa619d
       <Uri>https://github.com/dotnet/source-build-externals</Uri>
       <Sha>4663cca8b51b481bfd5e82695d2027d05688b5de</Sha>
       <SourceBuild RepoName="source-build-externals" ManagedOnly="true" />
@@ -359,7 +199,6 @@
     </Dependency>
   </ProductDependencies>
   <ToolsetDependencies>
-<<<<<<< HEAD
     <Dependency Name="Microsoft.DotNet.Arcade.Sdk" Version="8.0.0-beta.22463.5">
       <Uri>https://github.com/dotnet/arcade</Uri>
       <Sha>c670c5bf5cff7c5c2ca086fd41cc1ace90761576</Sha>
@@ -380,27 +219,12 @@
     <Dependency Name="Microsoft.Extensions.Logging.Console" Version="7.0.0-preview.7.22375.6">
       <Uri>https://github.com/dotnet/runtime</Uri>
       <Sha>eecb02807867cad56cd05badddef65e432248b75</Sha>
-=======
-    <Dependency Name="Microsoft.DotNet.Arcade.Sdk" Version="7.0.0-beta.22462.6">
-      <Uri>https://github.com/dotnet/arcade</Uri>
-      <Sha>a8b74560cd0ad9a01f0356369bb9dfc031a9a6b0</Sha>
-      <SourceBuild RepoName="arcade" ManagedOnly="true" />
-    </Dependency>
-    <Dependency Name="Microsoft.DotNet.CMake.Sdk" Version="7.0.0-beta.22462.6">
-      <Uri>https://github.com/dotnet/arcade</Uri>
-      <Sha>a8b74560cd0ad9a01f0356369bb9dfc031a9a6b0</Sha>
-    </Dependency>
-    <Dependency Name="Microsoft.DotNet.Build.Tasks.Installers" Version="7.0.0-beta.22462.6">
-      <Uri>https://github.com/dotnet/arcade</Uri>
-      <Sha>a8b74560cd0ad9a01f0356369bb9dfc031a9a6b0</Sha>
->>>>>>> 32aa619d
     </Dependency>
     <Dependency Name="Microsoft.SourceBuild.Intermediate.source-build-reference-packages" Version="7.0.0-alpha.1.22463.2">
       <Uri>https://github.com/dotnet/source-build-reference-packages</Uri>
       <Sha>1f8037df094f11e7ab0422cbe514726ccc920d78</Sha>
       <SourceBuildTarball RepoName="source-build-reference-packages" ManagedOnly="true" />
     </Dependency>
-<<<<<<< HEAD
     <Dependency Name="Microsoft.SourceLink.GitHub" Version="1.2.0-beta-22462-02" CoherentParentDependency="Microsoft.DotNet.Arcade.Sdk">
       <Uri>https://github.com/dotnet/sourcelink</Uri>
       <Sha>2fc6877be8977fdfdaedbf8dbb1937e85a9c1c0c</Sha>
@@ -409,16 +233,6 @@
     <Dependency Name="Microsoft.DotNet.XliffTasks" Version="1.0.0-beta.22462.1" CoherentParentDependency="Microsoft.DotNet.Arcade.Sdk">
       <Uri>https://github.com/dotnet/xliff-tasks</Uri>
       <Sha>e1e30629021d58cfda76452755b75c89d6e307a8</Sha>
-=======
-    <Dependency Name="Microsoft.SourceLink.GitHub" Version="1.2.0-beta-22429-01" CoherentParentDependency="Microsoft.DotNet.Arcade.Sdk">
-      <Uri>https://github.com/dotnet/sourcelink</Uri>
-      <Sha>e57efa1ed395dd6975b33052719facb24f03ee0b</Sha>
-      <SourceBuild RepoName="sourcelink" ManagedOnly="true" />
-    </Dependency>
-    <Dependency Name="Microsoft.DotNet.XliffTasks" Version="1.0.0-beta.22427.1" CoherentParentDependency="Microsoft.DotNet.Arcade.Sdk">
-      <Uri>https://github.com/dotnet/xliff-tasks</Uri>
-      <Sha>740189d758fb3bbdc118c5b6171ef1a7351a8c44</Sha>
->>>>>>> 32aa619d
       <SourceBuild RepoName="xliff-tasks" ManagedOnly="true" />
     </Dependency>
   </ToolsetDependencies>
