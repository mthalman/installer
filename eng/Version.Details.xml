<?xml version="1.0" encoding="utf-8"?>
<Dependencies>
  <ProductDependencies>
    <Dependency Name="Microsoft.WindowsDesktop.App.Ref" Version="6.0.0" CoherentParentDependency="Microsoft.NET.Sdk">
      <Uri>https://github.com/dotnet/windowsdesktop</Uri>
      <Sha>59fea7da1dbb6e48837fa726cc2760b154bce3d1</Sha>
    </Dependency>
    <Dependency Name="VS.Redist.Common.WindowsDesktop.SharedFramework.x64.6.0" Version="6.0.1-servicing.21568.2" CoherentParentDependency="Microsoft.NET.Sdk">
      <Uri>https://dev.azure.com/dnceng/internal/_git/dotnet-windowsdesktop</Uri>
      <Sha>ef15b555537a90da229ce6474658ae1a9916a932</Sha>
    </Dependency>
    <Dependency Name="VS.Redist.Common.WindowsDesktop.TargetingPack.x64.6.0" Version="6.0.0-rtm.21523.1" CoherentParentDependency="Microsoft.NET.Sdk">
      <Uri>https://github.com/dotnet/windowsdesktop</Uri>
      <Sha>59fea7da1dbb6e48837fa726cc2760b154bce3d1</Sha>
    </Dependency>
    <Dependency Name="Microsoft.WindowsDesktop.App.Runtime.win-x64" Version="6.0.1" CoherentParentDependency="Microsoft.NET.Sdk">
      <Uri>https://dev.azure.com/dnceng/internal/_git/dotnet-windowsdesktop</Uri>
      <Sha>ef15b555537a90da229ce6474658ae1a9916a932</Sha>
    </Dependency>
    <Dependency Name="VS.Redist.Common.NetCore.SharedFramework.x64.6.0" Version="6.0.1-servicing.21567.5" CoherentParentDependency="Microsoft.NET.Sdk">
      <Uri>https://dev.azure.com/dnceng/internal/_git/dotnet-runtime</Uri>
      <Sha>3a25a7f1cc446b60678ed25c9d829420d6321eba</Sha>
    </Dependency>
    <Dependency Name="Microsoft.NETCore.App.Ref" Version="6.0.1" CoherentParentDependency="Microsoft.NET.Sdk">
      <Uri>https://dev.azure.com/dnceng/internal/_git/dotnet-runtime</Uri>
      <Sha>3a25a7f1cc446b60678ed25c9d829420d6321eba</Sha>
    </Dependency>
    <Dependency Name="VS.Redist.Common.NetCore.TargetingPack.x64.6.0" Version="6.0.1-servicing.21567.5" CoherentParentDependency="Microsoft.NET.Sdk">
      <Uri>https://dev.azure.com/dnceng/internal/_git/dotnet-runtime</Uri>
      <Sha>3a25a7f1cc446b60678ed25c9d829420d6321eba</Sha>
    </Dependency>
    <Dependency Name="Microsoft.NETCore.App.Runtime.win-x64" Version="6.0.1" CoherentParentDependency="Microsoft.NET.Sdk">
      <Uri>https://dev.azure.com/dnceng/internal/_git/dotnet-runtime</Uri>
      <Sha>3a25a7f1cc446b60678ed25c9d829420d6321eba</Sha>
      <SourceBuildTarball RepoName="runtime" ManagedOnly="true" />
    </Dependency>
    <Dependency Name="Microsoft.NETCore.App.Host.win-x64" Version="6.0.1" CoherentParentDependency="Microsoft.NET.Sdk">
      <Uri>https://dev.azure.com/dnceng/internal/_git/dotnet-runtime</Uri>
      <Sha>3a25a7f1cc446b60678ed25c9d829420d6321eba</Sha>
    </Dependency>
    <Dependency Name="Microsoft.NETCore.DotNetHostResolver" Version="6.0.1" CoherentParentDependency="Microsoft.NET.Sdk">
      <Uri>https://dev.azure.com/dnceng/internal/_git/dotnet-runtime</Uri>
      <Sha>3a25a7f1cc446b60678ed25c9d829420d6321eba</Sha>
    </Dependency>
    <!-- Change blob version in GenerateLayout.targets if this is unpinned to service targeting pack -->
    <!-- No new netstandard.library planned for 3.1 timeframe at this time. -->
    <Dependency Name="NETStandard.Library.Ref" Version="2.1.0" Pinned="true">
      <Uri>https://github.com/dotnet/core-setup</Uri>
      <Sha>7d57652f33493fa022125b7f63aad0d70c52d810</Sha>
    </Dependency>
    <Dependency Name="Microsoft.NETCore.Platforms" Version="6.0.1" CoherentParentDependency="Microsoft.NET.Sdk">
      <Uri>https://dev.azure.com/dnceng/internal/_git/dotnet-runtime</Uri>
      <Sha>3a25a7f1cc446b60678ed25c9d829420d6321eba</Sha>
    </Dependency>
    <Dependency Name="Microsoft.AspNetCore.App.Ref" Version="6.0.0" CoherentParentDependency="Microsoft.NET.Sdk">
      <Uri>https://github.com/dotnet/aspnetcore</Uri>
      <Sha>ae1a6cbe225b99c0bf38b7e31bf60cb653b73a52</Sha>
    </Dependency>
    <Dependency Name="Microsoft.AspNetCore.App.Ref.Internal" Version="6.0.0-rtm.21526.8" CoherentParentDependency="Microsoft.NET.Sdk">
      <Uri>https://github.com/dotnet/aspnetcore</Uri>
      <Sha>ae1a6cbe225b99c0bf38b7e31bf60cb653b73a52</Sha>
    </Dependency>
    <Dependency Name="Microsoft.AspNetCore.App.Runtime.win-x64" Version="6.0.1" CoherentParentDependency="Microsoft.NET.Sdk">
      <Uri>https://dev.azure.com/dnceng/internal/_git/dotnet-aspnetcore</Uri>
      <Sha>4e7d976438b0fc17f435804e801d5d68d193ec33</Sha>
      <SourceBuildTarball RepoName="aspnetcore" ManagedOnly="true" />
    </Dependency>
    <Dependency Name="VS.Redist.Common.AspNetCore.SharedFramework.x64.6.0" Version="6.0.1-servicing.21567.14" CoherentParentDependency="Microsoft.NET.Sdk">
      <Uri>https://dev.azure.com/dnceng/internal/_git/dotnet-aspnetcore</Uri>
      <Sha>4e7d976438b0fc17f435804e801d5d68d193ec33</Sha>
    </Dependency>
    <Dependency Name="dotnet-dev-certs" Version="6.0.1-servicing.21567.14" CoherentParentDependency="Microsoft.NET.Sdk">
      <Uri>https://dev.azure.com/dnceng/internal/_git/dotnet-aspnetcore</Uri>
      <Sha>4e7d976438b0fc17f435804e801d5d68d193ec33</Sha>
    </Dependency>
    <Dependency Name="dotnet-user-secrets" Version="6.0.1-servicing.21567.14" CoherentParentDependency="Microsoft.NET.Sdk">
      <Uri>https://dev.azure.com/dnceng/internal/_git/dotnet-aspnetcore</Uri>
      <Sha>4e7d976438b0fc17f435804e801d5d68d193ec33</Sha>
    </Dependency>
    <Dependency Name="Microsoft.DotNet.Test.ProjectTemplates.2.1" Version="1.0.2-beta4.21473.2">
      <Uri>https://github.com/dotnet/test-templates</Uri>
      <Sha>c40ef7e056b48e011c43a21354d6790ba6b8b4fc</Sha>
    </Dependency>
    <Dependency Name="Microsoft.DotNet.Test.ProjectTemplates.5.0" Version="1.0.2-beta4.21473.2">
      <Uri>https://github.com/dotnet/test-templates</Uri>
      <Sha>c40ef7e056b48e011c43a21354d6790ba6b8b4fc</Sha>
    </Dependency>
    <Dependency Name="Microsoft.DotNet.Test.ProjectTemplates.6.0" Version="1.0.2-beta4.21473.2">
      <Uri>https://github.com/dotnet/test-templates</Uri>
      <Sha>c40ef7e056b48e011c43a21354d6790ba6b8b4fc</Sha>
      <SourceBuild RepoName="test-templates" ManagedOnly="true" />
    </Dependency>
    <Dependency Name="Microsoft.DotNet.Common.ItemTemplates" Version="6.0.200-preview.21623.5" CoherentParentDependency="Microsoft.NET.Sdk">
      <Uri>https://github.com/dotnet/templating</Uri>
      <Sha>55fa299ca45a3c19e8970e6afba34951e368525a</Sha>
    </Dependency>
    <Dependency Name="Microsoft.TemplateEngine.Cli" Version="6.0.200-preview.21623.5" CoherentParentDependency="Microsoft.NET.Sdk">
      <Uri>https://github.com/dotnet/templating</Uri>
      <Sha>55fa299ca45a3c19e8970e6afba34951e368525a</Sha>
      <SourceBuild RepoName="templating" ManagedOnly="true" />
    </Dependency>
    <Dependency Name="Microsoft.DotNet.Common.ProjectTemplates.6.0" Version="6.0.200-preview.21623.5" CoherentParentDependency="Microsoft.NET.Sdk">
      <Uri>https://github.com/dotnet/templating</Uri>
      <Sha>55fa299ca45a3c19e8970e6afba34951e368525a</Sha>
    </Dependency>
<<<<<<< HEAD
    <Dependency Name="Microsoft.NET.Sdk" Version="6.0.101-servicing.21569.16">
      <Uri>https://dev.azure.com/dnceng/internal/_git/dotnet-sdk</Uri>
      <Sha>36621631f5982fb9d23644aec68222015ba337a2</Sha>
      <SourceBuild RepoName="sdk" ManagedOnly="true" />
    </Dependency>
    <Dependency Name="Microsoft.DotNet.MSBuildSdkResolver" Version="6.0.101-servicing.21569.16">
      <Uri>https://dev.azure.com/dnceng/internal/_git/dotnet-sdk</Uri>
      <Sha>36621631f5982fb9d23644aec68222015ba337a2</Sha>
=======
    <Dependency Name="Microsoft.NET.Sdk" Version="6.0.200-preview.22055.23">
      <Uri>https://github.com/dotnet/sdk</Uri>
      <Sha>6ca80ba4d8c6f3087176440622bbdb90e78d3708</Sha>
      <SourceBuild RepoName="sdk" ManagedOnly="true" />
    </Dependency>
    <Dependency Name="Microsoft.DotNet.MSBuildSdkResolver" Version="6.0.200-preview.22055.23">
      <Uri>https://github.com/dotnet/sdk</Uri>
      <Sha>6ca80ba4d8c6f3087176440622bbdb90e78d3708</Sha>
>>>>>>> 2d72e717
    </Dependency>
    <!-- For coherency purposes, these versions should be gated by the versions of winforms and wpf routed via windowsdesktop -->
    <Dependency Name="Microsoft.Dotnet.WinForms.ProjectTemplates" Version="6.0.1-servicing.21567.5" CoherentParentDependency="Microsoft.WindowsDesktop.App.Runtime.win-x64">
      <Uri>https://dev.azure.com/dnceng/internal/_git/dotnet-winforms</Uri>
      <Sha>846205b4af05c7a200e1d203536fdc39994b9bd6</Sha>
    </Dependency>
    <Dependency Name="Microsoft.DotNet.Wpf.ProjectTemplates" Version="6.0.1-servicing.21567.7" CoherentParentDependency="Microsoft.WindowsDesktop.App.Runtime.win-x64">
      <Uri>https://dev.azure.com/dnceng/internal/_git/dotnet-wpf</Uri>
      <Sha>0350d04790959e8ebdd3ceab0d34a40f811f019d</Sha>
    </Dependency>
    <Dependency Name="Microsoft.FSharp.Compiler" Version="12.0.1-beta.21631.3" CoherentParentDependency="Microsoft.NET.Sdk">
      <Uri>https://github.com/dotnet/fsharp</Uri>
      <Sha>f49aeb20f1b257c3fecf6ddc37f4adefbb669b7f</Sha>
    </Dependency>
    <Dependency Name="Microsoft.SourceBuild.Intermediate.fsharp" Version="6.0.2-beta.21631.3" CoherentParentDependency="Microsoft.NET.Sdk">
      <Uri>https://github.com/dotnet/fsharp</Uri>
      <Sha>f49aeb20f1b257c3fecf6ddc37f4adefbb669b7f</Sha>
      <SourceBuild RepoName="fsharp" ManagedOnly="true" />
    </Dependency>
    <Dependency Name="Microsoft.NET.Test.Sdk" Version="17.2.0-preview-20211210-01" CoherentParentDependency="Microsoft.NET.Sdk">
      <Uri>https://github.com/microsoft/vstest</Uri>
      <Sha>a809880e02d8a9986e3ba1daeeeb5078fbb96be5</Sha>
      <SourceBuildTarball RepoName="vstest" ManagedOnly="true" />
    </Dependency>
    <Dependency Name="Microsoft.NET.ILLink.Tasks" Version="6.0.100-1.21519.4" CoherentParentDependency="Microsoft.NET.Sdk">
      <Uri>https://github.com/dotnet/linker</Uri>
      <Sha>d0662ed8db919642177ddfd06a1c33895a69015f</Sha>
      <SourceBuild RepoName="linker" ManagedOnly="true" />
      <RepoName>linker</RepoName>
    </Dependency>
<<<<<<< HEAD
    <Dependency Name="Microsoft.Net.Compilers.Toolset" Version="4.0.1-1.21569.2" CoherentParentDependency="Microsoft.NET.Sdk">
      <Uri>https://github.com/dotnet/roslyn</Uri>
      <Sha>52021b4b3a9dcfd7b955102adb2901524a62a371</Sha>
=======
    <Dependency Name="Microsoft.Net.Compilers.Toolset" Version="4.1.0-3.22054.26" CoherentParentDependency="Microsoft.NET.Sdk">
      <Uri>https://github.com/dotnet/roslyn</Uri>
      <Sha>f206c5d203c5562f814d3afa3c9e695250391c76</Sha>
>>>>>>> 2d72e717
      <SourceBuild RepoName="roslyn" ManagedOnly="true" />
    </Dependency>
    <Dependency Name="Microsoft.Build" Version="17.1.0-preview-22055-02" CoherentParentDependency="Microsoft.NET.Sdk">
      <Uri>https://github.com/dotnet/msbuild</Uri>
      <Sha>797fd829a374a880f63fd4eea4ea6990404c48f4</Sha>
      <SourceBuildTarball RepoName="msbuild" ManagedOnly="true" />
    </Dependency>
    <Dependency Name="NuGet.Build.Tasks" Version="6.1.0-preview.1.62" CoherentParentDependency="Microsoft.NET.Sdk">
      <Uri>https://github.com/nuget/nuget.client</Uri>
      <Sha>9187a50daec29061772a2057490697c6c0e4c354</Sha>
      <SourceBuildTarball RepoName="nuget-client" ManagedOnly="true" />
    </Dependency>
    <Dependency Name="Microsoft.ApplicationInsights" Version="2.0.0">
      <Uri>https://github.com/Microsoft/ApplicationInsights-dotnet</Uri>
      <Sha>53b80940842204f78708a538628288ff5d741a1d</Sha>
    </Dependency>
    <!-- Temporarily pinning Microsoft.Web.Xdt until strict coherency is enabled by default -->
    <Dependency Name="Microsoft.Web.Xdt" Version="5.0.0-preview.21431.1" CoherentParentDependency="Microsoft.NET.Sdk" Pinned="true">
      <Uri>https://github.com/dotnet/xdt</Uri>
      <Sha>698fdad58fa64a55f16cd9562c90224cc498ed02</Sha>
      <SourceBuildTarball RepoName="xdt" ManagedOnly="true" />
    </Dependency>
    <Dependency Name="Microsoft.NET.Workload.Emscripten.Manifest-6.0.100" Version="6.0.0" CoherentParentDependency="VS.Redist.Common.NetCore.SharedFramework.x64.6.0">
      <Uri>https://github.com/dotnet/emsdk</Uri>
      <Sha>1ec2e17fcfd86bdd6f7e7246b6d527e94e34c15a</Sha>
    </Dependency>
    <Dependency Name="Microsoft.SourceBuild.Intermediate.source-build" Version="0.1.0-alpha.1.21519.2" CoherentParentDependency="Microsoft.NET.Sdk">
      <Uri>https://github.com/dotnet/source-build</Uri>
      <Sha>10d0f7e94aa45889155c312f51cfc01bf326b853</Sha>
      <SourceBuild RepoName="source-build" ManagedOnly="true" />
    </Dependency>
    <Dependency Name="Microsoft.DotNet.Cli.CommandLine" Version="1.0.0-preview.21310.2">
      <Uri>https://github.com/dotnet/clicommandlineparser</Uri>
      <Sha>3198bf5660cad3dab85f5475bf1fda9688146e3f</Sha>
      <SourceBuildTarball RepoName="clicommandlineparser" ManagedOnly="true" />
    </Dependency>
    <Dependency Name="Microsoft.Deployment.DotNet.Releases" Version="1.0.247101">
      <Uri>https://github.com/dotnet/deployment-tools</Uri>
      <Sha>7431bf2f3c204cbbc326c8d55ce4ac5cad7661d6</Sha>
      <SourceBuildTarball RepoName="deployment-tools" ManagedOnly="true" />
    </Dependency>
    <Dependency Name="Microsoft.SourceBuild.Intermediate.diagnostics" Version="5.0.0-preview.21506.1">
      <Uri>https://github.com/dotnet/diagnostics</Uri>
      <Sha>ab3eb7a525e31dc6fb4d9cc0b7154fa2be58dac1</Sha>
      <SourceBuildTarball RepoName="diagnostics" ManagedOnly="true" />
    </Dependency>
    <Dependency Name="Microsoft.SourceBuild.Intermediate.symreader" Version="1.4.0-beta2-21475-02">
      <Uri>https://github.com/dotnet/symreader</Uri>
      <Sha>7b9791daa3a3477eb22ec805946c9fff8b42d8ca</Sha>
      <SourceBuildTarball RepoName="symreader" ManagedOnly="true" />
    </Dependency>
  </ProductDependencies>
  <ToolsetDependencies>
    <Dependency Name="Microsoft.DotNet.Arcade.Sdk" Version="6.0.0-beta.21609.4">
      <Uri>https://github.com/dotnet/arcade</Uri>
      <Sha>7421b55f46aff8373764016d942b23cbf87c75cb</Sha>
      <SourceBuild RepoName="arcade" ManagedOnly="true" />
    </Dependency>
    <Dependency Name="Microsoft.DotNet.CMake.Sdk" Version="6.0.0-beta.21609.4">
      <Uri>https://github.com/dotnet/arcade</Uri>
      <Sha>7421b55f46aff8373764016d942b23cbf87c75cb</Sha>
      <SourceBuild RepoName="arcade" ManagedOnly="true" />
    </Dependency>
    <Dependency Name="Microsoft.DotNet.Build.Tasks.Installers" Version="6.0.0-beta.21609.4">
      <Uri>https://github.com/dotnet/arcade</Uri>
      <Sha>7421b55f46aff8373764016d942b23cbf87c75cb</Sha>
    </Dependency>
    <Dependency Name="Microsoft.SourceBuild.Intermediate.source-build-reference-packages" Version="6.0.0-servicing.22063.1">
      <Uri>https://github.com/dotnet/source-build-reference-packages</Uri>
      <Sha>f5bc8bd3d3a2738be1095b2ca4f928504acb4801</Sha>
      <SourceBuildTarball RepoName="source-build-reference-packages" ManagedOnly="true" />
    </Dependency>
    <Dependency Name="Microsoft.SourceLink.GitHub" Version="1.1.0-beta-21480-02" CoherentParentDependency="Microsoft.DotNet.Arcade.Sdk">
      <Uri>https://github.com/dotnet/sourcelink</Uri>
      <Sha>8031e5220baf2acad991e661d8308b783d2acf3e</Sha>
      <SourceBuild RepoName="sourcelink" ManagedOnly="true" />
    </Dependency>
    <Dependency Name="Microsoft.DotNet.XliffTasks" Version="1.0.0-beta.21431.1" CoherentParentDependency="Microsoft.DotNet.Arcade.Sdk">
      <Uri>https://github.com/dotnet/xliff-tasks</Uri>
      <Sha>bc3233146e1fcd393ed471d5005333c83363e0fe</Sha>
      <SourceBuild RepoName="xliff-tasks" ManagedOnly="true" />
    </Dependency>
  </ToolsetDependencies>
</Dependencies><|MERGE_RESOLUTION|>--- conflicted
+++ resolved
@@ -103,16 +103,6 @@
       <Uri>https://github.com/dotnet/templating</Uri>
       <Sha>55fa299ca45a3c19e8970e6afba34951e368525a</Sha>
     </Dependency>
-<<<<<<< HEAD
-    <Dependency Name="Microsoft.NET.Sdk" Version="6.0.101-servicing.21569.16">
-      <Uri>https://dev.azure.com/dnceng/internal/_git/dotnet-sdk</Uri>
-      <Sha>36621631f5982fb9d23644aec68222015ba337a2</Sha>
-      <SourceBuild RepoName="sdk" ManagedOnly="true" />
-    </Dependency>
-    <Dependency Name="Microsoft.DotNet.MSBuildSdkResolver" Version="6.0.101-servicing.21569.16">
-      <Uri>https://dev.azure.com/dnceng/internal/_git/dotnet-sdk</Uri>
-      <Sha>36621631f5982fb9d23644aec68222015ba337a2</Sha>
-=======
     <Dependency Name="Microsoft.NET.Sdk" Version="6.0.200-preview.22055.23">
       <Uri>https://github.com/dotnet/sdk</Uri>
       <Sha>6ca80ba4d8c6f3087176440622bbdb90e78d3708</Sha>
@@ -121,7 +111,6 @@
     <Dependency Name="Microsoft.DotNet.MSBuildSdkResolver" Version="6.0.200-preview.22055.23">
       <Uri>https://github.com/dotnet/sdk</Uri>
       <Sha>6ca80ba4d8c6f3087176440622bbdb90e78d3708</Sha>
->>>>>>> 2d72e717
     </Dependency>
     <!-- For coherency purposes, these versions should be gated by the versions of winforms and wpf routed via windowsdesktop -->
     <Dependency Name="Microsoft.Dotnet.WinForms.ProjectTemplates" Version="6.0.1-servicing.21567.5" CoherentParentDependency="Microsoft.WindowsDesktop.App.Runtime.win-x64">
@@ -152,15 +141,9 @@
       <SourceBuild RepoName="linker" ManagedOnly="true" />
       <RepoName>linker</RepoName>
     </Dependency>
-<<<<<<< HEAD
-    <Dependency Name="Microsoft.Net.Compilers.Toolset" Version="4.0.1-1.21569.2" CoherentParentDependency="Microsoft.NET.Sdk">
-      <Uri>https://github.com/dotnet/roslyn</Uri>
-      <Sha>52021b4b3a9dcfd7b955102adb2901524a62a371</Sha>
-=======
     <Dependency Name="Microsoft.Net.Compilers.Toolset" Version="4.1.0-3.22054.26" CoherentParentDependency="Microsoft.NET.Sdk">
       <Uri>https://github.com/dotnet/roslyn</Uri>
       <Sha>f206c5d203c5562f814d3afa3c9e695250391c76</Sha>
->>>>>>> 2d72e717
       <SourceBuild RepoName="roslyn" ManagedOnly="true" />
     </Dependency>
     <Dependency Name="Microsoft.Build" Version="17.1.0-preview-22055-02" CoherentParentDependency="Microsoft.NET.Sdk">
