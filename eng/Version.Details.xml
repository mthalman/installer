--- conflicted
+++ resolved
@@ -131,12 +131,7 @@
     </Dependency>
     <Dependency Name="Microsoft.DotNet.Test.ProjectTemplates.8.0" Version="1.1.0-rc.24105.3">
       <Uri>https://github.com/dotnet/test-templates</Uri>
-<<<<<<< HEAD
       <Sha>9f4c0a8731c16ea61d60806dcfe4a9360181f3a6</Sha>
-      <SourceBuild RepoName="test-templates" ManagedOnly="true" />
-=======
-      <Sha>4486ff28949aa10726517ddf7ecabedc2a7e1ceb</Sha>
->>>>>>> 76a118eb
     </Dependency>
     <Dependency Name="Microsoft.DotNet.Test.ProjectTemplates.9.0" Version="1.1.0-rc.24105.3">
       <Uri>https://github.com/dotnet/test-templates</Uri>
