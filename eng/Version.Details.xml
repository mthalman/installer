<?xml version="1.0" encoding="utf-8"?>
<Dependencies>
  <ProductDependencies>
<<<<<<< HEAD
    <Dependency Name="Microsoft.WindowsDesktop.App.Ref" Version="5.0.0-rc.1.20417.4" CoherentParentDependency="Microsoft.NET.Sdk">
      <Uri>https://github.com/dotnet/windowsdesktop</Uri>
      <Sha>85186023c8de8237268033cadc41d738b7f2005e</Sha>
    </Dependency>
    <Dependency Name="Microsoft.WindowsDesktop.App" Version="5.0.0-rc.1.20417.4" CoherentParentDependency="Microsoft.NET.Sdk">
      <Uri>https://github.com/dotnet/windowsdesktop</Uri>
      <Sha>85186023c8de8237268033cadc41d738b7f2005e</Sha>
    </Dependency>
    <Dependency Name="Microsoft.WindowsDesktop.App.Runtime.win-x64" Version="5.0.0-rc.1.20417.4" CoherentParentDependency="Microsoft.NET.Sdk">
      <Uri>https://github.com/dotnet/windowsdesktop</Uri>
      <Sha>85186023c8de8237268033cadc41d738b7f2005e</Sha>
    </Dependency>
    <Dependency Name="Microsoft.NETCore.App.Ref" Version="6.0.0-alpha.1.20468.7" CoherentParentDependency="Microsoft.NET.Sdk">
      <Uri>https://github.com/dotnet/runtime</Uri>
      <Sha>a820ca1c4f9cb5892331e2624d3999c39161fe2a</Sha>
    </Dependency>
    <Dependency Name="Microsoft.NETCore.App.Internal" Version="6.0.0-alpha.1.20468.7" CoherentParentDependency="Microsoft.NET.Sdk">
      <Uri>https://github.com/dotnet/runtime</Uri>
      <Sha>a820ca1c4f9cb5892331e2624d3999c39161fe2a</Sha>
    </Dependency>
    <Dependency Name="Microsoft.NETCore.App.Runtime.win-x64" Version="6.0.0-alpha.1.20468.7" CoherentParentDependency="Microsoft.NET.Sdk">
      <Uri>https://github.com/dotnet/runtime</Uri>
      <Sha>a820ca1c4f9cb5892331e2624d3999c39161fe2a</Sha>
    </Dependency>
    <Dependency Name="Microsoft.NETCore.App.Host.win-x64" Version="6.0.0-alpha.1.20468.7" CoherentParentDependency="Microsoft.NET.Sdk">
      <Uri>https://github.com/dotnet/runtime</Uri>
      <Sha>a820ca1c4f9cb5892331e2624d3999c39161fe2a</Sha>
    </Dependency>
    <Dependency Name="Microsoft.NETCore.DotNetHostResolver" Version="6.0.0-alpha.1.20468.7" CoherentParentDependency="Microsoft.NET.Sdk">
      <Uri>https://github.com/dotnet/runtime</Uri>
      <Sha>a820ca1c4f9cb5892331e2624d3999c39161fe2a</Sha>
=======
    <Dependency Name="Microsoft.WindowsDesktop.App.Ref" Version="5.0.0-rc.2.20474.5" CoherentParentDependency="Microsoft.NET.Sdk">
      <Uri>https://github.com/dotnet/windowsdesktop</Uri>
      <Sha>bc1c3f252a60f9887bd55b67a2c585e8cf83300e</Sha>
    </Dependency>
    <Dependency Name="Microsoft.WindowsDesktop.App" Version="5.0.0-rc.2.20474.5" CoherentParentDependency="Microsoft.NET.Sdk">
      <Uri>https://github.com/dotnet/windowsdesktop</Uri>
      <Sha>bc1c3f252a60f9887bd55b67a2c585e8cf83300e</Sha>
    </Dependency>
    <Dependency Name="Microsoft.WindowsDesktop.App.Runtime.win-x64" Version="5.0.0-rc.2.20474.5" CoherentParentDependency="Microsoft.NET.Sdk">
      <Uri>https://github.com/dotnet/windowsdesktop</Uri>
      <Sha>bc1c3f252a60f9887bd55b67a2c585e8cf83300e</Sha>
    </Dependency>
    <Dependency Name="Microsoft.NETCore.App.Ref" Version="5.0.0-rc.2.20474.5" CoherentParentDependency="Microsoft.NET.Sdk">
      <Uri>https://github.com/dotnet/runtime</Uri>
      <Sha>16ad84f77ed8e936e554fafbe452cf59246c93ea</Sha>
    </Dependency>
    <Dependency Name="Microsoft.NETCore.App.Internal" Version="5.0.0-rc.2.20474.5" CoherentParentDependency="Microsoft.NET.Sdk">
      <Uri>https://github.com/dotnet/runtime</Uri>
      <Sha>16ad84f77ed8e936e554fafbe452cf59246c93ea</Sha>
    </Dependency>
    <Dependency Name="Microsoft.NETCore.App.Runtime.win-x64" Version="5.0.0-rc.2.20474.5" CoherentParentDependency="Microsoft.NET.Sdk">
      <Uri>https://github.com/dotnet/runtime</Uri>
      <Sha>16ad84f77ed8e936e554fafbe452cf59246c93ea</Sha>
    </Dependency>
    <Dependency Name="Microsoft.NETCore.App.Host.win-x64" Version="5.0.0-rc.2.20474.5" CoherentParentDependency="Microsoft.NET.Sdk">
      <Uri>https://github.com/dotnet/runtime</Uri>
      <Sha>16ad84f77ed8e936e554fafbe452cf59246c93ea</Sha>
    </Dependency>
    <Dependency Name="Microsoft.NETCore.DotNetHostResolver" Version="5.0.0-rc.2.20474.5" CoherentParentDependency="Microsoft.NET.Sdk">
      <Uri>https://github.com/dotnet/runtime</Uri>
      <Sha>16ad84f77ed8e936e554fafbe452cf59246c93ea</Sha>
>>>>>>> d0e7799a
    </Dependency>
    <!-- Change blob version in GenerateLayout.targets if this is unpinned to service targeting pack -->
    <!-- No new netstandard.library planned for 3.1 timeframe at this time. -->
    <Dependency Name="NETStandard.Library.Ref" Version="2.1.0" Pinned="true">
      <Uri>https://github.com/dotnet/core-setup</Uri>
      <Sha>7d57652f33493fa022125b7f63aad0d70c52d810</Sha>
    </Dependency>
<<<<<<< HEAD
    <Dependency Name="Microsoft.NETCore.Platforms" Version="6.0.0-alpha.1.20468.7" CoherentParentDependency="Microsoft.NET.Sdk">
      <Uri>https://github.com/dotnet/runtime</Uri>
      <Sha>a820ca1c4f9cb5892331e2624d3999c39161fe2a</Sha>
    </Dependency>
    <Dependency Name="Microsoft.AspNetCore.App.Ref" Version="5.0.0-rc.2.20466.8" CoherentParentDependency="Microsoft.NET.Sdk">
      <Uri>https://github.com/dotnet/aspnetcore</Uri>
      <Sha>b98b74a59c3a6b0466015bc3d00485ac83540d92</Sha>
    </Dependency>
    <Dependency Name="Microsoft.AspNetCore.App.Runtime.win-x64" Version="5.0.0-rc.2.20466.8" CoherentParentDependency="Microsoft.NET.Sdk">
      <Uri>https://github.com/dotnet/aspnetcore</Uri>
      <Sha>b98b74a59c3a6b0466015bc3d00485ac83540d92</Sha>
    </Dependency>
    <Dependency Name="VS.Redist.Common.AspNetCore.TargetingPack.x64.5.0" Version="5.0.0-rc.2.20466.8" CoherentParentDependency="Microsoft.NET.Sdk">
      <Uri>https://github.com/dotnet/aspnetcore</Uri>
      <Sha>b98b74a59c3a6b0466015bc3d00485ac83540d92</Sha>
    </Dependency>
    <Dependency Name="dotnet-dev-certs" Version="5.0.0-rc.2.20466.8" CoherentParentDependency="Microsoft.NET.Sdk">
      <Uri>https://github.com/dotnet/aspnetcore</Uri>
      <Sha>b98b74a59c3a6b0466015bc3d00485ac83540d92</Sha>
    </Dependency>
    <Dependency Name="dotnet-user-secrets" Version="5.0.0-rc.2.20466.8" CoherentParentDependency="Microsoft.NET.Sdk">
      <Uri>https://github.com/dotnet/aspnetcore</Uri>
      <Sha>b98b74a59c3a6b0466015bc3d00485ac83540d92</Sha>
    </Dependency>
    <Dependency Name="dotnet-watch" Version="5.0.0-rc.2.20466.8" CoherentParentDependency="Microsoft.NET.Sdk">
      <Uri>https://github.com/dotnet/aspnetcore</Uri>
      <Sha>b98b74a59c3a6b0466015bc3d00485ac83540d92</Sha>
=======
    <Dependency Name="Microsoft.NETCore.Platforms" Version="5.0.0-rc.2.20474.5" CoherentParentDependency="Microsoft.NET.Sdk">
      <Uri>https://github.com/dotnet/runtime</Uri>
      <Sha>16ad84f77ed8e936e554fafbe452cf59246c93ea</Sha>
    </Dependency>
    <Dependency Name="Microsoft.AspNetCore.App.Ref" Version="5.0.0-rc.2.20474.4" CoherentParentDependency="Microsoft.NET.Sdk">
      <Uri>https://github.com/dotnet/aspnetcore</Uri>
      <Sha>8d8d293b192d38a4cc8d2e13d944936402d20e7f</Sha>
    </Dependency>
    <Dependency Name="Microsoft.AspNetCore.App.Ref.Internal" Version="5.0.0-rc.2.20474.4" CoherentParentDependency="Microsoft.NET.Sdk">
      <Uri>https://github.com/dotnet/aspnetcore</Uri>
      <Sha>8d8d293b192d38a4cc8d2e13d944936402d20e7f</Sha>
    </Dependency>
    <Dependency Name="Microsoft.AspNetCore.App.Runtime.win-x64" Version="5.0.0-rc.2.20474.4" CoherentParentDependency="Microsoft.NET.Sdk">
      <Uri>https://github.com/dotnet/aspnetcore</Uri>
      <Sha>8d8d293b192d38a4cc8d2e13d944936402d20e7f</Sha>
    </Dependency>
    <Dependency Name="VS.Redist.Common.AspNetCore.TargetingPack.x64.5.0" Version="5.0.0-rc.2.20474.4" CoherentParentDependency="Microsoft.NET.Sdk">
      <Uri>https://github.com/dotnet/aspnetcore</Uri>
      <Sha>8d8d293b192d38a4cc8d2e13d944936402d20e7f</Sha>
    </Dependency>
    <Dependency Name="dotnet-dev-certs" Version="5.0.0-rc.2.20474.4" CoherentParentDependency="Microsoft.NET.Sdk">
      <Uri>https://github.com/dotnet/aspnetcore</Uri>
      <Sha>8d8d293b192d38a4cc8d2e13d944936402d20e7f</Sha>
    </Dependency>
    <Dependency Name="dotnet-user-secrets" Version="5.0.0-rc.2.20474.4" CoherentParentDependency="Microsoft.NET.Sdk">
      <Uri>https://github.com/dotnet/aspnetcore</Uri>
      <Sha>8d8d293b192d38a4cc8d2e13d944936402d20e7f</Sha>
    </Dependency>
    <Dependency Name="dotnet-watch" Version="5.0.0-rc.2.20474.4" CoherentParentDependency="Microsoft.NET.Sdk">
      <Uri>https://github.com/dotnet/aspnetcore</Uri>
      <Sha>8d8d293b192d38a4cc8d2e13d944936402d20e7f</Sha>
>>>>>>> d0e7799a
    </Dependency>
    <Dependency Name="Microsoft.DotNet.Test.ProjectTemplates.2.1" Version="1.0.2-beta4.20420.1">
      <Uri>https://github.com/dotnet/test-templates</Uri>
      <Sha>a2b05d8171915c69ad97ab5d49bbb07d2c780a67</Sha>
    </Dependency>
    <Dependency Name="Microsoft.DotNet.Test.ProjectTemplates.5.0" Version="1.0.2-beta4.20420.1">
      <Uri>https://github.com/dotnet/test-templates</Uri>
      <Sha>a2b05d8171915c69ad97ab5d49bbb07d2c780a67</Sha>
    </Dependency>
<<<<<<< HEAD
    <Dependency Name="Microsoft.DotNet.Common.ItemTemplates" Version="6.0.0-alpha.1.20471.4" CoherentParentDependency="Microsoft.NET.Sdk">
      <Uri>https://github.com/dotnet/templating</Uri>
      <Sha>3da37e1b7b5ecdbbfe49d0f7f1e8b9142c3c8e6b</Sha>
    </Dependency>
    <Dependency Name="Microsoft.NET.Sdk" Version="6.0.100-alpha.1.20471.13">
      <Uri>https://github.com/dotnet/sdk</Uri>
      <Sha>dca8aadaf063ac18f8c19e038a973591d526fbf5</Sha>
    </Dependency>
    <Dependency Name="Microsoft.DotNet.MSBuildSdkResolver" Version="6.0.100-alpha.1.20471.13">
      <Uri>https://github.com/dotnet/sdk</Uri>
      <Sha>dca8aadaf063ac18f8c19e038a973591d526fbf5</Sha>
    </Dependency>
    <!-- For coherency purposes, these versions should be gated by the versions of winforms and wpf routed via windowsdesktop -->
    <Dependency Name="Microsoft.Dotnet.WinForms.ProjectTemplates" Version="5.0.0-rc.1.20417.1" CoherentParentDependency="Microsoft.WindowsDesktop.App.Runtime.win-x64">
      <Uri>https://github.com/dotnet/winforms</Uri>
      <Sha>b014c89fafff342c92c27968f8231b5032b12954</Sha>
    </Dependency>
    <Dependency Name="Microsoft.DotNet.Wpf.ProjectTemplates" Version="5.0.0-rc.1.20417.3" CoherentParentDependency="Microsoft.WindowsDesktop.App.Runtime.win-x64">
      <Uri>https://github.com/dotnet/wpf</Uri>
      <Sha>b91ba697c48bc7825580e3c7fa09c5c3781c3788</Sha>
    </Dependency>
  </ProductDependencies>
  <ToolsetDependencies>
    <Dependency Name="Microsoft.DotNet.Arcade.Sdk" Version="5.0.0-beta.20472.36">
      <Uri>https://github.com/dotnet/arcade</Uri>
      <Sha>06ad7cf82dbf56b3facf8a7d3a00944f5116663d</Sha>
    </Dependency>
    <Dependency Name="Microsoft.DotNet.Build.Tasks.Installers" Version="5.0.0-beta.20472.36">
      <Uri>https://github.com/dotnet/arcade</Uri>
      <Sha>06ad7cf82dbf56b3facf8a7d3a00944f5116663d</Sha>
=======
    <Dependency Name="Microsoft.DotNet.Common.ItemTemplates" Version="5.0.0-rc.2.20474.2" CoherentParentDependency="Microsoft.NET.Sdk">
      <Uri>https://github.com/dotnet/templating</Uri>
      <Sha>c3b15eb9cc3f133c1960690ef3ea86a97220194b</Sha>
    </Dependency>
    <Dependency Name="Microsoft.NET.Sdk" Version="5.0.100-rc.2.20474.17">
      <Uri>https://github.com/dotnet/sdk</Uri>
      <Sha>96787ef2fabfd291ddbb745c11ea4170bd75a649</Sha>
    </Dependency>
    <Dependency Name="Microsoft.DotNet.MSBuildSdkResolver" Version="5.0.100-rc.2.20474.17">
      <Uri>https://github.com/dotnet/sdk</Uri>
      <Sha>96787ef2fabfd291ddbb745c11ea4170bd75a649</Sha>
    </Dependency>
    <!-- For coherency purposes, these versions should be gated by the versions of winforms and wpf routed via windowsdesktop -->
    <Dependency Name="Microsoft.Dotnet.WinForms.ProjectTemplates" Version="5.0.0-rc.2.20473.8" CoherentParentDependency="Microsoft.WindowsDesktop.App.Runtime.win-x64">
      <Uri>https://github.com/dotnet/winforms</Uri>
      <Sha>5e62c5676f7370ae1d682cf44cf285cf781610fb</Sha>
    </Dependency>
    <Dependency Name="Microsoft.DotNet.Wpf.ProjectTemplates" Version="5.0.0-rc.2.20474.1" CoherentParentDependency="Microsoft.WindowsDesktop.App.Runtime.win-x64">
      <Uri>https://github.com/dotnet/wpf</Uri>
      <Sha>b2f9f821159d07d87a6ff0b7f488d1927d2f0fff</Sha>
    </Dependency>
    <Dependency Name="Microsoft.FSharp.Compiler" Version="11.0.0-beta.20471.5" CoherentParentDependency="Microsoft.NET.Sdk">
      <Uri>https://github.com/dotnet/fsharp</Uri>
      <Sha>03283e07f6bd5717797acb288cf6044cedca2202</Sha>
    </Dependency>
    <Dependency Name="Microsoft.NET.Test.Sdk" Version="16.8.0-release-20200924-01" CoherentParentDependency="Microsoft.NET.Sdk">
      <Uri>https://github.com/microsoft/vstest</Uri>
      <Sha>2418d9ec492e93245e1ce8699d6ae9cd7b86649b</Sha>
    </Dependency>
    <Dependency Name="Microsoft.NET.ILLink.Tasks" Version="5.0.0-rc.2.20468.1" CoherentParentDependency="Microsoft.NET.Sdk">
      <Uri>https://github.com/mono/linker</Uri>
      <Sha>6d26f7ac409c5723bca669385e65582e69b4da75</Sha>
      <RepoName>linker</RepoName>
    </Dependency>
    <Dependency Name="Microsoft.Net.Compilers.Toolset" Version="3.8.0-4.20474.7" CoherentParentDependency="Microsoft.NET.Sdk">
      <Uri>https://github.com/dotnet/roslyn</Uri>
      <Sha>6791eb21f5219b7e2c5e938044ef841abc1de553</Sha>
    </Dependency>
    <Dependency Name="Microsoft.Build" Version="16.8.0-preview-20473-01" CoherentParentDependency="Microsoft.NET.Sdk">
      <Uri>https://github.com/dotnet/msbuild</Uri>
      <Sha>250161603c003af239d6e276c4fc6357586ba301</Sha>
    </Dependency>
    <Dependency Name="NuGet.Build.Tasks" Version="5.8.0-rc.6853" CoherentParentDependency="Microsoft.NET.Sdk">
      <Uri>https://github.com/NuGet/NuGet.Client</Uri>
      <Sha>0e5413751caebf168e7d363c88b9c22a3560fe60</Sha>
    </Dependency>
    <Dependency Name="Microsoft.DotNet.Cli.CommandLine" Version="1.0.0-preview.19208.1" CoherentParentDependency="Microsoft.NET.Sdk">
      <Uri>https://github.com/dotnet/cliCommandLineParser</Uri>
      <Sha>0e89c2116ad28e404ba56c14d1c3f938caa25a01</Sha>
    </Dependency>
    <Dependency Name="Microsoft.ApplicationInsights" Version="2.0.0">
      <Uri>https://github.com/Microsoft/ApplicationInsights-dotnet</Uri>
      <Sha>53b80940842204f78708a538628288ff5d741a1d</Sha>
    </Dependency>
    <!-- Temporarily pinning Microsoft.Web.Xdt until strict coherency is enabled by default -->
    <Dependency Name="Microsoft.Web.Xdt" Version="3.1.0" CoherentParentDependency="Microsoft.NET.Sdk" Pinned="true">
      <Uri>https://github.com/aspnet/xdt</Uri>
      <Sha>c01a538851a8ab1a1fbeb2e6243f391fff7587b4</Sha>
    </Dependency>
  </ProductDependencies>
  <ToolsetDependencies>
    <Dependency Name="Microsoft.DotNet.Arcade.Sdk" Version="5.0.0-beta.20471.1">
      <Uri>https://github.com/dotnet/arcade</Uri>
      <Sha>0365488709f58e37de6c2180e7fb243203ca0a9c</Sha>
    </Dependency>
    <Dependency Name="Microsoft.DotNet.Build.Tasks.Installers" Version="5.0.0-beta.20471.1">
      <Uri>https://github.com/dotnet/arcade</Uri>
      <Sha>0365488709f58e37de6c2180e7fb243203ca0a9c</Sha>
    </Dependency>
    <Dependency Name="Private.SourceBuild.ReferencePackages" Version="1.0.0-beta.20217.1">
      <Uri>https://github.com/dotnet/source-build-reference-packages</Uri>
      <Sha>639aeb4d76c8b1a6226bf7c4edb34fbdae30e6e1</Sha>
    </Dependency>
    <Dependency Name="Microsoft.SourceLink.GitHub" Version="1.1.0-beta-20464-02" CoherentParentDependency="Microsoft.DotNet.Arcade.Sdk">
      <Uri>https://github.com/dotnet/sourcelink</Uri>
      <Sha>8a3edd1902dbfe3adba65f22e3bb7aa2cc73e97f</Sha>
    </Dependency>
    <Dependency Name="XliffTasks" Version="1.0.0-beta.20420.1" CoherentParentDependency="Microsoft.DotNet.Arcade.Sdk">
      <Uri>https://github.com/dotnet/xliff-tasks</Uri>
      <Sha>975065e08307a459dc2649b1c852f5c4cafd2f91</Sha>
>>>>>>> d0e7799a
    </Dependency>
  </ToolsetDependencies>
</Dependencies><|MERGE_RESOLUTION|>--- conflicted
+++ resolved
@@ -1,18 +1,17 @@
 <?xml version="1.0" encoding="utf-8"?>
 <Dependencies>
   <ProductDependencies>
-<<<<<<< HEAD
-    <Dependency Name="Microsoft.WindowsDesktop.App.Ref" Version="5.0.0-rc.1.20417.4" CoherentParentDependency="Microsoft.NET.Sdk">
+    <Dependency Name="Microsoft.WindowsDesktop.App.Ref" Version="5.0.0-rc.2.20474.5" CoherentParentDependency="Microsoft.NET.Sdk">
       <Uri>https://github.com/dotnet/windowsdesktop</Uri>
-      <Sha>85186023c8de8237268033cadc41d738b7f2005e</Sha>
+      <Sha>bc1c3f252a60f9887bd55b67a2c585e8cf83300e</Sha>
     </Dependency>
-    <Dependency Name="Microsoft.WindowsDesktop.App" Version="5.0.0-rc.1.20417.4" CoherentParentDependency="Microsoft.NET.Sdk">
+    <Dependency Name="Microsoft.WindowsDesktop.App" Version="5.0.0-rc.2.20474.5" CoherentParentDependency="Microsoft.NET.Sdk">
       <Uri>https://github.com/dotnet/windowsdesktop</Uri>
-      <Sha>85186023c8de8237268033cadc41d738b7f2005e</Sha>
+      <Sha>bc1c3f252a60f9887bd55b67a2c585e8cf83300e</Sha>
     </Dependency>
-    <Dependency Name="Microsoft.WindowsDesktop.App.Runtime.win-x64" Version="5.0.0-rc.1.20417.4" CoherentParentDependency="Microsoft.NET.Sdk">
+    <Dependency Name="Microsoft.WindowsDesktop.App.Runtime.win-x64" Version="5.0.0-rc.2.20474.5" CoherentParentDependency="Microsoft.NET.Sdk">
       <Uri>https://github.com/dotnet/windowsdesktop</Uri>
-      <Sha>85186023c8de8237268033cadc41d738b7f2005e</Sha>
+      <Sha>bc1c3f252a60f9887bd55b67a2c585e8cf83300e</Sha>
     </Dependency>
     <Dependency Name="Microsoft.NETCore.App.Ref" Version="6.0.0-alpha.1.20468.7" CoherentParentDependency="Microsoft.NET.Sdk">
       <Uri>https://github.com/dotnet/runtime</Uri>
@@ -33,39 +32,6 @@
     <Dependency Name="Microsoft.NETCore.DotNetHostResolver" Version="6.0.0-alpha.1.20468.7" CoherentParentDependency="Microsoft.NET.Sdk">
       <Uri>https://github.com/dotnet/runtime</Uri>
       <Sha>a820ca1c4f9cb5892331e2624d3999c39161fe2a</Sha>
-=======
-    <Dependency Name="Microsoft.WindowsDesktop.App.Ref" Version="5.0.0-rc.2.20474.5" CoherentParentDependency="Microsoft.NET.Sdk">
-      <Uri>https://github.com/dotnet/windowsdesktop</Uri>
-      <Sha>bc1c3f252a60f9887bd55b67a2c585e8cf83300e</Sha>
-    </Dependency>
-    <Dependency Name="Microsoft.WindowsDesktop.App" Version="5.0.0-rc.2.20474.5" CoherentParentDependency="Microsoft.NET.Sdk">
-      <Uri>https://github.com/dotnet/windowsdesktop</Uri>
-      <Sha>bc1c3f252a60f9887bd55b67a2c585e8cf83300e</Sha>
-    </Dependency>
-    <Dependency Name="Microsoft.WindowsDesktop.App.Runtime.win-x64" Version="5.0.0-rc.2.20474.5" CoherentParentDependency="Microsoft.NET.Sdk">
-      <Uri>https://github.com/dotnet/windowsdesktop</Uri>
-      <Sha>bc1c3f252a60f9887bd55b67a2c585e8cf83300e</Sha>
-    </Dependency>
-    <Dependency Name="Microsoft.NETCore.App.Ref" Version="5.0.0-rc.2.20474.5" CoherentParentDependency="Microsoft.NET.Sdk">
-      <Uri>https://github.com/dotnet/runtime</Uri>
-      <Sha>16ad84f77ed8e936e554fafbe452cf59246c93ea</Sha>
-    </Dependency>
-    <Dependency Name="Microsoft.NETCore.App.Internal" Version="5.0.0-rc.2.20474.5" CoherentParentDependency="Microsoft.NET.Sdk">
-      <Uri>https://github.com/dotnet/runtime</Uri>
-      <Sha>16ad84f77ed8e936e554fafbe452cf59246c93ea</Sha>
-    </Dependency>
-    <Dependency Name="Microsoft.NETCore.App.Runtime.win-x64" Version="5.0.0-rc.2.20474.5" CoherentParentDependency="Microsoft.NET.Sdk">
-      <Uri>https://github.com/dotnet/runtime</Uri>
-      <Sha>16ad84f77ed8e936e554fafbe452cf59246c93ea</Sha>
-    </Dependency>
-    <Dependency Name="Microsoft.NETCore.App.Host.win-x64" Version="5.0.0-rc.2.20474.5" CoherentParentDependency="Microsoft.NET.Sdk">
-      <Uri>https://github.com/dotnet/runtime</Uri>
-      <Sha>16ad84f77ed8e936e554fafbe452cf59246c93ea</Sha>
-    </Dependency>
-    <Dependency Name="Microsoft.NETCore.DotNetHostResolver" Version="5.0.0-rc.2.20474.5" CoherentParentDependency="Microsoft.NET.Sdk">
-      <Uri>https://github.com/dotnet/runtime</Uri>
-      <Sha>16ad84f77ed8e936e554fafbe452cf59246c93ea</Sha>
->>>>>>> d0e7799a
     </Dependency>
     <!-- Change blob version in GenerateLayout.targets if this is unpinned to service targeting pack -->
     <!-- No new netstandard.library planned for 3.1 timeframe at this time. -->
@@ -73,38 +39,9 @@
       <Uri>https://github.com/dotnet/core-setup</Uri>
       <Sha>7d57652f33493fa022125b7f63aad0d70c52d810</Sha>
     </Dependency>
-<<<<<<< HEAD
     <Dependency Name="Microsoft.NETCore.Platforms" Version="6.0.0-alpha.1.20468.7" CoherentParentDependency="Microsoft.NET.Sdk">
       <Uri>https://github.com/dotnet/runtime</Uri>
       <Sha>a820ca1c4f9cb5892331e2624d3999c39161fe2a</Sha>
-    </Dependency>
-    <Dependency Name="Microsoft.AspNetCore.App.Ref" Version="5.0.0-rc.2.20466.8" CoherentParentDependency="Microsoft.NET.Sdk">
-      <Uri>https://github.com/dotnet/aspnetcore</Uri>
-      <Sha>b98b74a59c3a6b0466015bc3d00485ac83540d92</Sha>
-    </Dependency>
-    <Dependency Name="Microsoft.AspNetCore.App.Runtime.win-x64" Version="5.0.0-rc.2.20466.8" CoherentParentDependency="Microsoft.NET.Sdk">
-      <Uri>https://github.com/dotnet/aspnetcore</Uri>
-      <Sha>b98b74a59c3a6b0466015bc3d00485ac83540d92</Sha>
-    </Dependency>
-    <Dependency Name="VS.Redist.Common.AspNetCore.TargetingPack.x64.5.0" Version="5.0.0-rc.2.20466.8" CoherentParentDependency="Microsoft.NET.Sdk">
-      <Uri>https://github.com/dotnet/aspnetcore</Uri>
-      <Sha>b98b74a59c3a6b0466015bc3d00485ac83540d92</Sha>
-    </Dependency>
-    <Dependency Name="dotnet-dev-certs" Version="5.0.0-rc.2.20466.8" CoherentParentDependency="Microsoft.NET.Sdk">
-      <Uri>https://github.com/dotnet/aspnetcore</Uri>
-      <Sha>b98b74a59c3a6b0466015bc3d00485ac83540d92</Sha>
-    </Dependency>
-    <Dependency Name="dotnet-user-secrets" Version="5.0.0-rc.2.20466.8" CoherentParentDependency="Microsoft.NET.Sdk">
-      <Uri>https://github.com/dotnet/aspnetcore</Uri>
-      <Sha>b98b74a59c3a6b0466015bc3d00485ac83540d92</Sha>
-    </Dependency>
-    <Dependency Name="dotnet-watch" Version="5.0.0-rc.2.20466.8" CoherentParentDependency="Microsoft.NET.Sdk">
-      <Uri>https://github.com/dotnet/aspnetcore</Uri>
-      <Sha>b98b74a59c3a6b0466015bc3d00485ac83540d92</Sha>
-=======
-    <Dependency Name="Microsoft.NETCore.Platforms" Version="5.0.0-rc.2.20474.5" CoherentParentDependency="Microsoft.NET.Sdk">
-      <Uri>https://github.com/dotnet/runtime</Uri>
-      <Sha>16ad84f77ed8e936e554fafbe452cf59246c93ea</Sha>
     </Dependency>
     <Dependency Name="Microsoft.AspNetCore.App.Ref" Version="5.0.0-rc.2.20474.4" CoherentParentDependency="Microsoft.NET.Sdk">
       <Uri>https://github.com/dotnet/aspnetcore</Uri>
@@ -133,7 +70,6 @@
     <Dependency Name="dotnet-watch" Version="5.0.0-rc.2.20474.4" CoherentParentDependency="Microsoft.NET.Sdk">
       <Uri>https://github.com/dotnet/aspnetcore</Uri>
       <Sha>8d8d293b192d38a4cc8d2e13d944936402d20e7f</Sha>
->>>>>>> d0e7799a
     </Dependency>
     <Dependency Name="Microsoft.DotNet.Test.ProjectTemplates.2.1" Version="1.0.2-beta4.20420.1">
       <Uri>https://github.com/dotnet/test-templates</Uri>
@@ -143,7 +79,6 @@
       <Uri>https://github.com/dotnet/test-templates</Uri>
       <Sha>a2b05d8171915c69ad97ab5d49bbb07d2c780a67</Sha>
     </Dependency>
-<<<<<<< HEAD
     <Dependency Name="Microsoft.DotNet.Common.ItemTemplates" Version="6.0.0-alpha.1.20471.4" CoherentParentDependency="Microsoft.NET.Sdk">
       <Uri>https://github.com/dotnet/templating</Uri>
       <Sha>3da37e1b7b5ecdbbfe49d0f7f1e8b9142c3c8e6b</Sha>
@@ -155,37 +90,6 @@
     <Dependency Name="Microsoft.DotNet.MSBuildSdkResolver" Version="6.0.100-alpha.1.20471.13">
       <Uri>https://github.com/dotnet/sdk</Uri>
       <Sha>dca8aadaf063ac18f8c19e038a973591d526fbf5</Sha>
-    </Dependency>
-    <!-- For coherency purposes, these versions should be gated by the versions of winforms and wpf routed via windowsdesktop -->
-    <Dependency Name="Microsoft.Dotnet.WinForms.ProjectTemplates" Version="5.0.0-rc.1.20417.1" CoherentParentDependency="Microsoft.WindowsDesktop.App.Runtime.win-x64">
-      <Uri>https://github.com/dotnet/winforms</Uri>
-      <Sha>b014c89fafff342c92c27968f8231b5032b12954</Sha>
-    </Dependency>
-    <Dependency Name="Microsoft.DotNet.Wpf.ProjectTemplates" Version="5.0.0-rc.1.20417.3" CoherentParentDependency="Microsoft.WindowsDesktop.App.Runtime.win-x64">
-      <Uri>https://github.com/dotnet/wpf</Uri>
-      <Sha>b91ba697c48bc7825580e3c7fa09c5c3781c3788</Sha>
-    </Dependency>
-  </ProductDependencies>
-  <ToolsetDependencies>
-    <Dependency Name="Microsoft.DotNet.Arcade.Sdk" Version="5.0.0-beta.20472.36">
-      <Uri>https://github.com/dotnet/arcade</Uri>
-      <Sha>06ad7cf82dbf56b3facf8a7d3a00944f5116663d</Sha>
-    </Dependency>
-    <Dependency Name="Microsoft.DotNet.Build.Tasks.Installers" Version="5.0.0-beta.20472.36">
-      <Uri>https://github.com/dotnet/arcade</Uri>
-      <Sha>06ad7cf82dbf56b3facf8a7d3a00944f5116663d</Sha>
-=======
-    <Dependency Name="Microsoft.DotNet.Common.ItemTemplates" Version="5.0.0-rc.2.20474.2" CoherentParentDependency="Microsoft.NET.Sdk">
-      <Uri>https://github.com/dotnet/templating</Uri>
-      <Sha>c3b15eb9cc3f133c1960690ef3ea86a97220194b</Sha>
-    </Dependency>
-    <Dependency Name="Microsoft.NET.Sdk" Version="5.0.100-rc.2.20474.17">
-      <Uri>https://github.com/dotnet/sdk</Uri>
-      <Sha>96787ef2fabfd291ddbb745c11ea4170bd75a649</Sha>
-    </Dependency>
-    <Dependency Name="Microsoft.DotNet.MSBuildSdkResolver" Version="5.0.100-rc.2.20474.17">
-      <Uri>https://github.com/dotnet/sdk</Uri>
-      <Sha>96787ef2fabfd291ddbb745c11ea4170bd75a649</Sha>
     </Dependency>
     <!-- For coherency purposes, these versions should be gated by the versions of winforms and wpf routed via windowsdesktop -->
     <Dependency Name="Microsoft.Dotnet.WinForms.ProjectTemplates" Version="5.0.0-rc.2.20473.8" CoherentParentDependency="Microsoft.WindowsDesktop.App.Runtime.win-x64">
@@ -255,7 +159,6 @@
     <Dependency Name="XliffTasks" Version="1.0.0-beta.20420.1" CoherentParentDependency="Microsoft.DotNet.Arcade.Sdk">
       <Uri>https://github.com/dotnet/xliff-tasks</Uri>
       <Sha>975065e08307a459dc2649b1c852f5c4cafd2f91</Sha>
->>>>>>> d0e7799a
     </Dependency>
   </ToolsetDependencies>
 </Dependencies>