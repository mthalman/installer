--- conflicted
+++ resolved
@@ -90,29 +90,6 @@
       <Sha>9388790ba9ed8fef11584b2c74fe6789782a1592</Sha>
       <SourceBuild RepoName="test-templates" ManagedOnly="true" />
     </Dependency>
-<<<<<<< HEAD
-    <Dependency Name="Microsoft.DotNet.Common.ItemTemplates" Version="6.0.302" CoherentParentDependency="Microsoft.NET.Sdk">
-      <Uri>https://dev.azure.com/dnceng/internal/_git/dotnet-templating</Uri>
-      <Sha>416d9a7ab914340b357cff31bf49ba7e708f5a41</Sha>
-    </Dependency>
-    <Dependency Name="Microsoft.TemplateEngine.Cli" Version="6.0.302-servicing.22323.9" CoherentParentDependency="Microsoft.NET.Sdk">
-      <Uri>https://dev.azure.com/dnceng/internal/_git/dotnet-templating</Uri>
-      <Sha>416d9a7ab914340b357cff31bf49ba7e708f5a41</Sha>
-      <SourceBuild RepoName="templating" ManagedOnly="true" />
-    </Dependency>
-    <Dependency Name="Microsoft.DotNet.Common.ProjectTemplates.6.0" Version="6.0.302" CoherentParentDependency="Microsoft.NET.Sdk">
-      <Uri>https://dev.azure.com/dnceng/internal/_git/dotnet-templating</Uri>
-      <Sha>416d9a7ab914340b357cff31bf49ba7e708f5a41</Sha>
-    </Dependency>
-    <Dependency Name="Microsoft.NET.Sdk" Version="6.0.302-servicing.22323.12">
-      <Uri>https://dev.azure.com/dnceng/internal/_git/dotnet-sdk</Uri>
-      <Sha>dc262f0c444d57181e580d4d5b9a517ea558c64a</Sha>
-      <SourceBuild RepoName="sdk" ManagedOnly="true" />
-    </Dependency>
-    <Dependency Name="Microsoft.DotNet.MSBuildSdkResolver" Version="6.0.302-servicing.22323.12">
-      <Uri>https://dev.azure.com/dnceng/internal/_git/dotnet-sdk</Uri>
-      <Sha>dc262f0c444d57181e580d4d5b9a517ea558c64a</Sha>
-=======
     <Dependency Name="Microsoft.DotNet.Common.ItemTemplates" Version="6.0.400-preview.22330.1" CoherentParentDependency="Microsoft.NET.Sdk">
       <Uri>https://github.com/dotnet/templating</Uri>
       <Sha>4fba13f8c6414d685e7a30efd41a4af05fb099c5</Sha>
@@ -134,7 +111,6 @@
     <Dependency Name="Microsoft.DotNet.MSBuildSdkResolver" Version="6.0.400-preview.22361.12">
       <Uri>https://github.com/dotnet/sdk</Uri>
       <Sha>61deac61b8e36abe334e4b4b421cdb3934ab283f</Sha>
->>>>>>> e22344fc
     </Dependency>
     <!-- For coherency purposes, these versions should be gated by the versions of winforms and wpf routed via windowsdesktop -->
     <Dependency Name="Microsoft.Dotnet.WinForms.ProjectTemplates" Version="6.0.7-servicing.22322.3" CoherentParentDependency="Microsoft.WindowsDesktop.App.Runtime.win-x64">
@@ -235,15 +211,9 @@
       <Uri>https://github.com/dotnet/arcade</Uri>
       <Sha>fdd3a242bc813f371023adff4e4c05c0be705d2a</Sha>
     </Dependency>
-<<<<<<< HEAD
-    <Dependency Name="Microsoft.SourceBuild.Intermediate.source-build-reference-packages" Version="6.0.0-servicing.22314.1">
-      <Uri>https://github.com/dotnet/source-build-reference-packages</Uri>
-      <Sha>bc3b0a4c27b23d08ef00a6c4150fc73ebe80140b</Sha>
-=======
     <Dependency Name="Microsoft.SourceBuild.Intermediate.source-build-reference-packages" Version="6.0.0-servicing.22262.1">
       <Uri>https://github.com/dotnet/source-build-reference-packages</Uri>
       <Sha>07eecddb8505ad0dccb6ff6f23379d6b67aedc64</Sha>
->>>>>>> e22344fc
       <SourceBuildTarball RepoName="source-build-reference-packages" ManagedOnly="true" />
     </Dependency>
     <Dependency Name="Microsoft.SourceLink.GitHub" Version="1.1.0-beta-21480-02" CoherentParentDependency="Microsoft.DotNet.Arcade.Sdk">
