<?xml version="1.0" encoding="utf-8"?>
<Dependencies>
  <ProductDependencies>
    <Dependency Name="Microsoft.WindowsDesktop.App.Runtime.win-x64" Version="3.1.2">
      <Uri>https://github.com/dotnet/core-setup</Uri>
      <Sha>916b5cba268e1e1e803243004f4276cf40b2dda8</Sha>
    </Dependency>
    <Dependency Name="Microsoft.NETCore.App.Internal" Version="3.1.2-servicing.20067.4">
      <Uri>https://github.com/dotnet/core-setup</Uri>
      <Sha>916b5cba268e1e1e803243004f4276cf40b2dda8</Sha>
    </Dependency>
    <Dependency Name="Microsoft.NETCore.App.Runtime.win-x64" Version="3.1.2">
      <Uri>https://github.com/dotnet/core-setup</Uri>
      <Sha>916b5cba268e1e1e803243004f4276cf40b2dda8</Sha>
    </Dependency>
    <Dependency Name="Microsoft.NETCore.App.Host.win-x64" Version="3.1.2">
      <Uri>https://github.com/dotnet/core-setup</Uri>
      <Sha>916b5cba268e1e1e803243004f4276cf40b2dda8</Sha>
    </Dependency>
    <Dependency Name="Microsoft.NETCore.DotNetHostResolver" Version="3.1.2">
      <Uri>https://github.com/dotnet/core-setup</Uri>
      <Sha>916b5cba268e1e1e803243004f4276cf40b2dda8</Sha>
    </Dependency>
    <!-- Change blob version in GenerateLayout.targets if this is unpinned to service targeting pack -->
    <!-- No new netstandard.library planned for 3.1 timeframe at this time. -->
    <Dependency Name="NETStandard.Library.Ref" Version="2.1.0" Pinned="true">
      <Uri>https://github.com/dotnet/core-setup</Uri>
      <Sha>7d57652f33493fa022125b7f63aad0d70c52d810</Sha>
    </Dependency>
    <!-- Change blob version in GenerateLayout.targets if this is unpinned to service targeting pack -->
    <Dependency Name="Microsoft.WindowsDesktop.App.Ref" Version="3.1.0" Pinned="true">
      <Uri>https://github.com/dotnet/core-setup</Uri>
      <Sha>65f04fb6db7a5e198d05dbebd5c4ad21eb018f89</Sha>
    </Dependency>
    <!-- Change blob version in GenerateLayout.targets if this is unpinned to service targeting pack -->
    <Dependency Name="Microsoft.NETCore.App.Ref" Version="3.1.0" Pinned="true">
      <Uri>https://github.com/dotnet/core-setup</Uri>
      <Sha>65f04fb6db7a5e198d05dbebd5c4ad21eb018f89</Sha>
    </Dependency>
    <Dependency Name="Microsoft.NETCore.Platforms" Version="3.1.0" CoherentParentDependency="Microsoft.NetCore.App.Internal">
      <Uri>https://github.com/dotnet/corefx</Uri>
      <Sha>0f7f38c4fd323b26da10cce95f857f77f0f09b48</Sha>
    </Dependency>
    <Dependency Name="Microsoft.AspNetCore.App.Ref" Version="3.1.2">
      <Uri>https://github.com/dotnet/aspnetcore</Uri>
      <Sha>c3acdcac86dad91c3d3fbc3b93ecc6b7ba494bdc</Sha>
    </Dependency>
    <Dependency Name="Microsoft.AspNetCore.App.Runtime.win-x64" Version="3.1.2">
      <Uri>https://github.com/dotnet/aspnetcore</Uri>
      <Sha>c3acdcac86dad91c3d3fbc3b93ecc6b7ba494bdc</Sha>
    </Dependency>
    <Dependency Name="Microsoft.AspNetCore.DeveloperCertificates.XPlat" Version="3.1.2-servicing.20068.1">
      <Uri>https://github.com/dotnet/aspnetcore</Uri>
      <Sha>c3acdcac86dad91c3d3fbc3b93ecc6b7ba494bdc</Sha>
    </Dependency>
    <Dependency Name="Microsoft.AspNetCore.Components.WebAssembly.Templates" Version="3.2.0">
      <Uri>https://github.com/dotnet/aspnetcore</Uri>
      <Sha>b67a90343d0b3c6cb69efd5aabea0579c82ecfdb</Sha>
    </Dependency>
    <Dependency Name="dotnet-dev-certs" Version="3.1.2-servicing.20068.1">
      <Uri>https://github.com/dotnet/aspnetcore</Uri>
      <Sha>c3acdcac86dad91c3d3fbc3b93ecc6b7ba494bdc</Sha>
    </Dependency>
    <Dependency Name="dotnet-user-secrets" Version="3.1.2-servicing.20068.1">
      <Uri>https://github.com/dotnet/aspnetcore</Uri>
      <Sha>c3acdcac86dad91c3d3fbc3b93ecc6b7ba494bdc</Sha>
    </Dependency>
    <Dependency Name="dotnet-watch" Version="3.1.2-servicing.20068.1">
      <Uri>https://github.com/dotnet/aspnetcore</Uri>
      <Sha>c3acdcac86dad91c3d3fbc3b93ecc6b7ba494bdc</Sha>
    </Dependency>
    <Dependency Name="Microsoft.DotNet.Test.ProjectTemplates.3.1" Version="1.0.2-beta4.20176.1">
      <Uri>https://github.com/dotnet/test-templates</Uri>
      <Sha>2720fcade72d709a5d2fe80d0b80fbdac54213f6</Sha>
    </Dependency>
    <Dependency Name="Microsoft.DotNet.Common.ItemTemplates" Version="3.1.4" CoherentParentDependency="Microsoft.Dotnet.Toolset.Internal">
      <Uri>https://github.com/dotnet/templating</Uri>
      <Sha>55ff2d0d7b63a97b2e53dc2e94df8d1cae9858ac</Sha>
    </Dependency>
<<<<<<< HEAD
    <Dependency Name="Microsoft.Dotnet.Toolset.Internal" Version="3.1.300-preview.20202.2">
      <Uri>https://dev.azure.com/dnceng/internal/_git/dotnet-toolset</Uri>
      <Sha>a96da28f7ad96eedd8a33a9f8a4a7d4ab4bfd400</Sha>
    </Dependency>
    <Dependency Name="Microsoft.NET.Sdk" Version="3.1.300-preview.20202.4" CoherentParentDependency="Microsoft.Dotnet.Toolset.Internal">
      <Uri>https://github.com/dotnet/sdk</Uri>
      <Sha>fa5992a1d50a0257c732dfd009f98d6da00aa067</Sha>
    </Dependency>
    <Dependency Name="Microsoft.DotNet.MSBuildSdkResolver" Version="3.1.300-preview.20201.14" CoherentParentDependency="Microsoft.Dotnet.Toolset.Internal">
      <Uri>https://dev.azure.com/dnceng/internal/_git/dotnet-cli</Uri>
      <Sha>c000c1b4350efdcd5a38f2281bbb8629acd20b10</Sha>
=======
    <Dependency Name="Microsoft.Dotnet.Toolset.Internal" Version="3.1.300-preview.20229.3">
      <Uri>https://github.com/dotnet/toolset</Uri>
      <Sha>9b229eaa8ac53e4be466123e879a8aecc1e398e4</Sha>
    </Dependency>
    <Dependency Name="Microsoft.NET.Sdk" Version="3.1.300-preview.20229.6" CoherentParentDependency="Microsoft.Dotnet.Toolset.Internal">
      <Uri>https://github.com/dotnet/sdk</Uri>
      <Sha>42ea8278db4c13727a7ac5db923228716e986bfa</Sha>
    </Dependency>
    <Dependency Name="Microsoft.DotNet.MSBuildSdkResolver" Version="3.1.300-preview.20229.1" CoherentParentDependency="Microsoft.Dotnet.Toolset.Internal">
      <Uri>https://github.com/dotnet/cli</Uri>
      <Sha>d3d193f5961a79a46ade5eaaee06b5a67f914f51</Sha>
>>>>>>> 94c64d3e
    </Dependency>
    <!-- For coherency purposes, these versions should be gated by the versions of winforms and wpf routed via core setup -->
    <Dependency Name="Microsoft.Dotnet.WinForms.ProjectTemplates" Version="4.8.1-servicing.19605.5" CoherentParentDependency="Microsoft.WindowsDesktop.App.Runtime.win-x64">
      <Uri>https://github.com/dotnet/winforms</Uri>
      <Sha>9483a88b7764a74d71cbd449de6c56c1d5e0af21</Sha>
    </Dependency>
    <Dependency Name="Microsoft.DotNet.Wpf.ProjectTemplates" Version="3.1.2-servicing.20066.4" CoherentParentDependency="Microsoft.WindowsDesktop.App.Runtime.win-x64">
      <Uri>https://github.com/dotnet/wpf</Uri>
      <Sha>589ace3c9fdfa0f1ea1640b82304a6a7ac597871</Sha>
    </Dependency>
    <!-- This is so that WCF packages are included in the final drop for official releases. -->
    <!-- Replace with better solution, see https://github.com/dotnet/arcade/issues/4162 -->
    <Dependency Name="System.ServiceModel.Primitives" Version="4.7.0-rtm.20072.1">
      <Uri>https://github.com/dotnet/wcf</Uri>
      <Sha>406acaa61fb99736eed7384af5170eb6eac321c5</Sha>
    </Dependency>
  </ProductDependencies>
  <ToolsetDependencies>
    <Dependency Name="Microsoft.DotNet.Arcade.Sdk" Version="1.0.0-beta.20113.5">
      <Uri>https://github.com/dotnet/arcade</Uri>
      <Sha>15f00efd583eab4372b2e9ca25bd80ace5b119ad</Sha>
    </Dependency>
  </ToolsetDependencies>
</Dependencies><|MERGE_RESOLUTION|>--- conflicted
+++ resolved
@@ -77,19 +77,6 @@
       <Uri>https://github.com/dotnet/templating</Uri>
       <Sha>55ff2d0d7b63a97b2e53dc2e94df8d1cae9858ac</Sha>
     </Dependency>
-<<<<<<< HEAD
-    <Dependency Name="Microsoft.Dotnet.Toolset.Internal" Version="3.1.300-preview.20202.2">
-      <Uri>https://dev.azure.com/dnceng/internal/_git/dotnet-toolset</Uri>
-      <Sha>a96da28f7ad96eedd8a33a9f8a4a7d4ab4bfd400</Sha>
-    </Dependency>
-    <Dependency Name="Microsoft.NET.Sdk" Version="3.1.300-preview.20202.4" CoherentParentDependency="Microsoft.Dotnet.Toolset.Internal">
-      <Uri>https://github.com/dotnet/sdk</Uri>
-      <Sha>fa5992a1d50a0257c732dfd009f98d6da00aa067</Sha>
-    </Dependency>
-    <Dependency Name="Microsoft.DotNet.MSBuildSdkResolver" Version="3.1.300-preview.20201.14" CoherentParentDependency="Microsoft.Dotnet.Toolset.Internal">
-      <Uri>https://dev.azure.com/dnceng/internal/_git/dotnet-cli</Uri>
-      <Sha>c000c1b4350efdcd5a38f2281bbb8629acd20b10</Sha>
-=======
     <Dependency Name="Microsoft.Dotnet.Toolset.Internal" Version="3.1.300-preview.20229.3">
       <Uri>https://github.com/dotnet/toolset</Uri>
       <Sha>9b229eaa8ac53e4be466123e879a8aecc1e398e4</Sha>
@@ -101,7 +88,6 @@
     <Dependency Name="Microsoft.DotNet.MSBuildSdkResolver" Version="3.1.300-preview.20229.1" CoherentParentDependency="Microsoft.Dotnet.Toolset.Internal">
       <Uri>https://github.com/dotnet/cli</Uri>
       <Sha>d3d193f5961a79a46ade5eaaee06b5a67f914f51</Sha>
->>>>>>> 94c64d3e
     </Dependency>
     <!-- For coherency purposes, these versions should be gated by the versions of winforms and wpf routed via core setup -->
     <Dependency Name="Microsoft.Dotnet.WinForms.ProjectTemplates" Version="4.8.1-servicing.19605.5" CoherentParentDependency="Microsoft.WindowsDesktop.App.Runtime.win-x64">
