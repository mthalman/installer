--- conflicted
+++ resolved
@@ -5,7 +5,6 @@
       Source-build uses transitive dependency resolution to determine correct build SHA of all product contributing repos.
       The order of dependencies is important and should not be modified without approval from dotnet/source-build-internal.
     -->
-<<<<<<< HEAD
     <Dependency Name="Microsoft.WindowsDesktop.App.Ref" Version="8.0.2" CoherentParentDependency="Microsoft.NET.Sdk">
       <Uri>https://dev.azure.com/dnceng/internal/_git/dotnet-windowsdesktop</Uri>
       <Sha>593444ad8328a5a933c006c6564469666f45ad2e</Sha>
@@ -46,48 +45,6 @@
     <Dependency Name="Microsoft.NETCore.DotNetHostResolver" Version="8.0.2" CoherentParentDependency="Microsoft.NET.Sdk">
       <Uri>https://dev.azure.com/dnceng/internal/_git/dotnet-runtime</Uri>
       <Sha>1381d5ebd2ab1f292848d5b19b80cf71ac332508</Sha>
-=======
-    <Dependency Name="Microsoft.WindowsDesktop.App.Ref" Version="8.0.1" CoherentParentDependency="Microsoft.NET.Sdk">
-      <Uri>https://dev.azure.com/dnceng/internal/_git/dotnet-windowsdesktop</Uri>
-      <Sha>a0e7b5d8673f28c41bcac6e2001b39ba2c8fab54</Sha>
-    </Dependency>
-    <Dependency Name="VS.Redist.Common.WindowsDesktop.SharedFramework.x64.8.0" Version="8.0.1-servicing.23580.5" CoherentParentDependency="Microsoft.NET.Sdk">
-      <Uri>https://dev.azure.com/dnceng/internal/_git/dotnet-windowsdesktop</Uri>
-      <Sha>a0e7b5d8673f28c41bcac6e2001b39ba2c8fab54</Sha>
-    </Dependency>
-    <Dependency Name="VS.Redist.Common.WindowsDesktop.TargetingPack.x64.8.0" Version="8.0.1-servicing.23580.5" CoherentParentDependency="Microsoft.NET.Sdk">
-      <Uri>https://dev.azure.com/dnceng/internal/_git/dotnet-windowsdesktop</Uri>
-      <Sha>a0e7b5d8673f28c41bcac6e2001b39ba2c8fab54</Sha>
-    </Dependency>
-    <Dependency Name="Microsoft.WindowsDesktop.App.Runtime.win-x64" Version="8.0.1" CoherentParentDependency="Microsoft.NET.Sdk">
-      <Uri>https://dev.azure.com/dnceng/internal/_git/dotnet-windowsdesktop</Uri>
-      <Sha>a0e7b5d8673f28c41bcac6e2001b39ba2c8fab54</Sha>
-    </Dependency>
-    <Dependency Name="VS.Redist.Common.NetCore.SharedFramework.x64.8.0" Version="8.0.1-servicing.23580.1" CoherentParentDependency="Microsoft.NET.Sdk">
-      <Uri>https://dev.azure.com/dnceng/internal/_git/dotnet-runtime</Uri>
-      <Sha>bf5e279d9239bfef5bb1b8d6212f1b971c434606</Sha>
-      <SourceBuild RepoName="runtime" ManagedOnly="false" />
-    </Dependency>
-    <Dependency Name="Microsoft.NETCore.App.Ref" Version="8.0.1" CoherentParentDependency="Microsoft.NET.Sdk">
-      <Uri>https://dev.azure.com/dnceng/internal/_git/dotnet-runtime</Uri>
-      <Sha>bf5e279d9239bfef5bb1b8d6212f1b971c434606</Sha>
-    </Dependency>
-    <Dependency Name="VS.Redist.Common.NetCore.TargetingPack.x64.8.0" Version="8.0.1-servicing.23580.1" CoherentParentDependency="Microsoft.NET.Sdk">
-      <Uri>https://dev.azure.com/dnceng/internal/_git/dotnet-runtime</Uri>
-      <Sha>bf5e279d9239bfef5bb1b8d6212f1b971c434606</Sha>
-    </Dependency>
-    <Dependency Name="Microsoft.NETCore.App.Runtime.win-x64" Version="8.0.1" CoherentParentDependency="Microsoft.NET.Sdk">
-      <Uri>https://dev.azure.com/dnceng/internal/_git/dotnet-runtime</Uri>
-      <Sha>bf5e279d9239bfef5bb1b8d6212f1b971c434606</Sha>
-    </Dependency>
-    <Dependency Name="Microsoft.NETCore.App.Host.win-x64" Version="8.0.1" CoherentParentDependency="Microsoft.NET.Sdk">
-      <Uri>https://dev.azure.com/dnceng/internal/_git/dotnet-runtime</Uri>
-      <Sha>bf5e279d9239bfef5bb1b8d6212f1b971c434606</Sha>
-    </Dependency>
-    <Dependency Name="Microsoft.NETCore.DotNetHostResolver" Version="8.0.1" CoherentParentDependency="Microsoft.NET.Sdk">
-      <Uri>https://dev.azure.com/dnceng/internal/_git/dotnet-runtime</Uri>
-      <Sha>bf5e279d9239bfef5bb1b8d6212f1b971c434606</Sha>
->>>>>>> f2ed1564
     </Dependency>
     <!-- Change blob version in GenerateLayout.targets if this is unpinned to service targeting pack -->
     <!-- No new netstandard.library planned for 3.1 timeframe at this time. -->
@@ -95,7 +52,6 @@
       <Uri>https://github.com/dotnet/core-setup</Uri>
       <Sha>7d57652f33493fa022125b7f63aad0d70c52d810</Sha>
     </Dependency>
-<<<<<<< HEAD
     <Dependency Name="Microsoft.NETCore.Platforms" Version="8.0.2-servicing.24067.11" CoherentParentDependency="Microsoft.NET.Sdk">
       <Uri>https://dev.azure.com/dnceng/internal/_git/dotnet-runtime</Uri>
       <Sha>1381d5ebd2ab1f292848d5b19b80cf71ac332508</Sha>
@@ -129,73 +85,22 @@
       <Uri>https://dev.azure.com/dnceng/internal/_git/dotnet-aspnetcore</Uri>
       <Sha>da7e9894ce22ef8cc02e5acc56e95a6f8cf8f644</Sha>
     </Dependency>
-    <Dependency Name="Microsoft.DotNet.Common.ItemTemplates" Version="8.0.200">
-      <Uri>https://dev.azure.com/dnceng/internal/_git/dotnet-sdk</Uri>
-      <Sha>af4967de46a87229c49f6d567028791c4c4683d0</Sha>
-    </Dependency>
-    <Dependency Name="Microsoft.TemplateEngine.Cli" Version="8.0.200-rtm.24069.18">
-      <Uri>https://dev.azure.com/dnceng/internal/_git/dotnet-sdk</Uri>
-      <Sha>af4967de46a87229c49f6d567028791c4c4683d0</Sha>
-    </Dependency>
-    <Dependency Name="Microsoft.NET.Sdk" Version="8.0.200-rtm.24069.18">
-      <Uri>https://dev.azure.com/dnceng/internal/_git/dotnet-sdk</Uri>
-      <Sha>af4967de46a87229c49f6d567028791c4c4683d0</Sha>
+    <Dependency Name="Microsoft.DotNet.Common.ItemTemplates" Version="8.0.300-preview.24115.32">
+      <Uri>https://github.com/dotnet/sdk</Uri>
+      <Sha>782cab2e06d2b5024b73fa4a03370f574128ef2c</Sha>
+    </Dependency>
+    <Dependency Name="Microsoft.TemplateEngine.Cli" Version="8.0.300-preview.24115.32">
+      <Uri>https://github.com/dotnet/sdk</Uri>
+      <Sha>782cab2e06d2b5024b73fa4a03370f574128ef2c</Sha>
+    </Dependency>
+    <Dependency Name="Microsoft.NET.Sdk" Version="8.0.300-preview.24115.32">
+      <Uri>https://github.com/dotnet/sdk</Uri>
+      <Sha>782cab2e06d2b5024b73fa4a03370f574128ef2c</Sha>
       <SourceBuild RepoName="sdk" ManagedOnly="true" />
     </Dependency>
-    <Dependency Name="Microsoft.DotNet.MSBuildSdkResolver" Version="8.0.200-rtm.24069.18">
-      <Uri>https://dev.azure.com/dnceng/internal/_git/dotnet-sdk</Uri>
-      <Sha>af4967de46a87229c49f6d567028791c4c4683d0</Sha>
-=======
-    <Dependency Name="Microsoft.NETCore.Platforms" Version="8.0.1-servicing.23580.1" CoherentParentDependency="Microsoft.NET.Sdk">
-      <Uri>https://dev.azure.com/dnceng/internal/_git/dotnet-runtime</Uri>
-      <Sha>bf5e279d9239bfef5bb1b8d6212f1b971c434606</Sha>
-    </Dependency>
-    <Dependency Name="Microsoft.AspNetCore.App.Ref" Version="8.0.1" CoherentParentDependency="Microsoft.NET.Sdk">
-      <Uri>https://dev.azure.com/dnceng/internal/_git/dotnet-aspnetcore</Uri>
-      <Sha>8e941eb42f819adb116b881195158b3887a70a1c</Sha>
-    </Dependency>
-    <Dependency Name="Microsoft.AspNetCore.App.Ref.Internal" Version="8.0.1-servicing.23580.8" CoherentParentDependency="Microsoft.NET.Sdk">
-      <Uri>https://dev.azure.com/dnceng/internal/_git/dotnet-aspnetcore</Uri>
-      <Sha>8e941eb42f819adb116b881195158b3887a70a1c</Sha>
-      <SourceBuild RepoName="aspnetcore" ManagedOnly="true" />
-    </Dependency>
-    <Dependency Name="Microsoft.AspNetCore.App.Runtime.win-x64" Version="8.0.1" CoherentParentDependency="Microsoft.NET.Sdk">
-      <Uri>https://dev.azure.com/dnceng/internal/_git/dotnet-aspnetcore</Uri>
-      <Sha>8e941eb42f819adb116b881195158b3887a70a1c</Sha>
-    </Dependency>
-    <Dependency Name="VS.Redist.Common.AspNetCore.SharedFramework.x64.8.0" Version="8.0.1-servicing.23580.8" CoherentParentDependency="Microsoft.NET.Sdk">
-      <Uri>https://dev.azure.com/dnceng/internal/_git/dotnet-aspnetcore</Uri>
-      <Sha>8e941eb42f819adb116b881195158b3887a70a1c</Sha>
-    </Dependency>
-    <Dependency Name="dotnet-dev-certs" Version="8.0.1-servicing.23580.8" CoherentParentDependency="Microsoft.NET.Sdk">
-      <Uri>https://dev.azure.com/dnceng/internal/_git/dotnet-aspnetcore</Uri>
-      <Sha>8e941eb42f819adb116b881195158b3887a70a1c</Sha>
-    </Dependency>
-    <Dependency Name="dotnet-user-jwts" Version="8.0.1-servicing.23580.8" CoherentParentDependency="Microsoft.NET.Sdk">
-      <Uri>https://dev.azure.com/dnceng/internal/_git/dotnet-aspnetcore</Uri>
-      <Sha>8e941eb42f819adb116b881195158b3887a70a1c</Sha>
-    </Dependency>
-    <Dependency Name="dotnet-user-secrets" Version="8.0.1-servicing.23580.8" CoherentParentDependency="Microsoft.NET.Sdk">
-      <Uri>https://dev.azure.com/dnceng/internal/_git/dotnet-aspnetcore</Uri>
-      <Sha>8e941eb42f819adb116b881195158b3887a70a1c</Sha>
-    </Dependency>
-    <Dependency Name="Microsoft.DotNet.Common.ItemTemplates" Version="8.0.300-preview.24115.32">
-      <Uri>https://github.com/dotnet/sdk</Uri>
-      <Sha>782cab2e06d2b5024b73fa4a03370f574128ef2c</Sha>
-    </Dependency>
-    <Dependency Name="Microsoft.TemplateEngine.Cli" Version="8.0.300-preview.24115.32">
-      <Uri>https://github.com/dotnet/sdk</Uri>
-      <Sha>782cab2e06d2b5024b73fa4a03370f574128ef2c</Sha>
-    </Dependency>
-    <Dependency Name="Microsoft.NET.Sdk" Version="8.0.300-preview.24115.32">
-      <Uri>https://github.com/dotnet/sdk</Uri>
-      <Sha>782cab2e06d2b5024b73fa4a03370f574128ef2c</Sha>
-      <SourceBuild RepoName="sdk" ManagedOnly="true" />
-    </Dependency>
     <Dependency Name="Microsoft.DotNet.MSBuildSdkResolver" Version="8.0.300-preview.24115.32">
       <Uri>https://github.com/dotnet/sdk</Uri>
       <Sha>782cab2e06d2b5024b73fa4a03370f574128ef2c</Sha>
->>>>>>> f2ed1564
     </Dependency>
     <Dependency Name="Microsoft.DotNet.Test.ProjectTemplates.2.1" Version="1.0.2-beta4.22406.1">
       <Uri>https://github.com/dotnet/test-templates</Uri>
@@ -219,7 +124,6 @@
       <Sha>7d2f2719628e6744f3172a2d48e0d1f600b360c0</Sha>
     </Dependency>
     <!-- For coherency purposes, these versions should be gated by the versions of winforms and wpf routed via windowsdesktop -->
-<<<<<<< HEAD
     <Dependency Name="Microsoft.Dotnet.WinForms.ProjectTemplates" Version="8.0.2-servicing.24068.3" CoherentParentDependency="Microsoft.WindowsDesktop.App.Runtime.win-x64">
       <Uri>https://dev.azure.com/dnceng/internal/_git/dotnet-winforms</Uri>
       <Sha>c58fa00bd16b92aab1d7fb2b93e71af6a7768139</Sha>
@@ -228,22 +132,6 @@
       <Uri>https://dev.azure.com/dnceng/internal/_git/dotnet-wpf</Uri>
       <Sha>472140dd926227876848e48f41cfc9acb9275492</Sha>
     </Dependency>
-    <Dependency Name="Microsoft.FSharp.Compiler" Version="12.8.200-beta.24062.3" CoherentParentDependency="Microsoft.NET.Sdk">
-      <Uri>https://github.com/dotnet/fsharp</Uri>
-      <Sha>a7979111f86ab7332897ea617635bf3435c39bc3</Sha>
-    </Dependency>
-    <Dependency Name="Microsoft.SourceBuild.Intermediate.fsharp" Version="8.0.200-beta.24062.3" CoherentParentDependency="Microsoft.NET.Sdk">
-      <Uri>https://github.com/dotnet/fsharp</Uri>
-      <Sha>a7979111f86ab7332897ea617635bf3435c39bc3</Sha>
-=======
-    <Dependency Name="Microsoft.Dotnet.WinForms.ProjectTemplates" Version="8.0.1-servicing.23580.6" CoherentParentDependency="Microsoft.WindowsDesktop.App.Runtime.win-x64">
-      <Uri>https://dev.azure.com/dnceng/internal/_git/dotnet-winforms</Uri>
-      <Sha>0b4028eb507aeb222f5bd1fc421876cc5e5e3fb8</Sha>
-    </Dependency>
-    <Dependency Name="Microsoft.DotNet.Wpf.ProjectTemplates" Version="8.0.1-servicing.23580.5" CoherentParentDependency="Microsoft.WindowsDesktop.App.Runtime.win-x64">
-      <Uri>https://dev.azure.com/dnceng/internal/_git/dotnet-wpf</Uri>
-      <Sha>ac40bed7a33baf164d3984ca90c2aedba996a7b2</Sha>
-    </Dependency>
     <Dependency Name="Microsoft.FSharp.Compiler" Version="12.8.300-beta.24114.2" CoherentParentDependency="Microsoft.NET.Sdk">
       <Uri>https://github.com/dotnet/fsharp</Uri>
       <Sha>14ddb01cad17d7737028afdd90e36b85a1086626</Sha>
@@ -251,7 +139,6 @@
     <Dependency Name="Microsoft.SourceBuild.Intermediate.fsharp" Version="8.0.300-beta.24114.2" CoherentParentDependency="Microsoft.NET.Sdk">
       <Uri>https://github.com/dotnet/fsharp</Uri>
       <Sha>14ddb01cad17d7737028afdd90e36b85a1086626</Sha>
->>>>>>> f2ed1564
       <SourceBuild RepoName="fsharp" ManagedOnly="true" />
     </Dependency>
     <Dependency Name="Microsoft.NET.Test.Sdk" Version="17.10.0-preview-24112-02" CoherentParentDependency="Microsoft.NET.Sdk">
@@ -259,27 +146,9 @@
       <Sha>5eed35d4a9a2e1b688eb86c5e4171e370a561b2a</Sha>
       <SourceBuild RepoName="vstest" ManagedOnly="true" />
     </Dependency>
-<<<<<<< HEAD
     <Dependency Name="Microsoft.NET.ILLink.Tasks" Version="8.0.2" CoherentParentDependency="Microsoft.NET.Sdk">
       <Uri>https://dev.azure.com/dnceng/internal/_git/dotnet-runtime</Uri>
       <Sha>1381d5ebd2ab1f292848d5b19b80cf71ac332508</Sha>
-    </Dependency>
-    <Dependency Name="Microsoft.Net.Compilers.Toolset" Version="4.9.0-3.24067.18" CoherentParentDependency="Microsoft.NET.Sdk">
-      <Uri>https://github.com/dotnet/roslyn</Uri>
-      <Sha>4fc721bbc2c0eac5931f588e1d14ab2a1f936646</Sha>
-      <SourceBuild RepoName="roslyn" ManagedOnly="true" />
-    </Dependency>
-    <Dependency Name="Microsoft.Build" Version="17.9.4" CoherentParentDependency="Microsoft.NET.Sdk">
-      <Uri>https://github.com/dotnet/msbuild</Uri>
-      <Sha>90725d08d9825ad5897029b47f600345c29125b7</Sha>
-    </Dependency>
-    <Dependency Name="NuGet.Build.Tasks" Version="6.9.1-rc.3" CoherentParentDependency="Microsoft.NET.Sdk">
-      <Uri>https://dev.azure.com/devdiv/DevDiv/_git/NuGet-NuGet.Client-Trusted</Uri>
-      <Sha>623fde83a3cd73cb479ec7fa03866c6116894dbf</Sha>
-=======
-    <Dependency Name="Microsoft.NET.ILLink.Tasks" Version="8.0.1" CoherentParentDependency="Microsoft.NET.Sdk">
-      <Uri>https://dev.azure.com/dnceng/internal/_git/dotnet-runtime</Uri>
-      <Sha>bf5e279d9239bfef5bb1b8d6212f1b971c434606</Sha>
     </Dependency>
     <Dependency Name="Microsoft.Net.Compilers.Toolset" Version="4.10.0-2.24114.13" CoherentParentDependency="Microsoft.NET.Sdk">
       <Uri>https://github.com/dotnet/roslyn</Uri>
@@ -293,14 +162,12 @@
     <Dependency Name="NuGet.Build.Tasks" Version="6.10.0-preview.2.32" CoherentParentDependency="Microsoft.NET.Sdk">
       <Uri>https://github.com/nuget/nuget.client</Uri>
       <Sha>8b658e2eee6391936887b9fd1b39f7918d16a9cb</Sha>
->>>>>>> f2ed1564
       <SourceBuildTarball RepoName="nuget-client" ManagedOnly="true" />
     </Dependency>
     <Dependency Name="Microsoft.ApplicationInsights" Version="2.0.0">
       <Uri>https://github.com/Microsoft/ApplicationInsights-dotnet</Uri>
       <Sha>53b80940842204f78708a538628288ff5d741a1d</Sha>
     </Dependency>
-<<<<<<< HEAD
     <Dependency Name="Microsoft.NET.Workload.Emscripten.Current.Manifest-8.0.100" Version="8.0.2" CoherentParentDependency="Microsoft.NETCore.App.Runtime.win-x64">
       <Uri>https://github.com/dotnet/emsdk</Uri>
       <Sha>2fc2ffd960930318f33fcaa690cbdbc55d72f52d</Sha>
@@ -308,15 +175,6 @@
     <Dependency Name="Microsoft.SourceBuild.Intermediate.emsdk" Version="8.0.2-servicing.24062.1" CoherentParentDependency="Microsoft.NETCore.App.Runtime.win-x64">
       <Uri>https://github.com/dotnet/emsdk</Uri>
       <Sha>2fc2ffd960930318f33fcaa690cbdbc55d72f52d</Sha>
-=======
-    <Dependency Name="Microsoft.NET.Workload.Emscripten.Current.Manifest-8.0.100" Version="8.0.1" CoherentParentDependency="Microsoft.NETCore.App.Runtime.win-x64">
-      <Uri>https://github.com/dotnet/emsdk</Uri>
-      <Sha>201f4dae9d1a1e105d8ba86d7ece61eed1f665e0</Sha>
-    </Dependency>
-    <Dependency Name="Microsoft.SourceBuild.Intermediate.emsdk" Version="8.0.1-servicing.23571.1" CoherentParentDependency="Microsoft.NETCore.App.Runtime.win-x64">
-      <Uri>https://github.com/dotnet/emsdk</Uri>
-      <Sha>201f4dae9d1a1e105d8ba86d7ece61eed1f665e0</Sha>
->>>>>>> f2ed1564
       <SourceBuild RepoName="emsdk" ManagedOnly="true" />
     </Dependency>
     <Dependency Name="Microsoft.NET.Sdk.Aspire.Manifest-8.0.100" Version="8.0.0-preview.1.23557.2">
@@ -369,15 +227,6 @@
       <Uri>https://github.com/dotnet/arcade</Uri>
       <Sha>da98edc4c3ea539f109ea320672136ceb32591a7</Sha>
     </Dependency>
-<<<<<<< HEAD
-    <Dependency Name="Microsoft.DotNet.Darc" Version="1.1.0-beta.23578.2">
-      <Uri>https://github.com/dotnet/arcade-services</Uri>
-      <Sha>5263b603d90991a0c200aca8b8892c3d7cfe4751</Sha>
-    </Dependency>
-    <Dependency Name="Microsoft.DotNet.DarcLib" Version="1.1.0-beta.23578.2">
-      <Uri>https://github.com/dotnet/arcade-services</Uri>
-      <Sha>5263b603d90991a0c200aca8b8892c3d7cfe4751</Sha>
-=======
     <Dependency Name="Microsoft.DotNet.Darc" Version="1.1.0-beta.24114.2">
       <Uri>https://github.com/dotnet/arcade-services</Uri>
       <Sha>b71688df5fa228b14646e2430ece373a9619f583</Sha>
@@ -385,7 +234,6 @@
     <Dependency Name="Microsoft.DotNet.DarcLib" Version="1.1.0-beta.24114.2">
       <Uri>https://github.com/dotnet/arcade-services</Uri>
       <Sha>b71688df5fa228b14646e2430ece373a9619f583</Sha>
->>>>>>> f2ed1564
     </Dependency>
     <Dependency Name="Microsoft.Extensions.Logging.Console" Version="8.0.0-alpha.1.22557.12">
       <Uri>https://github.com/dotnet/runtime</Uri>
