--- conflicted
+++ resolved
@@ -17,49 +17,23 @@
       <Uri>https://github.com/dotnet/windowsdesktop</Uri>
       <Sha>2635cddab1c1d032c83de8981416feed6a8e3f88</Sha>
     </Dependency>
-<<<<<<< HEAD
-    <Dependency Name="VS.Redist.Common.NetCore.SharedFramework.x64.7.0" Version="7.0.0-preview.3.22158.1" CoherentParentDependency="Microsoft.NET.Sdk">
-      <Uri>https://github.com/dotnet/runtime</Uri>
-      <Sha>34880aaeb463cc17268b44aecb80dda0914cfa01</Sha>
-    </Dependency>
-    <Dependency Name="Microsoft.NETCore.App.Ref" Version="7.0.0-preview.3.22158.1" CoherentParentDependency="Microsoft.NET.Sdk">
-      <Uri>https://github.com/dotnet/runtime</Uri>
-      <Sha>34880aaeb463cc17268b44aecb80dda0914cfa01</Sha>
-    </Dependency>
-    <Dependency Name="VS.Redist.Common.NetCore.TargetingPack.x64.7.0" Version="7.0.0-preview.3.22158.1" CoherentParentDependency="Microsoft.NET.Sdk">
-      <Uri>https://github.com/dotnet/runtime</Uri>
-      <Sha>34880aaeb463cc17268b44aecb80dda0914cfa01</Sha>
-    </Dependency>
-    <Dependency Name="Microsoft.NETCore.App.Runtime.win-x64" Version="7.0.0-preview.3.22158.1" CoherentParentDependency="Microsoft.NET.Sdk">
-      <Uri>https://github.com/dotnet/runtime</Uri>
-      <Sha>34880aaeb463cc17268b44aecb80dda0914cfa01</Sha>
+    <Dependency Name="VS.Redist.Common.NetCore.SharedFramework.x64.7.0" Version="7.0.0-preview.4.22172.7" CoherentParentDependency="Microsoft.NET.Sdk">
+      <Uri>https://github.com/dotnet/runtime</Uri>
+      <Sha>c5d40c9e703fd257db1b26ef4fd1399bbae73ab0</Sha>
+    </Dependency>
+    <Dependency Name="Microsoft.NETCore.App.Ref" Version="7.0.0-preview.4.22172.7" CoherentParentDependency="Microsoft.NET.Sdk">
+      <Uri>https://github.com/dotnet/runtime</Uri>
+      <Sha>c5d40c9e703fd257db1b26ef4fd1399bbae73ab0</Sha>
+    </Dependency>
+    <Dependency Name="VS.Redist.Common.NetCore.TargetingPack.x64.7.0" Version="7.0.0-preview.4.22172.7" CoherentParentDependency="Microsoft.NET.Sdk">
+      <Uri>https://github.com/dotnet/runtime</Uri>
+      <Sha>c5d40c9e703fd257db1b26ef4fd1399bbae73ab0</Sha>
+    </Dependency>
+    <Dependency Name="Microsoft.NETCore.App.Runtime.win-x64" Version="7.0.0-preview.4.22172.7" CoherentParentDependency="Microsoft.NET.Sdk">
+      <Uri>https://github.com/dotnet/runtime</Uri>
+      <Sha>c5d40c9e703fd257db1b26ef4fd1399bbae73ab0</Sha>
       <SourceBuildTarball RepoName="runtime" ManagedOnly="true" />
     </Dependency>
-    <Dependency Name="Microsoft.NETCore.App.Host.win-x64" Version="7.0.0-preview.3.22158.1" CoherentParentDependency="Microsoft.NET.Sdk">
-      <Uri>https://github.com/dotnet/runtime</Uri>
-      <Sha>34880aaeb463cc17268b44aecb80dda0914cfa01</Sha>
-    </Dependency>
-    <Dependency Name="Microsoft.NETCore.DotNetHostResolver" Version="7.0.0-preview.3.22158.1" CoherentParentDependency="Microsoft.NET.Sdk">
-      <Uri>https://github.com/dotnet/runtime</Uri>
-      <Sha>34880aaeb463cc17268b44aecb80dda0914cfa01</Sha>
-=======
-    <Dependency Name="VS.Redist.Common.NetCore.SharedFramework.x64.7.0" Version="7.0.0-preview.4.22172.7" CoherentParentDependency="Microsoft.NET.Sdk">
-      <Uri>https://github.com/dotnet/runtime</Uri>
-      <Sha>c5d40c9e703fd257db1b26ef4fd1399bbae73ab0</Sha>
-    </Dependency>
-    <Dependency Name="Microsoft.NETCore.App.Ref" Version="7.0.0-preview.4.22172.7" CoherentParentDependency="Microsoft.NET.Sdk">
-      <Uri>https://github.com/dotnet/runtime</Uri>
-      <Sha>c5d40c9e703fd257db1b26ef4fd1399bbae73ab0</Sha>
-    </Dependency>
-    <Dependency Name="VS.Redist.Common.NetCore.TargetingPack.x64.7.0" Version="7.0.0-preview.4.22172.7" CoherentParentDependency="Microsoft.NET.Sdk">
-      <Uri>https://github.com/dotnet/runtime</Uri>
-      <Sha>c5d40c9e703fd257db1b26ef4fd1399bbae73ab0</Sha>
-    </Dependency>
-    <Dependency Name="Microsoft.NETCore.App.Runtime.win-x64" Version="7.0.0-preview.4.22172.7" CoherentParentDependency="Microsoft.NET.Sdk">
-      <Uri>https://github.com/dotnet/runtime</Uri>
-      <Sha>c5d40c9e703fd257db1b26ef4fd1399bbae73ab0</Sha>
-      <SourceBuildTarball RepoName="runtime" ManagedOnly="true" />
-    </Dependency>
     <Dependency Name="Microsoft.NETCore.App.Host.win-x64" Version="7.0.0-preview.4.22172.7" CoherentParentDependency="Microsoft.NET.Sdk">
       <Uri>https://github.com/dotnet/runtime</Uri>
       <Sha>c5d40c9e703fd257db1b26ef4fd1399bbae73ab0</Sha>
@@ -67,7 +41,6 @@
     <Dependency Name="Microsoft.NETCore.DotNetHostResolver" Version="7.0.0-preview.4.22172.7" CoherentParentDependency="Microsoft.NET.Sdk">
       <Uri>https://github.com/dotnet/runtime</Uri>
       <Sha>c5d40c9e703fd257db1b26ef4fd1399bbae73ab0</Sha>
->>>>>>> 49af7fc2
     </Dependency>
     <!-- Change blob version in GenerateLayout.targets if this is unpinned to service targeting pack -->
     <!-- No new netstandard.library planned for 3.1 timeframe at this time. -->
@@ -75,15 +48,9 @@
       <Uri>https://github.com/dotnet/core-setup</Uri>
       <Sha>7d57652f33493fa022125b7f63aad0d70c52d810</Sha>
     </Dependency>
-<<<<<<< HEAD
-    <Dependency Name="Microsoft.NETCore.Platforms" Version="7.0.0-preview.3.22158.1" CoherentParentDependency="Microsoft.NET.Sdk">
-      <Uri>https://github.com/dotnet/runtime</Uri>
-      <Sha>34880aaeb463cc17268b44aecb80dda0914cfa01</Sha>
-=======
     <Dependency Name="Microsoft.NETCore.Platforms" Version="7.0.0-preview.4.22172.7" CoherentParentDependency="Microsoft.NET.Sdk">
       <Uri>https://github.com/dotnet/runtime</Uri>
       <Sha>c5d40c9e703fd257db1b26ef4fd1399bbae73ab0</Sha>
->>>>>>> 49af7fc2
     </Dependency>
     <Dependency Name="Microsoft.AspNetCore.App.Ref" Version="7.0.0-preview.4.22173.9" CoherentParentDependency="Microsoft.NET.Sdk">
       <Uri>https://github.com/dotnet/aspnetcore</Uri>
@@ -179,15 +146,9 @@
       <Sha>f81a859bb414665faafaf9f48b15d76c30df06a0</Sha>
       <SourceBuild RepoName="roslyn" ManagedOnly="true" />
     </Dependency>
-<<<<<<< HEAD
-    <Dependency Name="Microsoft.Build" Version="17.2.0-preview-22154-03" CoherentParentDependency="Microsoft.NET.Sdk">
-      <Uri>https://github.com/dotnet/msbuild</Uri>
-      <Sha>2e82c9f3f5feaa9444e67c4509c25f98fb1ea500</Sha>
-=======
     <Dependency Name="Microsoft.Build" Version="17.2.0-preview-22172-04" CoherentParentDependency="Microsoft.NET.Sdk">
       <Uri>https://github.com/dotnet/msbuild</Uri>
       <Sha>b88097615cc49fa050465aff72fd38ca2644117a</Sha>
->>>>>>> 49af7fc2
       <SourceBuildTarball RepoName="msbuild" ManagedOnly="true" />
     </Dependency>
     <Dependency Name="NuGet.Build.Tasks" Version="6.2.0-preview.2.109" CoherentParentDependency="Microsoft.NET.Sdk">
