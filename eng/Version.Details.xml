<?xml version="1.0" encoding="utf-8"?>
<Dependencies>
  <ProductDependencies>
    <Dependency Name="Microsoft.WindowsDesktop.App.Ref" Version="6.0.14" CoherentParentDependency="Microsoft.NET.Sdk">
      <Uri>https://dev.azure.com/dnceng/internal/_git/dotnet-windowsdesktop</Uri>
      <Sha>c9ab6d88179966c84260fc580b27cdb719a7e918</Sha>
    </Dependency>
    <Dependency Name="VS.Redist.Common.WindowsDesktop.SharedFramework.x64.6.0" Version="6.0.14-servicing.23074.3" CoherentParentDependency="Microsoft.NET.Sdk">
      <Uri>https://dev.azure.com/dnceng/internal/_git/dotnet-windowsdesktop</Uri>
      <Sha>c9ab6d88179966c84260fc580b27cdb719a7e918</Sha>
    </Dependency>
    <Dependency Name="VS.Redist.Common.WindowsDesktop.TargetingPack.x64.6.0" Version="6.0.14-servicing.23074.3" CoherentParentDependency="Microsoft.NET.Sdk">
      <Uri>https://dev.azure.com/dnceng/internal/_git/dotnet-windowsdesktop</Uri>
      <Sha>c9ab6d88179966c84260fc580b27cdb719a7e918</Sha>
    </Dependency>
    <Dependency Name="Microsoft.WindowsDesktop.App.Runtime.win-x64" Version="6.0.14" CoherentParentDependency="Microsoft.NET.Sdk">
      <Uri>https://dev.azure.com/dnceng/internal/_git/dotnet-windowsdesktop</Uri>
      <Sha>c9ab6d88179966c84260fc580b27cdb719a7e918</Sha>
    </Dependency>
    <Dependency Name="VS.Redist.Common.NetCore.SharedFramework.x64.6.0" Version="6.0.14-servicing.23073.9" CoherentParentDependency="Microsoft.NET.Sdk">
      <Uri>https://dev.azure.com/dnceng/internal/_git/dotnet-runtime</Uri>
      <Sha>2a90daa2cc41ae8f11a2c1519cb8b235f609251a</Sha>
    </Dependency>
    <Dependency Name="Microsoft.NETCore.App.Ref" Version="6.0.14" CoherentParentDependency="Microsoft.NET.Sdk">
      <Uri>https://dev.azure.com/dnceng/internal/_git/dotnet-runtime</Uri>
      <Sha>2a90daa2cc41ae8f11a2c1519cb8b235f609251a</Sha>
    </Dependency>
    <Dependency Name="VS.Redist.Common.NetCore.TargetingPack.x64.6.0" Version="6.0.14-servicing.23073.9" CoherentParentDependency="Microsoft.NET.Sdk">
      <Uri>https://dev.azure.com/dnceng/internal/_git/dotnet-runtime</Uri>
      <Sha>2a90daa2cc41ae8f11a2c1519cb8b235f609251a</Sha>
    </Dependency>
    <Dependency Name="Microsoft.NETCore.App.Runtime.win-x64" Version="6.0.14" CoherentParentDependency="Microsoft.NET.Sdk">
      <Uri>https://dev.azure.com/dnceng/internal/_git/dotnet-runtime</Uri>
      <Sha>2a90daa2cc41ae8f11a2c1519cb8b235f609251a</Sha>
      <SourceBuildTarball RepoName="runtime" ManagedOnly="true" />
    </Dependency>
    <Dependency Name="Microsoft.NETCore.App.Host.win-x64" Version="6.0.14" CoherentParentDependency="Microsoft.NET.Sdk">
      <Uri>https://dev.azure.com/dnceng/internal/_git/dotnet-runtime</Uri>
      <Sha>2a90daa2cc41ae8f11a2c1519cb8b235f609251a</Sha>
    </Dependency>
    <Dependency Name="Microsoft.NETCore.DotNetHostResolver" Version="6.0.14" CoherentParentDependency="Microsoft.NET.Sdk">
      <Uri>https://dev.azure.com/dnceng/internal/_git/dotnet-runtime</Uri>
      <Sha>2a90daa2cc41ae8f11a2c1519cb8b235f609251a</Sha>
    </Dependency>
    <!-- Change blob version in GenerateLayout.targets if this is unpinned to service targeting pack -->
    <!-- No new netstandard.library planned for 3.1 timeframe at this time. -->
    <Dependency Name="NETStandard.Library.Ref" Version="2.1.0" Pinned="true">
      <Uri>https://github.com/dotnet/core-setup</Uri>
      <Sha>7d57652f33493fa022125b7f63aad0d70c52d810</Sha>
    </Dependency>
    <Dependency Name="Microsoft.NETCore.Platforms" Version="6.0.7" CoherentParentDependency="Microsoft.NET.Sdk">
      <Uri>https://dev.azure.com/dnceng/internal/_git/dotnet-runtime</Uri>
      <Sha>943474ca16db7c65ba6cff4a89c3ebd219dde3e5</Sha>
    </Dependency>
    <Dependency Name="Microsoft.AspNetCore.App.Ref" Version="6.0.14" CoherentParentDependency="Microsoft.NET.Sdk">
      <Uri>https://dev.azure.com/dnceng/internal/_git/dotnet-aspnetcore</Uri>
      <Sha>54e8b61777d42d2b10744d1987438ee5b8c0b24d</Sha>
    </Dependency>
    <Dependency Name="Microsoft.AspNetCore.App.Ref.Internal" Version="6.0.14-servicing.23074.3" CoherentParentDependency="Microsoft.NET.Sdk">
      <Uri>https://dev.azure.com/dnceng/internal/_git/dotnet-aspnetcore</Uri>
      <Sha>54e8b61777d42d2b10744d1987438ee5b8c0b24d</Sha>
    </Dependency>
    <Dependency Name="Microsoft.AspNetCore.App.Runtime.win-x64" Version="6.0.14" CoherentParentDependency="Microsoft.NET.Sdk">
      <Uri>https://dev.azure.com/dnceng/internal/_git/dotnet-aspnetcore</Uri>
      <Sha>54e8b61777d42d2b10744d1987438ee5b8c0b24d</Sha>
      <SourceBuildTarball RepoName="aspnetcore" ManagedOnly="true" />
    </Dependency>
    <Dependency Name="VS.Redist.Common.AspNetCore.SharedFramework.x64.6.0" Version="6.0.14-servicing.23074.3" CoherentParentDependency="Microsoft.NET.Sdk">
      <Uri>https://dev.azure.com/dnceng/internal/_git/dotnet-aspnetcore</Uri>
      <Sha>54e8b61777d42d2b10744d1987438ee5b8c0b24d</Sha>
    </Dependency>
    <Dependency Name="dotnet-dev-certs" Version="6.0.14-servicing.23074.3" CoherentParentDependency="Microsoft.NET.Sdk">
      <Uri>https://dev.azure.com/dnceng/internal/_git/dotnet-aspnetcore</Uri>
      <Sha>54e8b61777d42d2b10744d1987438ee5b8c0b24d</Sha>
    </Dependency>
    <Dependency Name="dotnet-user-secrets" Version="6.0.14-servicing.23074.3" CoherentParentDependency="Microsoft.NET.Sdk">
      <Uri>https://dev.azure.com/dnceng/internal/_git/dotnet-aspnetcore</Uri>
      <Sha>54e8b61777d42d2b10744d1987438ee5b8c0b24d</Sha>
    </Dependency>
    <Dependency Name="Microsoft.DotNet.Test.ProjectTemplates.2.1" Version="1.0.2-beta4.22207.1">
      <Uri>https://github.com/dotnet/test-templates</Uri>
      <Sha>9388790ba9ed8fef11584b2c74fe6789782a1592</Sha>
    </Dependency>
    <Dependency Name="Microsoft.DotNet.Test.ProjectTemplates.5.0" Version="1.0.2-beta4.22207.1">
      <Uri>https://github.com/dotnet/test-templates</Uri>
      <Sha>9388790ba9ed8fef11584b2c74fe6789782a1592</Sha>
    </Dependency>
    <Dependency Name="Microsoft.DotNet.Test.ProjectTemplates.6.0" Version="1.0.2-beta4.22207.1">
      <Uri>https://github.com/dotnet/test-templates</Uri>
      <Sha>9388790ba9ed8fef11584b2c74fe6789782a1592</Sha>
      <SourceBuild RepoName="test-templates" ManagedOnly="true" />
    </Dependency>
<<<<<<< HEAD
    <Dependency Name="Microsoft.DotNet.Common.ItemTemplates" Version="6.0.309" CoherentParentDependency="Microsoft.NET.Sdk">
      <Uri>https://dev.azure.com/dnceng/internal/_git/dotnet-templating</Uri>
      <Sha>ffeddec3efcbb43f226550c3b8bfe8d11765f723</Sha>
    </Dependency>
    <Dependency Name="Microsoft.TemplateEngine.Cli" Version="6.0.309-servicing.23074.5" CoherentParentDependency="Microsoft.NET.Sdk">
      <Uri>https://dev.azure.com/dnceng/internal/_git/dotnet-templating</Uri>
      <Sha>ffeddec3efcbb43f226550c3b8bfe8d11765f723</Sha>
      <SourceBuild RepoName="templating" ManagedOnly="true" />
    </Dependency>
    <Dependency Name="Microsoft.DotNet.Common.ProjectTemplates.6.0" Version="6.0.309" CoherentParentDependency="Microsoft.NET.Sdk">
      <Uri>https://dev.azure.com/dnceng/internal/_git/dotnet-templating</Uri>
      <Sha>ffeddec3efcbb43f226550c3b8bfe8d11765f723</Sha>
    </Dependency>
    <Dependency Name="Microsoft.NET.Sdk" Version="6.0.309-servicing.23074.34">
      <Uri>https://dev.azure.com/dnceng/internal/_git/dotnet-sdk</Uri>
      <Sha>54b8f37b145c05ddfe75705c6fd03cab42f2c532</Sha>
      <SourceBuild RepoName="sdk" ManagedOnly="true" />
    </Dependency>
    <Dependency Name="Microsoft.DotNet.MSBuildSdkResolver" Version="6.0.309-servicing.23074.34">
      <Uri>https://dev.azure.com/dnceng/internal/_git/dotnet-sdk</Uri>
      <Sha>54b8f37b145c05ddfe75705c6fd03cab42f2c532</Sha>
=======
    <Dependency Name="Microsoft.DotNet.Common.ItemTemplates" Version="6.0.406" CoherentParentDependency="Microsoft.NET.Sdk">
      <Uri>https://dev.azure.com/dnceng/internal/_git/dotnet-templating</Uri>
      <Sha>647bf84ba835f020ec0da08ca90f6682cd1ddc65</Sha>
    </Dependency>
    <Dependency Name="Microsoft.TemplateEngine.Cli" Version="6.0.406-rtm.23074.6" CoherentParentDependency="Microsoft.NET.Sdk">
      <Uri>https://dev.azure.com/dnceng/internal/_git/dotnet-templating</Uri>
      <Sha>647bf84ba835f020ec0da08ca90f6682cd1ddc65</Sha>
      <SourceBuild RepoName="templating" ManagedOnly="true" />
    </Dependency>
    <Dependency Name="Microsoft.DotNet.Common.ProjectTemplates.6.0" Version="6.0.406" CoherentParentDependency="Microsoft.NET.Sdk">
      <Uri>https://dev.azure.com/dnceng/internal/_git/dotnet-templating</Uri>
      <Sha>647bf84ba835f020ec0da08ca90f6682cd1ddc65</Sha>
    </Dependency>
    <Dependency Name="Microsoft.NET.Sdk" Version="6.0.406-servicing.23074.29">
      <Uri>https://dev.azure.com/dnceng/internal/_git/dotnet-sdk</Uri>
      <Sha>04133de59be3070803d025a9dd52c07ef0087551</Sha>
      <SourceBuild RepoName="sdk" ManagedOnly="true" />
    </Dependency>
    <Dependency Name="Microsoft.DotNet.MSBuildSdkResolver" Version="6.0.406-servicing.23074.29">
      <Uri>https://dev.azure.com/dnceng/internal/_git/dotnet-sdk</Uri>
      <Sha>04133de59be3070803d025a9dd52c07ef0087551</Sha>
>>>>>>> 42aca7c8
    </Dependency>
    <!-- For coherency purposes, these versions should be gated by the versions of winforms and wpf routed via windowsdesktop -->
    <Dependency Name="Microsoft.Dotnet.WinForms.ProjectTemplates" Version="6.0.14-servicing.23074.2" CoherentParentDependency="Microsoft.WindowsDesktop.App.Runtime.win-x64">
      <Uri>https://dev.azure.com/dnceng/internal/_git/dotnet-winforms</Uri>
      <Sha>4bc32ea9adb33cefd6131fcd533e35e3e7e83441</Sha>
    </Dependency>
    <Dependency Name="Microsoft.DotNet.Wpf.ProjectTemplates" Version="6.0.14-servicing.23074.3" CoherentParentDependency="Microsoft.WindowsDesktop.App.Runtime.win-x64">
      <Uri>https://dev.azure.com/dnceng/internal/_git/dotnet-wpf</Uri>
      <Sha>9e190e3d952203836d77bb0f1c42984524e1122d</Sha>
    </Dependency>
    <Dependency Name="Microsoft.FSharp.Compiler" Version="12.0.5-beta.22513.8" CoherentParentDependency="Microsoft.NET.Sdk">
      <Uri>https://github.com/dotnet/fsharp</Uri>
      <Sha>5d69143fbe992d8fa33d5b83d5fdd5f4ed7bb4fc</Sha>
    </Dependency>
    <Dependency Name="Microsoft.SourceBuild.Intermediate.fsharp" Version="6.0.7-beta.22513.8" CoherentParentDependency="Microsoft.NET.Sdk">
      <Uri>https://github.com/dotnet/fsharp</Uri>
      <Sha>5d69143fbe992d8fa33d5b83d5fdd5f4ed7bb4fc</Sha>
      <SourceBuild RepoName="fsharp" ManagedOnly="true" />
    </Dependency>
    <Dependency Name="Microsoft.NET.Test.Sdk" Version="17.3.1" CoherentParentDependency="Microsoft.NET.Sdk">
      <Uri>https://github.com/microsoft/vstest</Uri>
      <Sha>83d2f8162d29a66a8ff323c4bba93c8250013511</Sha>
      <SourceBuildTarball RepoName="vstest" ManagedOnly="true" />
    </Dependency>
    <Dependency Name="Microsoft.NET.ILLink.Tasks" Version="6.0.200-1.22553.1" CoherentParentDependency="Microsoft.NET.Sdk">
      <Uri>https://github.com/dotnet/linker</Uri>
      <Sha>4be765525a1b45d28ab69a48f92e008b70a4e56e</Sha>
      <SourceBuild RepoName="linker" ManagedOnly="true" />
      <RepoName>linker</RepoName>
    </Dependency>
    <Dependency Name="Microsoft.Net.Compilers.Toolset" Version="4.3.1-3.22526.13" CoherentParentDependency="Microsoft.NET.Sdk">
      <Uri>https://github.com/dotnet/roslyn</Uri>
      <Sha>41a5af9d2c459a06c0795bf21a1c046200f375bf</Sha>
      <SourceBuild RepoName="roslyn" ManagedOnly="true" />
    </Dependency>
    <Dependency Name="Microsoft.Build" Version="17.3.2" CoherentParentDependency="Microsoft.NET.Sdk">
      <Uri>https://dev.azure.com/devdiv/DevDiv/_git/DotNet-msbuild-Trusted</Uri>
      <Sha>561848881bab01749e6d8b03be2869a18ca944f7</Sha>
      <SourceBuildTarball RepoName="msbuild" ManagedOnly="true" />
    </Dependency>
<<<<<<< HEAD
    <Dependency Name="NuGet.Build.Tasks" Version="6.2.3-rc.8" CoherentParentDependency="Microsoft.NET.Sdk">
      <Uri>https://github.com/nuget/nuget.client</Uri>
      <Sha>51ca5ad938c742e6ff876ea1545b0712b130f9d1</Sha>
=======
    <Dependency Name="NuGet.Build.Tasks" Version="6.3.2-rc.9" CoherentParentDependency="Microsoft.NET.Sdk">
      <Uri>https://github.com/nuget/nuget.client</Uri>
      <Sha>a90539fd502f9425311b34451cdd2965516f5d26</Sha>
>>>>>>> 42aca7c8
      <SourceBuildTarball RepoName="nuget-client" ManagedOnly="true" />
    </Dependency>
    <Dependency Name="Microsoft.ApplicationInsights" Version="2.0.0">
      <Uri>https://github.com/Microsoft/ApplicationInsights-dotnet</Uri>
      <Sha>53b80940842204f78708a538628288ff5d741a1d</Sha>
    </Dependency>
    <!-- Temporarily pinning Microsoft.Web.Xdt until strict coherency is enabled by default -->
    <Dependency Name="Microsoft.Web.Xdt" Version="5.0.0-preview.21431.1" CoherentParentDependency="Microsoft.NET.Sdk" Pinned="true">
      <Uri>https://github.com/dotnet/xdt</Uri>
      <Sha>698fdad58fa64a55f16cd9562c90224cc498ed02</Sha>
      <SourceBuildTarball RepoName="xdt" ManagedOnly="true" />
    </Dependency>
    <Dependency Name="Microsoft.NET.Workload.Emscripten.Manifest-6.0.300" Version="6.0.4">
      <Uri>https://github.com/dotnet/emsdk</Uri>
      <Sha>52e9452f82e26f9fcae791e84c082ae22f1ef66f</Sha>
    </Dependency>
    <Dependency Name="Microsoft.SourceBuild.Intermediate.source-build" Version="0.1.0-alpha.1.21519.2" CoherentParentDependency="Microsoft.NET.Sdk">
      <Uri>https://github.com/dotnet/source-build</Uri>
      <Sha>10d0f7e94aa45889155c312f51cfc01bf326b853</Sha>
      <SourceBuild RepoName="source-build" ManagedOnly="true" />
    </Dependency>
    <Dependency Name="Microsoft.DotNet.Cli.CommandLine" Version="1.0.0-preview.21310.2">
      <Uri>https://github.com/dotnet/clicommandlineparser</Uri>
      <Sha>3198bf5660cad3dab85f5475bf1fda9688146e3f</Sha>
      <SourceBuildTarball RepoName="clicommandlineparser" ManagedOnly="true" />
    </Dependency>
    <Dependency Name="Microsoft.Deployment.DotNet.Releases" Version="1.0.247101">
      <Uri>https://github.com/dotnet/deployment-tools</Uri>
      <Sha>7431bf2f3c204cbbc326c8d55ce4ac5cad7661d6</Sha>
      <SourceBuildTarball RepoName="deployment-tools" ManagedOnly="true" />
    </Dependency>
    <Dependency Name="Microsoft.SourceBuild.Intermediate.diagnostics" Version="5.0.0-preview.21506.1">
      <Uri>https://github.com/dotnet/diagnostics</Uri>
      <Sha>ab3eb7a525e31dc6fb4d9cc0b7154fa2be58dac1</Sha>
      <SourceBuildTarball RepoName="diagnostics" ManagedOnly="true" />
    </Dependency>
    <Dependency Name="Microsoft.SourceBuild.Intermediate.symreader" Version="1.4.0-beta2-21475-02">
      <Uri>https://github.com/dotnet/symreader</Uri>
      <Sha>7b9791daa3a3477eb22ec805946c9fff8b42d8ca</Sha>
      <SourceBuildTarball RepoName="symreader" ManagedOnly="true" />
    </Dependency>
  </ProductDependencies>
  <ToolsetDependencies>
    <Dependency Name="Microsoft.DotNet.Arcade.Sdk" Version="6.0.0-beta.23114.5">
      <Uri>https://github.com/dotnet/arcade</Uri>
      <Sha>0c93c1cb1ef9c9d5c1a59f4ab98c2f7e37f12197</Sha>
      <SourceBuild RepoName="arcade" ManagedOnly="true" />
    </Dependency>
    <Dependency Name="Microsoft.DotNet.CMake.Sdk" Version="6.0.0-beta.23114.5">
      <Uri>https://github.com/dotnet/arcade</Uri>
      <Sha>0c93c1cb1ef9c9d5c1a59f4ab98c2f7e37f12197</Sha>
      <SourceBuild RepoName="arcade" ManagedOnly="true" />
    </Dependency>
    <Dependency Name="Microsoft.DotNet.Build.Tasks.Installers" Version="6.0.0-beta.23114.5">
      <Uri>https://github.com/dotnet/arcade</Uri>
      <Sha>0c93c1cb1ef9c9d5c1a59f4ab98c2f7e37f12197</Sha>
    </Dependency>
    <Dependency Name="Microsoft.SourceBuild.Intermediate.source-build-reference-packages" Version="6.0.0-servicing.22580.2">
      <Uri>https://github.com/dotnet/source-build-reference-packages</Uri>
      <Sha>a93f0b1b98f48057457f9532aa3d76f1565b5182</Sha>
      <SourceBuildTarball RepoName="source-build-reference-packages" ManagedOnly="true" />
    </Dependency>
    <Dependency Name="Microsoft.SourceLink.GitHub" Version="1.1.0-beta-21480-02" CoherentParentDependency="Microsoft.DotNet.Arcade.Sdk">
      <Uri>https://github.com/dotnet/sourcelink</Uri>
      <Sha>8031e5220baf2acad991e661d8308b783d2acf3e</Sha>
      <SourceBuild RepoName="sourcelink" ManagedOnly="true" />
    </Dependency>
    <Dependency Name="Microsoft.DotNet.XliffTasks" Version="1.0.0-beta.21431.1" CoherentParentDependency="Microsoft.DotNet.Arcade.Sdk">
      <Uri>https://github.com/dotnet/xliff-tasks</Uri>
      <Sha>bc3233146e1fcd393ed471d5005333c83363e0fe</Sha>
      <SourceBuild RepoName="xliff-tasks" ManagedOnly="true" />
    </Dependency>
  </ToolsetDependencies>
</Dependencies><|MERGE_RESOLUTION|>--- conflicted
+++ resolved
@@ -90,29 +90,6 @@
       <Sha>9388790ba9ed8fef11584b2c74fe6789782a1592</Sha>
       <SourceBuild RepoName="test-templates" ManagedOnly="true" />
     </Dependency>
-<<<<<<< HEAD
-    <Dependency Name="Microsoft.DotNet.Common.ItemTemplates" Version="6.0.309" CoherentParentDependency="Microsoft.NET.Sdk">
-      <Uri>https://dev.azure.com/dnceng/internal/_git/dotnet-templating</Uri>
-      <Sha>ffeddec3efcbb43f226550c3b8bfe8d11765f723</Sha>
-    </Dependency>
-    <Dependency Name="Microsoft.TemplateEngine.Cli" Version="6.0.309-servicing.23074.5" CoherentParentDependency="Microsoft.NET.Sdk">
-      <Uri>https://dev.azure.com/dnceng/internal/_git/dotnet-templating</Uri>
-      <Sha>ffeddec3efcbb43f226550c3b8bfe8d11765f723</Sha>
-      <SourceBuild RepoName="templating" ManagedOnly="true" />
-    </Dependency>
-    <Dependency Name="Microsoft.DotNet.Common.ProjectTemplates.6.0" Version="6.0.309" CoherentParentDependency="Microsoft.NET.Sdk">
-      <Uri>https://dev.azure.com/dnceng/internal/_git/dotnet-templating</Uri>
-      <Sha>ffeddec3efcbb43f226550c3b8bfe8d11765f723</Sha>
-    </Dependency>
-    <Dependency Name="Microsoft.NET.Sdk" Version="6.0.309-servicing.23074.34">
-      <Uri>https://dev.azure.com/dnceng/internal/_git/dotnet-sdk</Uri>
-      <Sha>54b8f37b145c05ddfe75705c6fd03cab42f2c532</Sha>
-      <SourceBuild RepoName="sdk" ManagedOnly="true" />
-    </Dependency>
-    <Dependency Name="Microsoft.DotNet.MSBuildSdkResolver" Version="6.0.309-servicing.23074.34">
-      <Uri>https://dev.azure.com/dnceng/internal/_git/dotnet-sdk</Uri>
-      <Sha>54b8f37b145c05ddfe75705c6fd03cab42f2c532</Sha>
-=======
     <Dependency Name="Microsoft.DotNet.Common.ItemTemplates" Version="6.0.406" CoherentParentDependency="Microsoft.NET.Sdk">
       <Uri>https://dev.azure.com/dnceng/internal/_git/dotnet-templating</Uri>
       <Sha>647bf84ba835f020ec0da08ca90f6682cd1ddc65</Sha>
@@ -134,7 +111,6 @@
     <Dependency Name="Microsoft.DotNet.MSBuildSdkResolver" Version="6.0.406-servicing.23074.29">
       <Uri>https://dev.azure.com/dnceng/internal/_git/dotnet-sdk</Uri>
       <Sha>04133de59be3070803d025a9dd52c07ef0087551</Sha>
->>>>>>> 42aca7c8
     </Dependency>
     <!-- For coherency purposes, these versions should be gated by the versions of winforms and wpf routed via windowsdesktop -->
     <Dependency Name="Microsoft.Dotnet.WinForms.ProjectTemplates" Version="6.0.14-servicing.23074.2" CoherentParentDependency="Microsoft.WindowsDesktop.App.Runtime.win-x64">
@@ -175,15 +151,9 @@
       <Sha>561848881bab01749e6d8b03be2869a18ca944f7</Sha>
       <SourceBuildTarball RepoName="msbuild" ManagedOnly="true" />
     </Dependency>
-<<<<<<< HEAD
-    <Dependency Name="NuGet.Build.Tasks" Version="6.2.3-rc.8" CoherentParentDependency="Microsoft.NET.Sdk">
-      <Uri>https://github.com/nuget/nuget.client</Uri>
-      <Sha>51ca5ad938c742e6ff876ea1545b0712b130f9d1</Sha>
-=======
     <Dependency Name="NuGet.Build.Tasks" Version="6.3.2-rc.9" CoherentParentDependency="Microsoft.NET.Sdk">
       <Uri>https://github.com/nuget/nuget.client</Uri>
       <Sha>a90539fd502f9425311b34451cdd2965516f5d26</Sha>
->>>>>>> 42aca7c8
       <SourceBuildTarball RepoName="nuget-client" ManagedOnly="true" />
     </Dependency>
     <Dependency Name="Microsoft.ApplicationInsights" Version="2.0.0">
