<?xml version="1.0" encoding="utf-8"?>
<Dependencies>
  <ProductDependencies>
    <!-- Winforms / WPF -->
    <Dependency Name="Microsoft.WindowsDesktop.App" Version="3.1.0-preview1.19475.6">
      <Uri>https://github.com/dotnet/core-setup</Uri>
      <Sha>5fa4772596a1c18d62a179f39704160c7f6dc223</Sha>
    </Dependency>
<<<<<<< HEAD
    <Dependency Name="Microsoft.WindowsDesktop.App.Runtime.win-x64" Version="3.1.0-preview1.19470.9">
      <Uri>https://github.com/dotnet/core-setup</Uri>
      <Sha>72b39b0473993b932a08c8fc24a8988d45b416a5</Sha>
    </Dependency>
    <Dependency Name="Microsoft.NETCore.App" Version="3.1.0-preview1.19470.9">
=======
    <Dependency Name="Microsoft.NETCore.App" Version="3.1.0-preview1.19475.6">
>>>>>>> 67e623e6
      <Uri>https://github.com/dotnet/core-setup</Uri>
      <Sha>5fa4772596a1c18d62a179f39704160c7f6dc223</Sha>
    </Dependency>
<<<<<<< HEAD
    <Dependency Name="Microsoft.NETCore.App.Ref" Version="3.1.0-preview1.19470.9">
      <Uri>https://github.com/dotnet/core-setup</Uri>
      <Sha>72b39b0473993b932a08c8fc24a8988d45b416a5</Sha>
    </Dependency>
    <Dependency Name="Microsoft.NETCore.DotNetAppHost" Version="3.1.0-preview1.19470.9">
=======
    <Dependency Name="NETStandard.Library.Ref" Version="2.1.0-preview1.19475.6">
>>>>>>> 67e623e6
      <Uri>https://github.com/dotnet/core-setup</Uri>
      <Sha>5fa4772596a1c18d62a179f39704160c7f6dc223</Sha>
    </Dependency>
<<<<<<< HEAD
    <Dependency Name="Microsoft.NETCore.DotNetHostResolver" Version="3.1.0-preview1.19470.9">
      <Uri>https://github.com/dotnet/core-setup</Uri>
      <Sha>72b39b0473993b932a08c8fc24a8988d45b416a5</Sha>
    </Dependency>
    <Dependency Name="Microsoft.NETCore.App.Runtime.win-x64" Version="3.1.0-preview1.19470.9">
      <Uri>https://github.com/dotnet/core-setup</Uri>
      <Sha>72b39b0473993b932a08c8fc24a8988d45b416a5</Sha>
    </Dependency>
    <!-- No new netstandard.library planned for 3.1 timeframe at this time. -->
    <Dependency Name="NETStandard.Library.Ref" Version="2.1.0" Pinned="true">
      <Uri>https://github.com/dotnet/core-setup</Uri>
      <Sha>7d57652f33493fa022125b7f63aad0d70c52d810</Sha>
    </Dependency>
    <!-- Used to pull in the feed for Microsoft.NETCore.Platforms, but not referenced directly -->
    <Dependency Name="Microsoft.NETCore.Platforms" Version="3.1.0-preview1.19463.3"  CoherentParentDependency="Microsoft.NetCore.App">
      <Uri>https://github.com/dotnet/corefx</Uri>
      <Sha>d0f0bfa5b123b4c1183c889cf4017bb529675502</Sha>
    </Dependency>
    <Dependency Name="Microsoft.AspNetCore.App.Ref" Version="3.1.0-preview1.19473.5">
=======
    <Dependency Name="Microsoft.AspNetCore.App.Ref" Version="3.1.0-preview1.19475.24">
>>>>>>> 67e623e6
      <Uri>https://github.com/aspnet/AspNetCore</Uri>
      <Sha>1937c804fa83ee3adddc7e648c610f880c24188e</Sha>
    </Dependency>
    <Dependency Name="Microsoft.AspNetCore.App.Runtime.win-x64" Version="3.1.0-preview1.19475.24">
      <Uri>https://github.com/aspnet/AspNetCore</Uri>
      <Sha>1937c804fa83ee3adddc7e648c610f880c24188e</Sha>
    </Dependency>
    <Dependency Name="Microsoft.AspNetCore.DeveloperCertificates.XPlat" Version="3.1.0-preview1.19475.24">
      <Uri>https://github.com/aspnet/AspNetCore</Uri>
      <Sha>1937c804fa83ee3adddc7e648c610f880c24188e</Sha>
    </Dependency>
    <Dependency Name="dotnet-dev-certs" Version="3.1.0-preview1.19475.24">
      <Uri>https://github.com/aspnet/AspNetCore</Uri>
      <Sha>1937c804fa83ee3adddc7e648c610f880c24188e</Sha>
    </Dependency>
    <Dependency Name="dotnet-user-secrets" Version="3.1.0-preview1.19475.24">
      <Uri>https://github.com/aspnet/AspNetCore</Uri>
      <Sha>1937c804fa83ee3adddc7e648c610f880c24188e</Sha>
    </Dependency>
    <Dependency Name="dotnet-watch" Version="3.1.0-preview1.19475.24">
      <Uri>https://github.com/aspnet/AspNetCore</Uri>
      <Sha>1937c804fa83ee3adddc7e648c610f880c24188e</Sha>
    </Dependency>
    <Dependency Name="Microsoft.DotNet.Common.ItemTemplates" Version="3.0.1-servicing.19476.1" CoherentParentDependency="Microsoft.Dotnet.Toolset.Internal">
      <Uri>https://github.com/dotnet/templating</Uri>
      <Sha>a776e417c83c52908298b3767e462feae8b18b98</Sha>
    </Dependency>
    <Dependency Name="Microsoft.Dotnet.Toolset.Internal" Version="3.1.100-preview1.19474.6">
      <Uri>https://github.com/dotnet/toolset</Uri>
      <Sha>256b3e07a94d90a0585b1f8da8d3b99526272637</Sha>
    </Dependency>
<<<<<<< HEAD
    <Dependency Name="Microsoft.NET.Sdk" Version="3.0.100-rc2.19467.3" CoherentParentDependency="Microsoft.Dotnet.Toolset.Internal">
      <Uri>https://github.com/dotnet/sdk</Uri>
      <Sha>b3a343bf8ed65f5208c5bb86c632856c5d107b1d</Sha>
=======
    <Dependency Name="Microsoft.NET.Sdk" Version="3.1.100-preview1.19469.1" CoherentParentDependency="Microsoft.Dotnet.Toolset.Internal">
      <Uri>https://github.com/dotnet/sdk</Uri>
      <Sha>902380600200731914d936fca50b60e3e06dcb16</Sha>
>>>>>>> 67e623e6
    </Dependency>
    <Dependency Name="Microsoft.DotNet.MSBuildSdkResolver" Version="3.1.100-preview1.19474.2" CoherentParentDependency="Microsoft.Dotnet.Toolset.Internal">
      <Uri>https://github.com/dotnet/cli</Uri>
      <Sha>4a9e195d7123e1c3d774cf8e6881d3ff93f47c44</Sha>
    </Dependency>
    <!-- For coherency purposes, these versions should be gated by the versions of winforms and wpf routed via core setup -->
    <Dependency Name="Microsoft.Dotnet.WinForms.ProjectTemplates" Version="4.8.1-preview1.19474.4" CoherentParentDependency="Microsoft.WindowsDesktop.App">
      <Uri>https://github.com/dotnet/winforms</Uri>
      <Sha>066b5db8f092c09d8e2d46c27d355e29d1d28d69</Sha>
    </Dependency>
    <Dependency Name="Microsoft.DotNet.Wpf.ProjectTemplates" Version="3.1.0-preview1.19475.5" CoherentParentDependency="Microsoft.WindowsDesktop.App">
      <Uri>https://github.com/dotnet/wpf</Uri>
      <Sha>4d424cad44e237f1607c2a61485aa6ee2df5ce43</Sha>
    </Dependency>
  </ProductDependencies>
  <ToolsetDependencies>
    <Dependency Name="Microsoft.DotNet.Arcade.Sdk" Version="1.0.0-beta.19474.3">
      <Uri>https://github.com/dotnet/arcade</Uri>
      <Sha>0e9ffd6464aff37aef2dc41dc2162d258f266e32</Sha>
    </Dependency>
  </ToolsetDependencies>
</Dependencies><|MERGE_RESOLUTION|>--- conflicted
+++ resolved
@@ -6,31 +6,20 @@
       <Uri>https://github.com/dotnet/core-setup</Uri>
       <Sha>5fa4772596a1c18d62a179f39704160c7f6dc223</Sha>
     </Dependency>
-<<<<<<< HEAD
     <Dependency Name="Microsoft.WindowsDesktop.App.Runtime.win-x64" Version="3.1.0-preview1.19470.9">
       <Uri>https://github.com/dotnet/core-setup</Uri>
       <Sha>72b39b0473993b932a08c8fc24a8988d45b416a5</Sha>
     </Dependency>
-    <Dependency Name="Microsoft.NETCore.App" Version="3.1.0-preview1.19470.9">
-=======
     <Dependency Name="Microsoft.NETCore.App" Version="3.1.0-preview1.19475.6">
->>>>>>> 67e623e6
       <Uri>https://github.com/dotnet/core-setup</Uri>
       <Sha>5fa4772596a1c18d62a179f39704160c7f6dc223</Sha>
     </Dependency>
-<<<<<<< HEAD
-    <Dependency Name="Microsoft.NETCore.App.Ref" Version="3.1.0-preview1.19470.9">
+      <Uri>https://github.com/dotnet/core-setup</Uri>
+    </Dependency>
+    <Dependency Name="Microsoft.NETCore.DotNetAppHost" Version="3.1.0-preview1.19470.9">
       <Uri>https://github.com/dotnet/core-setup</Uri>
       <Sha>72b39b0473993b932a08c8fc24a8988d45b416a5</Sha>
     </Dependency>
-    <Dependency Name="Microsoft.NETCore.DotNetAppHost" Version="3.1.0-preview1.19470.9">
-=======
-    <Dependency Name="NETStandard.Library.Ref" Version="2.1.0-preview1.19475.6">
->>>>>>> 67e623e6
-      <Uri>https://github.com/dotnet/core-setup</Uri>
-      <Sha>5fa4772596a1c18d62a179f39704160c7f6dc223</Sha>
-    </Dependency>
-<<<<<<< HEAD
     <Dependency Name="Microsoft.NETCore.DotNetHostResolver" Version="3.1.0-preview1.19470.9">
       <Uri>https://github.com/dotnet/core-setup</Uri>
       <Sha>72b39b0473993b932a08c8fc24a8988d45b416a5</Sha>
@@ -49,10 +38,7 @@
       <Uri>https://github.com/dotnet/corefx</Uri>
       <Sha>d0f0bfa5b123b4c1183c889cf4017bb529675502</Sha>
     </Dependency>
-    <Dependency Name="Microsoft.AspNetCore.App.Ref" Version="3.1.0-preview1.19473.5">
-=======
     <Dependency Name="Microsoft.AspNetCore.App.Ref" Version="3.1.0-preview1.19475.24">
->>>>>>> 67e623e6
       <Uri>https://github.com/aspnet/AspNetCore</Uri>
       <Sha>1937c804fa83ee3adddc7e648c610f880c24188e</Sha>
     </Dependency>
@@ -84,15 +70,9 @@
       <Uri>https://github.com/dotnet/toolset</Uri>
       <Sha>256b3e07a94d90a0585b1f8da8d3b99526272637</Sha>
     </Dependency>
-<<<<<<< HEAD
-    <Dependency Name="Microsoft.NET.Sdk" Version="3.0.100-rc2.19467.3" CoherentParentDependency="Microsoft.Dotnet.Toolset.Internal">
-      <Uri>https://github.com/dotnet/sdk</Uri>
-      <Sha>b3a343bf8ed65f5208c5bb86c632856c5d107b1d</Sha>
-=======
     <Dependency Name="Microsoft.NET.Sdk" Version="3.1.100-preview1.19469.1" CoherentParentDependency="Microsoft.Dotnet.Toolset.Internal">
       <Uri>https://github.com/dotnet/sdk</Uri>
       <Sha>902380600200731914d936fca50b60e3e06dcb16</Sha>
->>>>>>> 67e623e6
     </Dependency>
     <Dependency Name="Microsoft.DotNet.MSBuildSdkResolver" Version="3.1.100-preview1.19474.2" CoherentParentDependency="Microsoft.Dotnet.Toolset.Internal">
       <Uri>https://github.com/dotnet/cli</Uri>
