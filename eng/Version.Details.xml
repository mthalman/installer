<?xml version="1.0" encoding="utf-8"?>
<Dependencies>
  <ProductDependencies>
    <Dependency Name="Microsoft.WindowsDesktop.App.Ref" Version="8.0.0-alpha.1.23078.1" CoherentParentDependency="Microsoft.NET.Sdk">
      <Uri>https://github.com/dotnet/windowsdesktop</Uri>
      <Sha>6143c2f1778128370974f543fbeca8c208c80c5c</Sha>
    </Dependency>
    <Dependency Name="VS.Redist.Common.WindowsDesktop.SharedFramework.x64.8.0" Version="8.0.0-alpha.1.23078.1" CoherentParentDependency="Microsoft.NET.Sdk">
      <Uri>https://github.com/dotnet/windowsdesktop</Uri>
      <Sha>6143c2f1778128370974f543fbeca8c208c80c5c</Sha>
    </Dependency>
    <Dependency Name="VS.Redist.Common.WindowsDesktop.TargetingPack.x64.8.0" Version="8.0.0-alpha.1.23078.1" CoherentParentDependency="Microsoft.NET.Sdk">
      <Uri>https://github.com/dotnet/windowsdesktop</Uri>
      <Sha>6143c2f1778128370974f543fbeca8c208c80c5c</Sha>
    </Dependency>
    <Dependency Name="Microsoft.WindowsDesktop.App.Runtime.win-x64" Version="8.0.0-alpha.1.23078.1" CoherentParentDependency="Microsoft.NET.Sdk">
      <Uri>https://github.com/dotnet/windowsdesktop</Uri>
      <Sha>6143c2f1778128370974f543fbeca8c208c80c5c</Sha>
    </Dependency>
    <Dependency Name="VS.Redist.Common.NetCore.SharedFramework.x64.8.0" Version="8.0.0-alpha.1.23080.2" CoherentParentDependency="Microsoft.NET.Sdk">
      <Uri>https://github.com/dotnet/runtime</Uri>
      <Sha>9529803ae29c2804880c6bd8ca710b8c037cb498</Sha>
    </Dependency>
    <Dependency Name="Microsoft.NETCore.App.Ref" Version="8.0.0-alpha.1.23080.2" CoherentParentDependency="Microsoft.NET.Sdk">
      <Uri>https://github.com/dotnet/runtime</Uri>
      <Sha>9529803ae29c2804880c6bd8ca710b8c037cb498</Sha>
    </Dependency>
    <Dependency Name="VS.Redist.Common.NetCore.TargetingPack.x64.8.0" Version="8.0.0-alpha.1.23080.2" CoherentParentDependency="Microsoft.NET.Sdk">
      <Uri>https://github.com/dotnet/runtime</Uri>
      <Sha>9529803ae29c2804880c6bd8ca710b8c037cb498</Sha>
    </Dependency>
    <Dependency Name="Microsoft.NETCore.App.Runtime.win-x64" Version="8.0.0-alpha.1.23080.2" CoherentParentDependency="Microsoft.NET.Sdk">
      <Uri>https://github.com/dotnet/runtime</Uri>
      <Sha>9529803ae29c2804880c6bd8ca710b8c037cb498</Sha>
      <SourceBuildTarball RepoName="runtime" ManagedOnly="true" />
    </Dependency>
    <Dependency Name="Microsoft.NETCore.App.Host.win-x64" Version="8.0.0-alpha.1.23080.2" CoherentParentDependency="Microsoft.NET.Sdk">
      <Uri>https://github.com/dotnet/runtime</Uri>
      <Sha>9529803ae29c2804880c6bd8ca710b8c037cb498</Sha>
    </Dependency>
    <Dependency Name="Microsoft.NETCore.DotNetHostResolver" Version="8.0.0-alpha.1.23080.2" CoherentParentDependency="Microsoft.NET.Sdk">
      <Uri>https://github.com/dotnet/runtime</Uri>
      <Sha>9529803ae29c2804880c6bd8ca710b8c037cb498</Sha>
    </Dependency>
    <!-- Change blob version in GenerateLayout.targets if this is unpinned to service targeting pack -->
    <!-- No new netstandard.library planned for 3.1 timeframe at this time. -->
    <Dependency Name="NETStandard.Library.Ref" Version="2.1.0" Pinned="true">
      <Uri>https://github.com/dotnet/core-setup</Uri>
      <Sha>7d57652f33493fa022125b7f63aad0d70c52d810</Sha>
    </Dependency>
    <Dependency Name="Microsoft.NETCore.Platforms" Version="8.0.0-alpha.1.23080.2" CoherentParentDependency="Microsoft.NET.Sdk">
      <Uri>https://github.com/dotnet/runtime</Uri>
      <Sha>9529803ae29c2804880c6bd8ca710b8c037cb498</Sha>
    </Dependency>
    <Dependency Name="Microsoft.AspNetCore.App.Ref" Version="8.0.0-alpha.1.23079.1" CoherentParentDependency="Microsoft.NET.Sdk">
      <Uri>https://github.com/dotnet/aspnetcore</Uri>
      <Sha>65493f5ed529a47937066a84d43f913796bbcf30</Sha>
    </Dependency>
    <Dependency Name="Microsoft.AspNetCore.App.Ref.Internal" Version="8.0.0-alpha.1.23079.1" CoherentParentDependency="Microsoft.NET.Sdk">
      <Uri>https://github.com/dotnet/aspnetcore</Uri>
      <Sha>65493f5ed529a47937066a84d43f913796bbcf30</Sha>
    </Dependency>
    <Dependency Name="Microsoft.AspNetCore.App.Runtime.win-x64" Version="8.0.0-alpha.1.23079.1" CoherentParentDependency="Microsoft.NET.Sdk">
      <Uri>https://github.com/dotnet/aspnetcore</Uri>
      <Sha>65493f5ed529a47937066a84d43f913796bbcf30</Sha>
      <SourceBuildTarball RepoName="aspnetcore" ManagedOnly="true" />
    </Dependency>
    <Dependency Name="VS.Redist.Common.AspNetCore.SharedFramework.x64.8.0" Version="8.0.0-alpha.1.23079.1" CoherentParentDependency="Microsoft.NET.Sdk">
      <Uri>https://github.com/dotnet/aspnetcore</Uri>
      <Sha>65493f5ed529a47937066a84d43f913796bbcf30</Sha>
    </Dependency>
    <Dependency Name="dotnet-dev-certs" Version="8.0.0-alpha.1.23079.1" CoherentParentDependency="Microsoft.NET.Sdk">
      <Uri>https://github.com/dotnet/aspnetcore</Uri>
      <Sha>65493f5ed529a47937066a84d43f913796bbcf30</Sha>
    </Dependency>
    <Dependency Name="dotnet-user-jwts" Version="8.0.0-alpha.1.23079.1" CoherentParentDependency="Microsoft.NET.Sdk">
      <Uri>https://github.com/dotnet/aspnetcore</Uri>
      <Sha>65493f5ed529a47937066a84d43f913796bbcf30</Sha>
    </Dependency>
    <Dependency Name="dotnet-user-secrets" Version="8.0.0-alpha.1.23079.1" CoherentParentDependency="Microsoft.NET.Sdk">
      <Uri>https://github.com/dotnet/aspnetcore</Uri>
      <Sha>65493f5ed529a47937066a84d43f913796bbcf30</Sha>
    </Dependency>
    <Dependency Name="Microsoft.DotNet.Test.ProjectTemplates.2.1" Version="1.0.2-beta4.22406.1">
      <Uri>https://github.com/dotnet/test-templates</Uri>
      <Sha>0385265f4d0b6413d64aea0223172366a9b9858c</Sha>
    </Dependency>
    <Dependency Name="Microsoft.DotNet.Test.ProjectTemplates.5.0" Version="1.1.0-rc.22558.1">
      <Uri>https://github.com/dotnet/test-templates</Uri>
      <Sha>bb3695688177f5f80eeb3c0498168612e31549d5</Sha>
    </Dependency>
    <Dependency Name="Microsoft.DotNet.Test.ProjectTemplates.6.0" Version="1.1.0-rc.22558.1">
      <Uri>https://github.com/dotnet/test-templates</Uri>
      <Sha>bb3695688177f5f80eeb3c0498168612e31549d5</Sha>
    </Dependency>
    <Dependency Name="Microsoft.DotNet.Test.ProjectTemplates.7.0" Version="1.1.0-rc.22558.1">
      <Uri>https://github.com/dotnet/test-templates</Uri>
      <Sha>bb3695688177f5f80eeb3c0498168612e31549d5</Sha>
      <SourceBuild RepoName="test-templates" ManagedOnly="true" />
    </Dependency>
    <Dependency Name="Microsoft.DotNet.Test.ProjectTemplates.8.0" Version="1.1.0-rc.22558.1">
      <Uri>https://github.com/dotnet/test-templates</Uri>
      <Sha>bb3695688177f5f80eeb3c0498168612e31549d5</Sha>
    </Dependency>
    <Dependency Name="Microsoft.DotNet.Common.ItemTemplates" Version="8.0.100-alpha.1.23080.9">
      <Uri>https://github.com/dotnet/sdk</Uri>
      <Sha>35c898e0bdeed18c4aecfd7d47fdb9c82997ba7d</Sha>
    </Dependency>
    <Dependency Name="Microsoft.TemplateEngine.Cli" Version="8.0.100-alpha.1.23080.9">
      <Uri>https://github.com/dotnet/sdk</Uri>
      <Sha>35c898e0bdeed18c4aecfd7d47fdb9c82997ba7d</Sha>
    </Dependency>
    <Dependency Name="Microsoft.NET.Sdk" Version="8.0.100-alpha.1.23080.9">
      <Uri>https://github.com/dotnet/sdk</Uri>
      <Sha>35c898e0bdeed18c4aecfd7d47fdb9c82997ba7d</Sha>
      <SourceBuild RepoName="sdk" ManagedOnly="true" />
    </Dependency>
    <Dependency Name="Microsoft.DotNet.MSBuildSdkResolver" Version="8.0.100-alpha.1.23080.9">
      <Uri>https://github.com/dotnet/sdk</Uri>
      <Sha>35c898e0bdeed18c4aecfd7d47fdb9c82997ba7d</Sha>
    </Dependency>
    <!-- For coherency purposes, these versions should be gated by the versions of winforms and wpf routed via windowsdesktop -->
    <Dependency Name="Microsoft.Dotnet.WinForms.ProjectTemplates" Version="8.0.0-alpha.1.23077.1" CoherentParentDependency="Microsoft.WindowsDesktop.App.Runtime.win-x64">
      <Uri>https://github.com/dotnet/winforms</Uri>
      <Sha>77d01dd234bc6fb2dac3b86d6c2a0b7cd61f1507</Sha>
    </Dependency>
    <Dependency Name="Microsoft.DotNet.Wpf.ProjectTemplates" Version="8.0.0-alpha.1.23077.2" CoherentParentDependency="Microsoft.WindowsDesktop.App.Runtime.win-x64">
      <Uri>https://github.com/dotnet/wpf</Uri>
      <Sha>be76f4d64b07011f16c14db5e85c7735778819e4</Sha>
    </Dependency>
    <Dependency Name="Microsoft.FSharp.Compiler" Version="12.5.0-beta.23069.2" CoherentParentDependency="Microsoft.NET.Sdk">
      <Uri>https://github.com/dotnet/fsharp</Uri>
      <Sha>e391694876e891d2cdc4089e62fe7b1138d8294e</Sha>
    </Dependency>
    <Dependency Name="Microsoft.SourceBuild.Intermediate.fsharp" Version="7.0.200-beta.23069.2" CoherentParentDependency="Microsoft.NET.Sdk">
      <Uri>https://github.com/dotnet/fsharp</Uri>
      <Sha>e391694876e891d2cdc4089e62fe7b1138d8294e</Sha>
      <SourceBuild RepoName="fsharp" ManagedOnly="true" />
    </Dependency>
    <Dependency Name="Microsoft.NET.Test.Sdk" Version="17.6.0-preview-20230126-02" CoherentParentDependency="Microsoft.NET.Sdk">
      <Uri>https://github.com/microsoft/vstest</Uri>
      <Sha>d8ee1c1b86aeaaa44d2bbef3d9f5a89acd0c0eed</Sha>
      <SourceBuildTarball RepoName="vstest" ManagedOnly="true" />
    </Dependency>
    <Dependency Name="Microsoft.NET.ILLink.Tasks" Version="8.0.100-1.23067.1" CoherentParentDependency="Microsoft.NET.Sdk">
      <Uri>https://github.com/dotnet/linker</Uri>
      <Sha>c790896f128957acd2999208f44f09ae1e826c8c</Sha>
      <SourceBuild RepoName="linker" ManagedOnly="true" />
      <RepoName>linker</RepoName>
    </Dependency>
    <Dependency Name="Microsoft.Net.Compilers.Toolset" Version="4.5.0-6.23078.4" CoherentParentDependency="Microsoft.NET.Sdk">
      <Uri>https://github.com/dotnet/roslyn</Uri>
      <Sha>d436fefc287a8ea2291945fa89630caaf430847b</Sha>
      <SourceBuild RepoName="roslyn" ManagedOnly="true" />
    </Dependency>
    <Dependency Name="Microsoft.Build" Version="17.6.0-preview-23077-01" CoherentParentDependency="Microsoft.NET.Sdk">
      <Uri>https://github.com/dotnet/msbuild</Uri>
      <Sha>5f95887e07c8173b1c24c26c791e3ade924a4e8d</Sha>
      <SourceBuildTarball RepoName="msbuild" ManagedOnly="true" />
    </Dependency>
    <Dependency Name="NuGet.Build.Tasks" Version="6.5.0-rc.149" CoherentParentDependency="Microsoft.NET.Sdk">
      <Uri>https://github.com/nuget/nuget.client</Uri>
      <Sha>ca5029046d7b6e55f322c45abb7b342054543710</Sha>
      <SourceBuildTarball RepoName="nuget-client" ManagedOnly="true" />
    </Dependency>
    <Dependency Name="Microsoft.ApplicationInsights" Version="2.0.0">
      <Uri>https://github.com/Microsoft/ApplicationInsights-dotnet</Uri>
      <Sha>53b80940842204f78708a538628288ff5d741a1d</Sha>
    </Dependency>
    <Dependency Name="Microsoft.NET.Workload.Emscripten.Current.Manifest-8.0.100-alpha.1" Version="8.0.0-alpha.1.23077.4">
      <Uri>https://github.com/dotnet/emsdk</Uri>
<<<<<<< HEAD
      <Sha>ff2362091c3ce19e09606a7de927670ba5d1cb81</Sha>
      <SourceBuild RepoName="emsdk" ManagedOnly="true" />
=======
      <Sha>0fe864fc71191ff4ee18e59ef0af2929ca367a11</Sha>
>>>>>>> dec12094
    </Dependency>
    <Dependency Name="Microsoft.NET.Workload.Emscripten.net7.Manifest-8.0.100-alpha.1" Version="8.0.0-alpha.1.23077.4">
      <Uri>https://github.com/dotnet/emsdk</Uri>
      <Sha>0fe864fc71191ff4ee18e59ef0af2929ca367a11</Sha>
    </Dependency>
    <Dependency Name="Microsoft.NET.Workload.Emscripten.net6.Manifest-8.0.100-alpha.1" Version="8.0.0-alpha.1.23077.4">
      <Uri>https://github.com/dotnet/emsdk</Uri>
      <Sha>0fe864fc71191ff4ee18e59ef0af2929ca367a11</Sha>
    </Dependency>
    <Dependency Name="Microsoft.NET.Workload.Mono.Toolchain.Current.Manifest-8.0.100-alpha.1" Version="8.0.0-alpha.1.23078.5" CoherentParentDependency="Microsoft.NET.Sdk">
      <Uri>https://github.com/dotnet/runtime</Uri>
      <Sha>dfe1076090adad6990747e6abed8bf6699371877</Sha>
    </Dependency>
    <Dependency Name="Microsoft.NET.Workload.Mono.Toolchain.net7.Manifest-8.0.100-alpha.1" Version="8.0.0-alpha.1.23078.5" CoherentParentDependency="Microsoft.NET.Sdk">
      <Uri>https://github.com/dotnet/runtime</Uri>
      <Sha>dfe1076090adad6990747e6abed8bf6699371877</Sha>
    </Dependency>
    <Dependency Name="Microsoft.NET.Workload.Mono.Toolchain.net6.Manifest-8.0.100-alpha.1" Version="8.0.0-alpha.1.23078.5" CoherentParentDependency="Microsoft.NET.Sdk">
      <Uri>https://github.com/dotnet/runtime</Uri>
      <Sha>dfe1076090adad6990747e6abed8bf6699371877</Sha>
    </Dependency>
    <Dependency Name="Microsoft.Deployment.DotNet.Releases" Version="1.0.0-preview5.1.22263.1">
      <Uri>https://github.com/dotnet/deployment-tools</Uri>
      <Sha>c3ad00ae84489071080a606f6a8e43c9a91a5cc2</Sha>
      <SourceBuildTarball RepoName="deployment-tools" ManagedOnly="true" />
    </Dependency>
    <Dependency Name="Microsoft.SourceBuild.Intermediate.source-build-externals" Version="8.0.0-alpha.1.23076.1">
      <Uri>https://github.com/dotnet/source-build-externals</Uri>
      <Sha>adcc7b7599a5f1fa2e5f452ee1bab92e4f4be866</Sha>
      <SourceBuild RepoName="source-build-externals" ManagedOnly="true" />
    </Dependency>
    <Dependency Name="Microsoft.SourceBuild.Intermediate.symreader" Version="1.4.0-beta2-21475-02">
      <Uri>https://github.com/dotnet/symreader</Uri>
      <Sha>7b9791daa3a3477eb22ec805946c9fff8b42d8ca</Sha>
      <SourceBuild RepoName="symreader" ManagedOnly="true" />
    </Dependency>
  </ProductDependencies>
  <ToolsetDependencies>
    <Dependency Name="Microsoft.DotNet.Arcade.Sdk" Version="8.0.0-beta.23077.1">
      <Uri>https://github.com/dotnet/arcade</Uri>
      <Sha>691fd54681d10eef3c2681fceb8b09b9f9ba9bb0</Sha>
      <SourceBuild RepoName="arcade" ManagedOnly="true" />
    </Dependency>
    <Dependency Name="Microsoft.DotNet.CMake.Sdk" Version="8.0.0-beta.23077.1">
      <Uri>https://github.com/dotnet/arcade</Uri>
      <Sha>691fd54681d10eef3c2681fceb8b09b9f9ba9bb0</Sha>
    </Dependency>
    <Dependency Name="Microsoft.DotNet.Build.Tasks.Installers" Version="8.0.0-beta.23077.1">
      <Uri>https://github.com/dotnet/arcade</Uri>
      <Sha>691fd54681d10eef3c2681fceb8b09b9f9ba9bb0</Sha>
    </Dependency>
    <Dependency Name="Microsoft.DotNet.Darc" Version="1.1.0-beta.23077.3">
      <Uri>https://github.com/dotnet/arcade-services</Uri>
      <Sha>a018eaa016d2132265bfafdcb58d8cb35da6d567</Sha>
    </Dependency>
    <Dependency Name="Microsoft.DotNet.DarcLib" Version="1.1.0-beta.23077.3">
      <Uri>https://github.com/dotnet/arcade-services</Uri>
      <Sha>a018eaa016d2132265bfafdcb58d8cb35da6d567</Sha>
    </Dependency>
    <Dependency Name="Microsoft.Extensions.Logging.Console" Version="8.0.0-alpha.1.22557.12">
      <Uri>https://github.com/dotnet/runtime</Uri>
      <Sha>af841c8b33cecc92d74222298f1e45bf7bf3d90a</Sha>
    </Dependency>
    <Dependency Name="Microsoft.SourceBuild.Intermediate.source-build-reference-packages" Version="8.0.0-alpha.1.23076.1">
      <Uri>https://github.com/dotnet/source-build-reference-packages</Uri>
      <Sha>d114eecff6c3149a55cb643fba6c4e7580b9f0b7</Sha>
      <SourceBuildTarball RepoName="source-build-reference-packages" ManagedOnly="true" />
    </Dependency>
    <Dependency Name="Microsoft.SourceLink.GitHub" Version="1.2.0-beta-23073-01" CoherentParentDependency="Microsoft.DotNet.Arcade.Sdk">
      <Uri>https://github.com/dotnet/sourcelink</Uri>
      <Sha>de25d2565e5b89ff1d7eee1bce066005b272e365</Sha>
      <SourceBuild RepoName="sourcelink" ManagedOnly="true" />
    </Dependency>
    <Dependency Name="Microsoft.DotNet.XliffTasks" Version="1.0.0-beta.23073.2" CoherentParentDependency="Microsoft.DotNet.Arcade.Sdk">
      <Uri>https://github.com/dotnet/xliff-tasks</Uri>
      <Sha>ee48da80a3094f5273480398268095bfa973840b</Sha>
      <SourceBuild RepoName="xliff-tasks" ManagedOnly="true" />
    </Dependency>
  </ToolsetDependencies>
</Dependencies><|MERGE_RESOLUTION|>--- conflicted
+++ resolved
@@ -169,12 +169,8 @@
     </Dependency>
     <Dependency Name="Microsoft.NET.Workload.Emscripten.Current.Manifest-8.0.100-alpha.1" Version="8.0.0-alpha.1.23077.4">
       <Uri>https://github.com/dotnet/emsdk</Uri>
-<<<<<<< HEAD
-      <Sha>ff2362091c3ce19e09606a7de927670ba5d1cb81</Sha>
+      <Sha>0fe864fc71191ff4ee18e59ef0af2929ca367a11</Sha>
       <SourceBuild RepoName="emsdk" ManagedOnly="true" />
-=======
-      <Sha>0fe864fc71191ff4ee18e59ef0af2929ca367a11</Sha>
->>>>>>> dec12094
     </Dependency>
     <Dependency Name="Microsoft.NET.Workload.Emscripten.net7.Manifest-8.0.100-alpha.1" Version="8.0.0-alpha.1.23077.4">
       <Uri>https://github.com/dotnet/emsdk</Uri>
