trigger:
  batch: true
  branches:
    include:
    - master
    - release/*
    - internal/release/3.*

variables:
- name: _PublishBlobFeedUrl
  value: https://dotnetcli.blob.core.windows.net/dotnet/index.json
- name: _PublishChecksumsBlobFeedUrl
  value: https://dotnetclichecksums.blob.core.windows.net/dotnet/index.json
- name: _ArcadePublishBlobFeedUrl
  value: https://dotnetfeed.blob.core.windows.net/dotnet-core/index.json
- name: _DotNetArtifactsCategory
  value: .NETCore
- name: _DotNetValidationArtifactsCategory
  value: .NETCoreValidation
- name: _PublishUsingPipelines
  value: false
- ${{ if and(ne(variables['System.TeamProject'], 'public'), notin(variables['Build.Reason'], 'PullRequest')) }}:
  - group: DotNet-DotNetCli-Storage
  - group: DotNet-Blob-Feed
  - name: _PublishUsingPipelines
    value: true

stages:
- stage: build
  jobs:
  - template: /eng/build.yml
    parameters:
      agentOs: Windows_NT
      pool:
        ${{ if or(eq(variables['System.TeamProject'], 'public'), in(variables['Build.Reason'], 'PullRequest')) }}:
          vmImage: vs2017-win2016
        ${{ if and(ne(variables['System.TeamProject'], 'public'), notin(variables['Build.Reason'], 'PullRequest')) }}:
          name: NetCoreInternal-Pool
          queue: buildpool.windows.10.amd64.vs2017
      timeoutInMinutes: 180
      strategy:
        matrix:
          # Public-only builds
          ${{ if or(eq(variables['System.TeamProject'], 'public'), in(variables['Build.Reason'], 'PullRequest')) }}:
            Build_Debug_x86:
              _BuildConfig: Debug
              _BuildArchitecture: x86
              _DOTNET_CLI_UI_LANGUAGE: ''
            Build_ES_Debug_x64:
              _BuildConfig: Debug
              _BuildArchitecture: x64
              _DOTNET_CLI_UI_LANGUAGE: es
          # Internal-only builds
          ${{ if and(ne(variables['System.TeamProject'], 'public'), notin(variables['Build.Reason'], 'PullRequest')) }}:
            Build_Release_x86:
              _BuildConfig: Release
              _BuildArchitecture: x86
              _DOTNET_CLI_UI_LANGUAGE: ''
          # Always run builds
          Build_Release_x64:
            _BuildConfig: Release
            _BuildArchitecture: x64
            _DOTNET_CLI_UI_LANGUAGE: ''
            _AdditionalBuildParameters: '/p:PublishInternalAsset=true
              /p:DotNetPublishBlobFeedKey=$(dotnetfeed-storage-access-key-1)
              /p:DotNetPublishBlobFeedUrl=$(_ArcadePublishBlobFeedUrl)'
          Build_Release_arm:
            _BuildConfig: Release
            _BuildArchitecture: arm
            _DOTNET_CLI_UI_LANGUAGE: ''

  - template: /eng/build.yml
    parameters:
      agentOs: Linux
      pool:
        name: Hosted Ubuntu 1604
      timeoutInMinutes: 180
      strategy:
        matrix:
          ${{ if or(eq(variables['System.TeamProject'], 'public'), in(variables['Build.Reason'], 'PullRequest')) }}:
            Build_Ubuntu_16_04_Debug_x64:
              _BuildConfig: Debug
              _DockerParameter: '--docker ubuntu.16.04'
              _LinuxPortable: ''
              _RuntimeIdentifier: ''
              _BuildArchitecture: 'x64'
            Build_Ubuntu_18_04_Debug_x64:
              _BuildConfig: Debug
              _DockerParameter: '--docker ubuntu.18.04'
              _LinuxPortable: '--linux-portable'
              _RuntimeIdentifier: ''
              _BuildArchitecture: 'x64'
            Build_Fedora_29_Debug_x64:
              _BuildConfig: Debug
              _DockerParameter: '--docker fedora.29'
              _LinuxPortable: '--linux-portable'
              _RuntimeIdentifier: ''
              _BuildArchitecture: 'x64'
            Build_CentOS_7_1_Debug_x64:
              _BuildConfig: Debug
              _DockerParameter: '--docker centos'
              _LinuxPortable: ''
              _RuntimeIdentifier: ''
              _BuildArchitecture: 'x64'
            Build_Debian_Stretch_Debug_x64:
              _BuildConfig: Debug
              _DockerParameter: '--docker debian'
              _LinuxPortable: ''
              _RuntimeIdentifier: ''
              _BuildArchitecture: 'x64'
            Build_Rhel_7_2_Release_x64:
              _BuildConfig: Release
              _DockerParameter: '--docker rhel'
              _LinuxPortable: ''
              _RuntimeIdentifier: ''
              _BuildArchitecture: 'x64'
<<<<<<< HEAD
              _DropSuffix: ''
=======
            Build_Rhel_6_Debug_x64:
              _BuildConfig: Debug
              _DockerParameter: '--docker rhel.6'
              _LinuxPortable: ''
              _RuntimeIdentifier: '--runtime-id rhel.6-x64'
              _BuildArchitecture: 'x64'
>>>>>>> 6e6ab78a
            Build_Arm_Debug:
              _BuildConfig: Debug
              _DockerParameter: ''
              _LinuxPortable: '--linux-portable'
              _RuntimeIdentifier: '--runtime-id linux-arm'
              _BuildArchitecture: 'arm'
            Build_Arm64_Debug:
              _BuildConfig: Debug
              _DockerParameter: ''
              _LinuxPortable: '--linux-portable'
              _RuntimeIdentifier: '--runtime-id linux-arm64'
              _BuildArchitecture: 'arm64'
            Build_Linux_musl_Debug_x64:
              _BuildConfig: Debug
              _DockerParameter: '--docker alpine.3.6'
              _LinuxPortable: ''
              _RuntimeIdentifier: '--runtime-id linux-musl-x64'
              _BuildArchitecture: 'x64'
          ${{ if and(ne(variables['System.TeamProject'], 'public'), notin(variables['Build.Reason'], 'PullRequest')) }}:
            Build_Arm_Release:
              _BuildConfig: Release
              _DockerParameter: ''
              _LinuxPortable: '--linux-portable'
              _RuntimeIdentifier: '--runtime-id linux-arm'
              _BuildArchitecture: 'arm'
            Build_Arm64_Release:
              _BuildConfig: Release
              _DockerParameter: ''
              _LinuxPortable: '--linux-portable'
              _RuntimeIdentifier: '--runtime-id linux-arm64'
              _BuildArchitecture: 'arm64'
<<<<<<< HEAD
              _DropSuffix: ''
=======
            Build_Rhel_6_Release_x64:
              _BuildConfig: Release
              _DockerParameter: '--docker rhel.6'
              _LinuxPortable: ''
              _RuntimeIdentifier: '--runtime-id rhel.6-x64'
              _BuildArchitecture: 'x64'
>>>>>>> 6e6ab78a
            Build_Linux_musl_Release_x64:
              _BuildConfig: Release
              _DockerParameter: '--docker alpine.3.6'
              _LinuxPortable: ''
              _RuntimeIdentifier: '--runtime-id linux-musl-x64'
              _BuildArchitecture: 'x64'
            Build_Linux_Portable_Deb_Release_x64:
              _BuildConfig: Release
              _DockerParameter: '--docker ubuntu.16.04'
              _LinuxPortable: '--linux-portable'
              _RuntimeIdentifier: ''
              _BuildArchitecture: 'x64'
              # Do not publish zips and tarballs. The linux-x64 binaries are
              # already published by Build_LinuxPortable_Release_x64
              _AdditionalBuildParameters: '/p:PublishBinariesAndBadge=false'
            Build_Linux_Portable_Rpm_Release_x64:
              _BuildConfig: Release
              _DockerParameter: '--docker rhel'
              _LinuxPortable: '--linux-portable'
              _RuntimeIdentifier: ''
              _BuildArchitecture: 'x64'
              # Do not publish zips and tarballs. The linux-x64 binaries are
              # already published by Build_LinuxPortable_Release_x64
              _AdditionalBuildParameters: '/p:PublishBinariesAndBadge=false'
          Build_LinuxPortable_Release_x64:
            _BuildConfig: Release
            _DockerParameter: ''
            _LinuxPortable: '--linux-portable'
            _RuntimeIdentifier: ''
            _BuildArchitecture: 'x64'

  - template: /eng/build.yml
    parameters:
      agentOs: Darwin
      pool: 
        name: Hosted macOS
      timeoutInMinutes: 180
      strategy:
        matrix:
          Build_Release:
            _BuildConfig: Release

  # https://github.com/dotnet/core-sdk/issues/248
  # - template: /eng/build.yml
  #   parameters:
  #     agentOs: FreeBSD
  #     queue: 
  #       name: dnceng-freebsd-internal
  #       timeoutInMinutes: 180
  #       matrix:
  #         Build_Release:
  #           _BuildConfig: Release
  #           _AdditionalBuildParameters: '/p:DisableSourceLink=true /p:DISABLE_CROSSGEN=true'

  - ${{ if and(ne(variables['System.TeamProject'], 'public'), notin(variables['Build.Reason'], 'PullRequest')) }}:
    - template: /eng/common/templates/job/publish-build-assets.yml
      parameters:
        dependsOn:
          - Windows_NT
          - Linux
          - Darwin
        publishUsingPipelines: true
        pool:
          vmImage: vs2017-win2016

- ${{ if and(ne(variables['System.TeamProject'], 'public'), notin(variables['Build.Reason'], 'PullRequest')) }}:
  - template: eng\common\templates\post-build\post-build.yml
    parameters:
      # Symbol validation isn't being very reliable lately. This should be enabled back
      # once this issue is resolved: https://github.com/dotnet/arcade/issues/2871
      enableSymbolValidation: false
      # This repo doesn't produce any signed packages.
      enableSigningValidation: false
      publishInstallersAndChecksums: true

- ${{ if and(ne(variables['System.TeamProject'], 'public'), notin(variables['Build.Reason'], 'PullRequest'), not(contains(variables['Build.SourceBranch'], 'refs/heads/internal/'))) }}:
  - stage: copy_to_latest
    displayName: Copy to latest
    dependsOn:
      # This will run only after all the publishing stages have run.
      # These stages are introduced in the eng/common/templates/post-build/channels YAML templates
      - NetCore_Dev5_Publish
    jobs:
    - job: Copy_SDK_To_Latest
      pool:
        name: Hosted VS2017
      condition: succeeded()
      variables:
        - group: DotNet-DotNetCli-Storage
      steps:
        - script: eng/CopyToLatest.cmd
                  /p:DotnetPublishSdkAssetsBlobFeedUrl=https://dotnetcli.blob.core.windows.net/dotnet/index.json
                  /p:DotNetPublishSdkAssetsBlobFeedKey=$(dotnetcli-storage-key)
                  /p:DotnetPublishChecksumsBlobFeedUrl=https://dotnetclichecksums.blob.core.windows.net/dotnet/index.json
                  /p:DotNetPublishChecksumsBlobFeedKey=$(dotnetclichecksums-storage-key)
          displayName: Copy to latest<|MERGE_RESOLUTION|>--- conflicted
+++ resolved
@@ -114,16 +114,6 @@
               _LinuxPortable: ''
               _RuntimeIdentifier: ''
               _BuildArchitecture: 'x64'
-<<<<<<< HEAD
-              _DropSuffix: ''
-=======
-            Build_Rhel_6_Debug_x64:
-              _BuildConfig: Debug
-              _DockerParameter: '--docker rhel.6'
-              _LinuxPortable: ''
-              _RuntimeIdentifier: '--runtime-id rhel.6-x64'
-              _BuildArchitecture: 'x64'
->>>>>>> 6e6ab78a
             Build_Arm_Debug:
               _BuildConfig: Debug
               _DockerParameter: ''
@@ -155,16 +145,6 @@
               _LinuxPortable: '--linux-portable'
               _RuntimeIdentifier: '--runtime-id linux-arm64'
               _BuildArchitecture: 'arm64'
-<<<<<<< HEAD
-              _DropSuffix: ''
-=======
-            Build_Rhel_6_Release_x64:
-              _BuildConfig: Release
-              _DockerParameter: '--docker rhel.6'
-              _LinuxPortable: ''
-              _RuntimeIdentifier: '--runtime-id rhel.6-x64'
-              _BuildArchitecture: 'x64'
->>>>>>> 6e6ab78a
             Build_Linux_musl_Release_x64:
               _BuildConfig: Release
               _DockerParameter: '--docker alpine.3.6'
