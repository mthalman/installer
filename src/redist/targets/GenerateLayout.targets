--- conflicted
+++ resolved
@@ -110,13 +110,8 @@
 
     <ItemGroup>
       <BundledLayoutComponent Include="CombinedSharedHostAndFrameworkArchive">
-<<<<<<< HEAD
-        <BaseUrl>$(CoreSetupRootUrl)$(CoreSetupBlobVersion)</BaseUrl>
-        <DownloadFileName>$(CombinedFrameworkHostCompressedFileName)</DownloadFileName>
-=======
-        <BaseUrl>$(CoreSetupRootUrl)$(MicrosoftNETCoreAppRuntimePackageVersion)</BaseUrl>
+        <BaseUrl>$(CoreSetupRootUrl)$(CoreSetupBlobVersion)</BaseUrl>
         <DownloadFileName>$(CombinedFrameworkHostArchiveFileName)</DownloadFileName>
->>>>>>> c54015c9
         <AccessToken>$(CoreSetupBlobAccessTokenParam)</AccessToken>
         <RelativeLayoutPath></RelativeLayoutPath>
       </BundledLayoutComponent>
