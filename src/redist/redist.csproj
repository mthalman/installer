﻿<Project Sdk="Microsoft.NET.Sdk" ToolsVersion="15.0">
  <Import Project="$([MSBuild]::GetDirectoryNameOfFileAbove($(MSBuildThisFileDirectory), dir.props))\dir.props" />
  <Import Project="$([MSBuild]::GetDirectoryNameOfFileAbove($(MSBuildThisFileDirectory), dir.props))\dir.tasks" />
  <Import Project="$(RepoRoot)/build/compile/LzmaArchive.targets" />
  <Import Project="$(RepoRoot)/build/MSBuildExtensions.targets" />

  <PropertyGroup>
    <VersionPrefix>$(CliVersionPrefix)</VersionPrefix>
    <TargetFramework>netcoreapp2.0</TargetFramework>
    <RuntimeFrameworkVersion>$(MicrosoftNETCoreAppPackageVersion)</RuntimeFrameworkVersion>
    <GenerateRuntimeConfigurationFiles>true</GenerateRuntimeConfigurationFiles>
    <CopyBuildOutputToPublishDirectory>false</CopyBuildOutputToPublishDirectory>
    <AssetTargetFallback>$(AssetTargetFallback);dotnet5.4</AssetTargetFallback>
    <PublishDir>$(SdkOutputDirectory)</PublishDir>
    <VersionSuffix>$(CommitCount)</VersionSuffix>
  </PropertyGroup>

  <ItemGroup>
<<<<<<< HEAD
    <PackageReference Include="Microsoft.NETCore.App" Version="$(CLI_SharedFrameworkVersion)" />
    <PackageReference Include="NuGet.Build.Tasks" Version="$(CLI_NuGet_Version)" />
    <PackageReference Include="Microsoft.TestPlatform.CLI" Version="$(CLI_TestPlatform_Version)" />
    <PackageReference Include="Microsoft.TestPlatform.Build" Version="$(CLI_TestPlatform_Version)" />
    <PackageReference Include="NuGet.ProjectModel" Version="$(CLI_NuGet_Version)" />
    <PackageReference Include="Microsoft.NETCore.Compilers" Version="$(CLI_Roslyn_Version)">
      <ExcludeAssets>All</ExcludeAssets>
    </PackageReference>
=======
    <PackageReference Include="Microsoft.NETCore.App" Version="$(MicrosoftNETCoreAppPackageVersion)" />
    <PackageReference Include="Microsoft.Build.Runtime" Version="$(MicrosoftBuildRuntimePackageVersion)" />
    <PackageReference Include="NuGet.Build.Tasks" Version="$(NuGetBuildTasksPackageVersion)" />
    <PackageReference Include="Microsoft.TestPlatform.CLI" Version="$(MicrosoftTestPlatformCLIPackageVersion)" />
    <PackageReference Include="Microsoft.TestPlatform.Build" Version="$(MicrosoftTestPlatformBuildPackageVersion)" />
    <PackageReference Include="NuGet.ProjectModel" Version="$(NuGetProjectModelPackageVersion)" />
    <!-- The project json migration commands depend on an older version of Roslyn.
         Lift the version here to match what tool_roslyn depends on (otherwise an older version will
         be added to the TPA when we crossgen and we won't be able to crossgen tool_roslyn -->
    <PackageReference Include="Microsoft.CodeAnalysis.CSharp" Version="$(MicrosoftCodeAnalysisCSharpPackageVersion)" />
>>>>>>> 860de633
  </ItemGroup>

  <ItemGroup>
    <ProjectReference Include="..\dotnet\dotnet.csproj" />
    <ProjectReference Include="..\Microsoft.DotNet.TestFramework\Microsoft.DotNet.TestFramework.csproj" />
    <ProjectReference Include="..\tool_msbuild\tool_msbuild.csproj" />
    <ProjectReference Include="..\tool_nuget\tool_nuget.csproj" />
  </ItemGroup>

  <ItemGroup>
    <Content Include="minimumMSBuildVersion">
      <CopyToPublishDirectory>PreserveNewest</CopyToPublishDirectory>
    </Content>
  </ItemGroup>

  <Target Name="PublishAspNetRuntimePackageStore"
          AfterTargets="CrossgenPublishDir">
    <ItemGroup>
      <AspNetRuntimePackageStore Remove="*" />
      <AspNetRuntimePackageStore Include="$(AspNetRuntimePackageStorePublishDirectory)/**/*" />
    </ItemGroup>

    <Copy SourceFiles="@(AspNetRuntimePackageStore)"
          DestinationFiles="@(AspNetRuntimePackageStore->'$(OutputDirectory)/%(RecursiveDir)%(Filename)%(Extension)')" />
  </Target>

  <Target Name="PublishSharedFramework"
          BeforeTargets="Publish">
    <ItemGroup>
      <SharedFramework Remove="*" />
      <SharedFramework Include="$(SharedFrameworkPublishDirectory)/**/*" />
    </ItemGroup>

    <Copy SourceFiles="@(SharedFramework)"
          DestinationFiles="@(SharedFramework->'$(OutputDirectory)/%(RecursiveDir)%(Filename)%(Extension)')" />
  </Target>

  <Target Name="PublishVersionFile"
          BeforeTargets="Publish">

    <WriteLinesToFile File="$(PublishDir)/.version"
                      Lines="$(CommitHash);$(SdkVersion);$(Rid)"
                      Overwrite="true" />
  </Target>

  <Target Name="PublishRoslyn"
          BeforeTargets="Publish">
          
    <ItemGroup>
      <RoslynBits Include="$(NuGetPackagesDir)/microsoft.netcore.compilers/$(CLI_Roslyn_Version)/tools/**/*" />
    </ItemGroup>
    <Copy SourceFiles="@(RoslynBits)" DestinationFiles="@(RoslynBits->'$(RoslynDirectory)/%(RecursiveDir)%(Filename)%(Extension)')" />
    <Copy SourceFiles="@(RoslynSatelliteBits)" DestinationFiles="@(RoslynSatelliteBits->'$(RoslynDirectory)/bincore/%(RecursiveDir)%(Filename)%(Extension)')" />
    <ItemGroup>
      <RoslynRuntimeConfigs Include="$(RoslynDirectory)/bincore/csc.runtimeconfig.json" />
      <RoslynRuntimeConfigs Include="$(RoslynDirectory)/bincore/vbc.runtimeconfig.json" />
      <RoslynDeps Include="$(RoslynDirectory)/bincore/csc.deps.json" />
      <RoslynDeps Include="$(RoslynDirectory)/bincore/vbc.deps.json" />
      <RoslynSatelliteDeps Include="$(RoslynDirectory)/bincore/tool_roslyn_satellites.deps.json" />
    </ItemGroup>
    <PropertyGroup>
      <ReplacementPattern>"version": ".*"</ReplacementPattern>
      <ReplacementString>"version": "$(CLI_SharedFrameworkVersion)"</ReplacementString>
    </PropertyGroup>
    <ReplaceFileContents
      InputFile="%(RoslynRuntimeConfigs.Identity)"
      DestinationFile="%(RoslynRuntimeConfigs.Identity)"
      ReplacementPatterns="$(ReplacementPattern)"
      ReplacementStrings="$(ReplacementString)" />
    <DotNetPublish
      ToolPath="$(Stage0Directory)"
      Configuration="$(Configuration)"
      ProjectPath="$(SrcDirectory)/tool_roslyn_satellites/tool_roslyn_satellites.csproj" />
    <AddToDeps TargetDeps="@(RoslynDeps)" AdditionalDeps="@(RoslynSatelliteDeps)" />
    <Delete Files="@(RoslynSatelliteDeps)" />
  </Target>

  <Target Name="PublishFSharp"
          BeforeTargets="Publish">
          
    <DotNetPublish ToolPath="$(Stage0Directory)"
                   Configuration="$(Configuration)"
                   ProjectPath="$(SrcDirectory)/tool_fsharp/tool_fsc.csproj" />
  </Target>

  <Target Name="GenerateCliRuntimeConfigurationFiles"
          AfterTargets="Publish">
    <RemoveAssetFromDepsPackages DepsFile="$(PublishDir)/$(TargetName).deps.json"
                                 SectionName="runtime"
                                 AssetPath="%(BundledToolProjects.Identity).dll" />

    <Copy SourceFiles="$(PublishDir)/$(TargetName).deps.json"
          DestinationFiles="$(PublishDir)/%(BundledTools.Identity).deps.json" />

    <Copy SourceFiles="$(PublishDir)/$(TargetName).runtimeconfig.json"
          DestinationFiles="$(PublishDir)/%(BundledTools.Identity).runtimeconfig.json" />

    <Delete Files="$(PublishDir)/$(TargetName).deps.json;
                   $(PublishDir)/$(TargetName).runtimeconfig.json;
                   $(PublishDir)/%(BundledToolProjects.Identity).dll;
                   $(PublishDir)/%(BundledToolProjects.Identity).pdb" />

    <ChangeEntryPointLibraryName
          DepsFile="$(PublishDir)/%(BundledTools.Identity).deps.json"
          NewName="%(BundledTools.Identity).deps.json" />
  </Target>

  <Target Name="PublishMSBuildExtensions"
          DependsOnTargets="GenerateMSBuildExtensions"
          AfterTargets="Publish"
          BeforeTargets="GenerateCliRuntimeConfigurationFiles">
    <ItemGroup>
      <MSBuildExtensionsContent Update="@(MSBuildExtensionsContent)">
        <DestinationPath Condition="'%(MSBuildExtensionsContent.DestinationPath)' == ''">$(PublishDir)/%(MSBuildExtensionsContent.DeploymentSubpath)%(RecursiveDir)%(Filename)%(Extension)</DestinationPath>
      </MSBuildExtensionsContent>
    </ItemGroup>
    
      <Copy SourceFiles="@(MSBuildExtensionsContent)"
            DestinationFiles="%(MSBuildExtensionsContent.DestinationPath)" />

      <PropertyGroup>
        <MSBuildTargetsDirectory>$(PublishDir)/runtimes/any/native</MSBuildTargetsDirectory>
      </PropertyGroup>

      <ItemGroup>
        <NuPkgContentForMSBuildExtensions Include="$(MSBuildTargetsDirectory)/**/*.targets;
                                                   $(MSBuildTargetsDirectory)/**/*.props;
                                                   $(MSBuildTargetsDirectory)/**/*.overridetasks;
                                                   $(MSBuildTargetsDirectory)/**/*.tasks" />

        <NuPkgContentForMSBuildExtensionsRelativePaths Include="@(NuPkgContentForMSBuildExtensions->'runtimes/any/native/%(RecursiveDir)%(Filename)%(Extension)')" />
      </ItemGroup>

      <Move SourceFiles="@(NuPkgContentForMSBuildExtensions)"
            DestinationFiles="@(NuPkgContentForMSBuildExtensions->'$(PublishDir)/%(RecursiveDir)%(Filename)%(Extension)')" />

      <RemoveAssetFromDepsPackages DepsFile="$(PublishDir)/$(TargetName).deps.json"
                                   SectionName="runtimeTargets"
                                   AssetPath="%(NuPkgContentForMSBuildExtensionsRelativePaths.Identity)" />
  </Target>

  <!-- The msdia140typelib_clr0200.dll file is not MIT licensed (and it only used on Windows). Remove it, so
       we can MIT license the published dotnet -->
  <Target Name="RemoveMSDiaTypeLib"
          AfterTargets="Publish"
          Condition="'$(OSName)' != 'win'">
    <Delete Files="$(PublishDir)/TestHost/msdia140typelib_clr0200.dll" />
  </Target>

  <Target Name="PublishSdks"
          AfterTargets="Publish">
    <ItemGroup>
      <SdksToBundle Include="$(RepoRoot)/build/RestoreDependency.proj">
        <Properties>
          CLIBuildDll=$(CLIBuildDll);
          NuGetPackagesDir=$(NuGetPackagesDir);
          SdkLayoutDirectory=$(SdkOutputDirectory)/Sdks/%(BundledSdk.Identity);
          DependencyPackageName=%(BundledSdk.Identity);
          DependencyPackageVersion=%(BundledSdk.Version);
          Stage0Directory=$(Stage0Directory)
        </Properties>
      </SdksToBundle>
    </ItemGroup>

    <MSBuild
      BuildInParallel="False"
      Projects="@(SdksToBundle)">
    </MSBuild>
  </Target>

  <Target Name="PublishTemplates"
          AfterTargets="Publish">
    <ItemGroup>
      <TemplatesToBundle Include="$(RepoRoot)/build/BundledTemplates.proj">
        <Properties>
          TemplateLayoutDirectory=$(SdkOutputDirectory)/Templates;
          TemplatePackageName=%(BundledTemplate.Identity);
          TemplatePackageVersion=%(BundledTemplate.Version);
          Stage0Directory=$(Stage0Directory)
        </Properties>
      </TemplatesToBundle>
    </ItemGroup>

    <MSBuild
      BuildInParallel="False"
      Projects="@(TemplatesToBundle)">
    </MSBuild>
  </Target>

  <Target Name="PublishLzmaArchive"
          Condition="'$(CLIBUILD_SKIP_LZMA)' != 'true'"
          DependsOnTargets="GetNuGetPackagesArchive"
          AfterTargets="Publish">
  </Target>

  <Target Name="CrossgenPublishDir"
          Condition=" '$(DISABLE_CROSSGEN)' == '' "
          AfterTargets="GenerateCliRuntimeConfigurationFiles">
    <ItemGroup>
      <RoslynFiles Include="$(PublishDir)Roslyn\bincore\**\*" />
      <FSharpFiles Include="$(PublishDir)FSharp\**\*" Exclude="$(PublishDir)FSharp\FSharp.Build.dll" />
      <RemainingFiles Include="$(PublishDir)**\*" Exclude="@(RoslynFiles);@(FSharpFiles)" />

      <!-- Removing Full CLR built TestHost assemblies from getting Crossgen as it is throwing error -->
      <RemainingFiles Remove="$(PublishDir)TestHost*\**\*" />
      <RemainingFiles Remove="$(PublishDir)Sdks\**\*" />

      <!-- Don't try to CrossGen .NET Framework support assemblies for .NET Standard -->
      <RemainingFiles Remove="$(PublishDir)Microsoft\Microsoft.NET.Build.Extensions\net*\**\*" />

      <!-- Don't try to CrossGen tasks and supporting DLLs compiled for .NET Framework -->
      <RemainingFiles Remove="$(PublishDir)Microsoft\Microsoft.NET.Build.Extensions\tools\net*\**\*" />

      <!-- Don't crossgen satellite assemblies -->
      <RoslynFiles Remove="$(PublishDir)Roslyn\bincore\**\*.resources.dll" />
      <FSharpFiles Remove="$(PublishDir)FSharp\**\*.resources.dll" />
      <RemainingFiles Remove="$(PublishDir)**\*.resources.dll" />

      <DiasymReaderPath Include="$(SharedFrameworkNameVersionPath)/Microsoft.DiaSymReader.Native.*.dll" />
    </ItemGroup>

    <AddMetadataIsPE Items="@(RoslynFiles)">
      <Output TaskParameter="ResultItems" ItemName="RoslynFilesWithPEMarker" />
    </AddMetadataIsPE>
    <AddMetadataIsPE Items="@(FSharpFiles)">
      <Output TaskParameter="ResultItems" ItemName="FSharpFilesWithPEMarker" />
    </AddMetadataIsPE>
    <AddMetadataIsPE Items="@(RemainingFiles)">
      <Output TaskParameter="ResultItems" ItemName="RemainingFilesWithPEMarker" />
    </AddMetadataIsPE>

    <ItemGroup>
      <RoslynTargets Include="%(RoslynFilesWithPEMarker.FullPath)" Condition=" '%(RoslynFilesWithPEMarker.IsPE)' == 'True' " />
      <FSharpTargets Include="%(FSharpFilesWithPEMarker.FullPath)" Condition=" '%(FSharpFilesWithPEMarker.IsPE)' == 'True' " />
      <RemainingTargets Include="%(RemainingFilesWithPEMarker.FullPath)" Condition=" '%(RemainingFilesWithPEMarker.IsPE)' == 'True' " />
 
      <RoslynFolders Include="@(RoslynTargets-&gt;DirectoryName()-&gt;Distinct())" />
      <FSharpFolders Include="@(FSharpTargets-&gt;DirectoryName()-&gt;Distinct())" />
      <RemainingFolders Include="@(RemainingTargets-&gt;DirectoryName()-&gt;Distinct())" />
 
      <!-- FSharp.Build.dll causes the FSharp folder to be included. Remove it, as we don't want other FSharp dlls being included in the crossgen. -->
      <RemainingFolders Remove="$(PublishDir)FSharp\**\*" />
    </ItemGroup>

    <!-- Ensure crossgen tool is executable.  See https://github.com/NuGet/Home/issues/4424 -->
    <Chmod Condition=" '$(OSName)' != 'win' "
           Glob="$(CrossgenPath)"
           Mode="u+x" />

    <!-- Crossgen does not support generating symbols on Mac  -->
    <PropertyGroup Condition="'$(CreateCrossgenSymbols)' == ''">
      <CreateCrossgenSymbols>true</CreateCrossgenSymbols>
      <CreateCrossgenSymbols Condition="'$(OSName)' == 'osx'">false</CreateCrossgenSymbols>
   </PropertyGroup>

    <Crossgen
        SourceAssembly="%(RoslynTargets.FullPath)"
        DestinationPath="%(RoslynTargets.FullPath)"
        JITPath="$(LibCLRJitPath)"
        CrossgenPath="$(CrossgenPath)"
        ReadyToRun="True"
        CreateSymbols="$(CreateCrossgenSymbols)"
        DiasymReaderPath="@(DiasymReaderPath)"
        PlatformAssemblyPaths="@(PlatformAssemblies);@(RoslynFolders);$(SharedFrameworkNameVersionPath)" />
 
    <Crossgen
        SourceAssembly="%(FSharpTargets.FullPath)"
        DestinationPath="%(FSharpTargets.FullPath)"
        JITPath="$(LibCLRJitPath)"
        CrossgenPath="$(CrossgenPath)"
        ReadyToRun="True"
        CreateSymbols="$(CreateCrossgenSymbols)"
        DiasymReaderPath="@(DiasymReaderPath)"
        PlatformAssemblyPaths="@(PlatformAssemblies);@(FSharpFolders);$(SharedFrameworkNameVersionPath)" />
 
    <Crossgen
        SourceAssembly="%(RemainingTargets.FullPath)"
        DestinationPath="%(RemainingTargets.FullPath)"
        JITPath="$(LibCLRJitPath)"
        CrossgenPath="$(CrossgenPath)"
        ReadyToRun="True"
        CreateSymbols="$(CreateCrossgenSymbols)"
        DiasymReaderPath="@(DiasymReaderPath)"
        PlatformAssemblyPaths="@(PlatformAssemblies);@(RemainingFolders);$(SharedFrameworkNameVersionPath)" />
  </Target>

  <Target Name="ChmodPublishDir"
          AfterTargets="CrossgenPublishDir"
          Condition=" '$(OSName)' != 'win' ">
    
    <Exec Command="find $(SdkOutputDirectory) -type d -exec chmod 755 {} \;" />
    <Exec Command="find $(SdkOutputDirectory) -type f -exec chmod 644 {} \;" />
    <Chmod Mode="755" Glob="$(SdkOutputDirectory)/FSharp/RunFsc.sh" />
  </Target>

  <Target Name="SeparateSymbolsFromPublishDir"
          AfterTargets="CrossgenPublishDir"
          Condition="'$(SeparateSymbolsArchive)' != 'false'">
    <ItemGroup>
      <PdbsToMove Include="$(PublishDir)/**/*.pdb" />
      <PdbsToMove Include="$(PublishDir)/**/*.ni.*.map" />
    </ItemGroup>

    <Move SourceFiles="@(PdbsToMove)" 
          DestinationFiles="@(PdbsToMove->'$(SymbolsDirectory)/sdk/$(SdkVersion)/%(RecursiveDir)%(Filename)%(Extension)')" />
  </Target>

  <Target Name="PublishStage2WithBackwardsCompatibleRuntimes"
          AfterTargets="PublishLzmaArchive;">
    <ItemGroup>
      <BackwardsCompatibleSharedFrameworks Remove="*" />
      <BackwardsCompatibleSharedFrameworks Include="$(BackwardsCompatibleSharedFrameworksPublishDirectory)/**/*" />

      <Stage2Cli Remove="*" />
      <Stage2Cli Include="$(OutputDirectory)/**/*" />
    </ItemGroup>

    <Copy SourceFiles="@(BackwardsCompatibleSharedFrameworks)"
          DestinationFiles="@(BackwardsCompatibleSharedFrameworks->'$(Stage2WithBackwardsCompatibleRuntimesOutputDirectory)/%(RecursiveDir)%(Filename)%(Extension)')" />

    <Copy SourceFiles="@(Stage2Cli)"
          DestinationFiles="@(Stage2Cli->'$(Stage2WithBackwardsCompatibleRuntimesOutputDirectory)/%(RecursiveDir)%(Filename)%(Extension)')" />
  </Target>

  <Target Name="RetargetVSTestConsole"
          BeforeTargets="PublishStage2WithBackwardsCompatibleRuntimes"
          AfterTargets="Publish">
    <PropertyGroup>
      <VSTestRuntimeConfigPath>$(PublishDir)/vstest.console.runtimeconfig.json</VSTestRuntimeConfigPath>
      <ReplacementPattern>"version": ".*"</ReplacementPattern>
      <ReplacementString>"version": "$(MicrosoftNETCoreAppPackageVersion)"</ReplacementString>
    </PropertyGroup>
    <ReplaceFileContents
      InputFile="$(VSTestRuntimeConfigPath)"
      DestinationFile="$(VSTestRuntimeConfigPath)"
      ReplacementPatterns="$(ReplacementPattern)"
      ReplacementStrings="$(ReplacementString)" />
  </Target>
</Project><|MERGE_RESOLUTION|>--- conflicted
+++ resolved
@@ -16,16 +16,6 @@
   </PropertyGroup>
 
   <ItemGroup>
-<<<<<<< HEAD
-    <PackageReference Include="Microsoft.NETCore.App" Version="$(CLI_SharedFrameworkVersion)" />
-    <PackageReference Include="NuGet.Build.Tasks" Version="$(CLI_NuGet_Version)" />
-    <PackageReference Include="Microsoft.TestPlatform.CLI" Version="$(CLI_TestPlatform_Version)" />
-    <PackageReference Include="Microsoft.TestPlatform.Build" Version="$(CLI_TestPlatform_Version)" />
-    <PackageReference Include="NuGet.ProjectModel" Version="$(CLI_NuGet_Version)" />
-    <PackageReference Include="Microsoft.NETCore.Compilers" Version="$(CLI_Roslyn_Version)">
-      <ExcludeAssets>All</ExcludeAssets>
-    </PackageReference>
-=======
     <PackageReference Include="Microsoft.NETCore.App" Version="$(MicrosoftNETCoreAppPackageVersion)" />
     <PackageReference Include="Microsoft.Build.Runtime" Version="$(MicrosoftBuildRuntimePackageVersion)" />
     <PackageReference Include="NuGet.Build.Tasks" Version="$(NuGetBuildTasksPackageVersion)" />
@@ -36,7 +26,6 @@
          Lift the version here to match what tool_roslyn depends on (otherwise an older version will
          be added to the TPA when we crossgen and we won't be able to crossgen tool_roslyn -->
     <PackageReference Include="Microsoft.CodeAnalysis.CSharp" Version="$(MicrosoftCodeAnalysisCSharpPackageVersion)" />
->>>>>>> 860de633
   </ItemGroup>
 
   <ItemGroup>
