﻿<Project Sdk="Microsoft.NET.Sdk" ToolsVersion="15.0">
  <PropertyGroup>
    <VersionPrefix>1.0.0-rc</VersionPrefix>
    <TargetFrameworks>netcoreapp1.0;net451</TargetFrameworks>
    <AssemblyName>dotnet-desktop-and-portable</AssemblyName>
    <OutputType>Exe</OutputType>
    <RuntimeIdentifiers>win7-x64;win7-x86</RuntimeIdentifiers>
  </PropertyGroup>

  <ItemGroup Condition=" '$(TargetFramework)' == 'netcoreapp1.0' ">
    <BuiltProjectOutputGroupOutput Include="$(ProjectRuntimeConfigFilePath)">
      <FinalOutputPath>$(ProjectRuntimeConfigFilePath)</FinalOutputPath>
    </BuiltProjectOutputGroupOutput>
  </ItemGroup>

<<<<<<< HEAD
  <ItemGroup Condition=" '$(TargetFramework)' == 'netcoreapp1.0' ">
    <PackageReference Include="Microsoft.NETCore.App" Version="1.0.4" />
  </ItemGroup>
=======
  <PropertyGroup Condition=" '$(TargetFramework)' == 'netcoreapp1.0' ">
    <RuntimeFrameworkVersion>1.0.4</RuntimeFrameworkVersion>
  </PropertyGroup>
>>>>>>> a97010d5

  <ItemGroup Condition=" '$(TargetFramework)' == 'net451' ">
    <Reference Include="System" />
    <Reference Include="Microsoft.CSharp" />
  </ItemGroup>
</Project><|MERGE_RESOLUTION|>--- conflicted
+++ resolved
@@ -13,15 +13,9 @@
     </BuiltProjectOutputGroupOutput>
   </ItemGroup>
 
-<<<<<<< HEAD
-  <ItemGroup Condition=" '$(TargetFramework)' == 'netcoreapp1.0' ">
-    <PackageReference Include="Microsoft.NETCore.App" Version="1.0.4" />
-  </ItemGroup>
-=======
   <PropertyGroup Condition=" '$(TargetFramework)' == 'netcoreapp1.0' ">
     <RuntimeFrameworkVersion>1.0.4</RuntimeFrameworkVersion>
   </PropertyGroup>
->>>>>>> a97010d5
 
   <ItemGroup Condition=" '$(TargetFramework)' == 'net451' ">
     <Reference Include="System" />
