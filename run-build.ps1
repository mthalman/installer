#
# Copyright (c) .NET Foundation and contributors. All rights reserved.
# Licensed under the MIT license. See LICENSE file in the project root for full license information.
#

param(
    [string]$Configuration="Debug",
    [string]$Architecture="x64",
    # This is here just to eat away this parameter because CI still passes this in.
    [string]$Targets="Default",
    [switch]$NoPackage,
    [switch]$NoBuild,
    [switch]$Help,
    [Parameter(Position=0, ValueFromRemainingArguments=$true)]
    $ExtraParameters)

if($Help)
{
    Write-Output "Usage: .\run-build.ps1 [-Configuration <CONFIGURATION>] [-Architecture <ARCHITECTURE>] [-NoPackage] [-NoBuild] [-Help]"
    Write-Output ""
    Write-Output "Options:"
    Write-Output "  -Configuration <CONFIGURATION>     Build the specified Configuration (Debug or Release, default: Debug)"
    Write-Output "  -Architecture <ARCHITECTURE>       Build the specified architecture (x64, x86, arm, or arm64 , default: x64)"
    Write-Output "  -NoPackage                         Skip packaging targets"
    Write-Output "  -NoBuild                           Skip building the product"
    Write-Output "  -Help                              Display this help message"
    exit 0
}

# The first 'pass' call to "dotnet msbuild build.proj" has a hard-coded "WriteDynamicPropsToStaticPropsFiles" target
#    therefore, this call should not have other targets defined. Remove all targets passed in as 'extra parameters'.
if ($ExtraParameters)
{
    $ExtraParametersNoTargets = $ExtraParameters.GetRange(0,$ExtraParameters.Count)
    foreach ($param in $ExtraParameters)
    {
        if(($param.StartsWith("/t:", [StringComparison]::OrdinalIgnoreCase)) -or ($param.StartsWith("/target:", [StringComparison]::OrdinalIgnoreCase)))
        {
            $ExtraParametersNoTargets.Remove("$param") | Out-Null
        }
    }
}

$env:CONFIGURATION = $Configuration;
$RepoRoot = "$PSScriptRoot"
if(!$env:NUGET_PACKAGES){
  $env:NUGET_PACKAGES = "$RepoRoot\.nuget\packages"
}

if($NoPackage)
{
    $env:DOTNET_BUILD_SKIP_PACKAGING=1
}
else
{
    $env:DOTNET_BUILD_SKIP_PACKAGING=0
}

# Use a repo-local install directory for stage0 (but not the artifacts directory because that gets cleaned a lot
if (!$env:DOTNET_INSTALL_DIR)
{
    $env:DOTNET_INSTALL_DIR="$RepoRoot\.dotnet_stage0\$Architecture"
}

if (!(Test-Path $env:DOTNET_INSTALL_DIR))
{
    mkdir $env:DOTNET_INSTALL_DIR | Out-Null
}

# Disable first run since we want to control all package sources
$env:DOTNET_SKIP_FIRST_TIME_EXPERIENCE=1

# Don't resolve shared frameworks from user or global locations
$env:DOTNET_MULTILEVEL_LOOKUP=0

# Turn off MSBuild Node re-use
$env:MSBUILDDISABLENODEREUSE=1

# Workaround for the sockets issue when restoring with many nuget feeds.
$env:DOTNET_SYSTEM_NET_HTTP_USESOCKETSHTTPHANDLER=0

# Enable vs test console logging
$env:VSTEST_BUILD_TRACE=1
$env:VSTEST_TRACE_BUILD=1

# install a stage0
[Net.ServicePointManager]::SecurityProtocol = [Net.SecurityProtocolType]::Tls12
$dotnetInstallPath = Join-Path $env:DOTNET_INSTALL_DIR "dotnet-install.ps1"
Invoke-WebRequest -Uri "https://dot.net/v1/dotnet-install.ps1" -OutFile "$dotnetInstallPath"

$InstallArchitecture = $Architecture
if($Architecture.StartsWith("arm", [StringComparison]::OrdinalIgnoreCase))
{
    $InstallArchitecture = "x64"
}

Write-Output "$dotnetInstallPath -version ""3.0.100-preview1-009020""  -InstallDir $env:DOTNET_INSTALL_DIR -Architecture ""$InstallArchitecture"""
Invoke-Expression "$dotnetInstallPath -version ""3.0.100-preview1-009020"" -InstallDir $env:DOTNET_INSTALL_DIR -Architecture ""$InstallArchitecture"""

if ($LastExitCode -ne 0)
{
    Copy-Item -Recurse -Force $env:DOTNET_TOOL_DIR $env:DOTNET_INSTALL_DIR
}

# Put the stage0 on the path
$env:PATH = "$env:DOTNET_INSTALL_DIR;$env:PATH"

if ($NoBuild)
{
    Write-Output "Not building due to --nobuild"
    Write-Output "Command that would be run: 'dotnet msbuild build.proj /m /p:Architecture=$Architecture $ExtraParameters'"
}
else
{
<<<<<<< HEAD
    dotnet msbuild build.proj /p:Architecture=$Architecture /p:GeneratePropsFile=true /t:WriteDynamicPropsToStaticPropsFiles $ExtraParametersNoTargets
    dotnet msbuild build.proj /m /v:normal /fl /flp:v=diag /bl /p:Architecture=$Architecture $ExtraParameters
=======
    dotnet msbuild build.proj /bl:msbuild.generatepropsfile.binlog /p:Architecture=$Architecture /p:GeneratePropsFile=true /t:WriteDynamicPropsToStaticPropsFiles $ExtraParametersNoTargets
    dotnet msbuild build.proj /bl:msbuild.mainbuild.binlog /m /v:normal /fl /flp:v=diag /p:Architecture=$Architecture $ExtraParameters
>>>>>>> fb57b1d6
    if($LASTEXITCODE -ne 0) { throw "Failed to build" } 
}<|MERGE_RESOLUTION|>--- conflicted
+++ resolved
@@ -112,12 +112,7 @@
 }
 else
 {
-<<<<<<< HEAD
-    dotnet msbuild build.proj /p:Architecture=$Architecture /p:GeneratePropsFile=true /t:WriteDynamicPropsToStaticPropsFiles $ExtraParametersNoTargets
-    dotnet msbuild build.proj /m /v:normal /fl /flp:v=diag /bl /p:Architecture=$Architecture $ExtraParameters
-=======
     dotnet msbuild build.proj /bl:msbuild.generatepropsfile.binlog /p:Architecture=$Architecture /p:GeneratePropsFile=true /t:WriteDynamicPropsToStaticPropsFiles $ExtraParametersNoTargets
-    dotnet msbuild build.proj /bl:msbuild.mainbuild.binlog /m /v:normal /fl /flp:v=diag /p:Architecture=$Architecture $ExtraParameters
->>>>>>> fb57b1d6
+    dotnet msbuild build.proj /bl:msbuild.generatepropsfile.binlog /m /v:normal /fl /flp:v=diag /bl /p:Architecture=$Architecture $ExtraParameters
     if($LASTEXITCODE -ne 0) { throw "Failed to build" } 
 }