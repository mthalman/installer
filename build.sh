--- conflicted
+++ resolved
@@ -53,11 +53,7 @@
 if [ ! -z "$BUILD_IN_DOCKER" ]; then
     dockerbuild $args
 else
-<<<<<<< HEAD
-    sudo $DIR/run-build.sh $args
-=======
     # Run under sudo so we can set ulimit
     # See https://github.com/dotnet/core-eng/issues/14808
     sudo -E $DIR/run-build.sh $args
->>>>>>> 0527f050
 fi